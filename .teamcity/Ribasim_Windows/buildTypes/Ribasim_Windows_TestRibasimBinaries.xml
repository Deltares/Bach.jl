<?xml version="1.0" encoding="UTF-8"?>
<build-type xmlns:xsi="http://www.w3.org/2001/XMLSchema-instance" uuid="27854ba1-bb78-4d7a-b9fd-fecfb86b0393" xsi:noNamespaceSchemaLocation="https://www.jetbrains.com/teamcity/schemas/2021.1/project-config.xsd">
  <name>Test Ribasim Binaries</name>
  <description />
  <settings ref="Ribasim_Windows">
    <options>
      <option name="artifactRules" value="ribasim\python\ribasim_api\tests\temp =&gt; test_output_api.zip&#xA;ribasim\build\tests\temp =&gt; test_output_cli.zip" />
    </options>
    <parameters />
    <build-runners>
      <runner id="RUNNER_1501" name="Set up pixi" type="simpleRunner">
        <parameters>
          <param name="script.content" value="pixi --version" />
          <param name="teamcity.build.workingDir" value="ribasim" />
          <param name="teamcity.step.mode" value="default" />
          <param name="use.custom.script" value="true" />
        </parameters>
      </runner>
      <runner id="RUNNER_1503" name="Run tests" type="simpleRunner">
        <parameters>
<<<<<<< HEAD
          <param name="script.content"><![CDATA[pixi run install
pixi run test-ribasim-api
=======
          <param name="script.content"><![CDATA[pixi run test-ribasim-api
>>>>>>> c419ebab
pixi run test-ribasim-cli]]></param>
          <param name="teamcity.build.workingDir" value="ribasim" />
          <param name="teamcity.step.mode" value="default" />
          <param name="use.custom.script" value="true" />
        </parameters>
      </runner>
    </build-runners>
    <vcs-settings>
      <vcs-entry-ref root-id="Ribasim_Ribasim">
        <checkout-rule rule=". =&gt; ribasim" />
      </vcs-entry-ref>
    </vcs-settings>
    <requirements>
      <equals id="RQ_315" name="env.OS" value="Windows_NT" />
    </requirements>
    <build-triggers>
      <build-trigger id="TRIGGER_631" type="schedulingTrigger">
        <parameters>
          <param name="branchFilter" value="+:&lt;default&gt;" />
          <param name="cronExpression_dm" value="*" />
          <param name="cronExpression_dw" value="?" />
          <param name="cronExpression_hour" value="*" />
          <param name="cronExpression_min" value="0" />
          <param name="cronExpression_month" value="*" />
          <param name="cronExpression_sec" value="0" />
          <param name="cronExpression_year" value="*" />
          <param name="dayOfWeek" value="Sunday" />
          <param name="enableQueueOptimization" value="true" />
          <param name="hour" value="3" />
          <param name="minute" value="0" />
          <param name="promoteWatchedBuild" value="true" />
          <param name="revisionRule" value="lastFinished" />
          <param name="revisionRuleBuildBranch" value="+:&lt;default&gt;" />
          <param name="schedulingPolicy" value="daily" />
          <param name="timezone" value="SERVER" />
          <param name="triggerBuildWithPendingChangesOnly" value="true" />
        </parameters>
      </build-trigger>
    </build-triggers>
    <build-extensions>
      <extension id="BUILD_EXT_142" type="commit-status-publisher">
        <parameters>
          <param name="github_authentication_type" value="token" />
          <param name="github_host" value="https://api.github.com" />
          <param name="publisherId" value="githubStatusPublisher" />
          <param name="secure:github_access_token" value="credentialsJSON:6b37af71-1f2f-4611-8856-db07965445c0" />
          <param name="vcsRootId" value="Ribasim_Ribasim" />
        </parameters>
      </extension>
      <extension id="BUILD_EXT_145" type="xml-report-plugin">
        <parameters>
          <param name="xmlReportParsing.reportDirs" value="ribasim/report.xml" />
          <param name="xmlReportParsing.reportType" value="junit" />
          <param name="xmlReportParsing.verboseOutput" value="true" />
        </parameters>
      </extension>
    </build-extensions>
    <artifact-dependencies>
      <dependency id="ARTIFACT_DEPENDENCY_570" sourceBuildTypeId="Ribasim_Windows_BuildRibasim" cleanDestination="true">
        <revisionRule name="sameChainOrLastFinished" revision="latest.sameChainOrLastFinished" />
        <artifact sourcePath="ribasim_windows.zip!** =&gt; ribasim/build/ribasim&#xD;&#xA;" />
      </dependency>
    </artifact-dependencies>
    <dependencies>
      <depend-on sourceBuildTypeId="Ribasim_Windows_BuildRibasim">
        <options>
          <option name="run-build-if-dependency-failed" value="RUN_ADD_PROBLEM" />
          <option name="take-started-build-with-same-revisions" value="true" />
          <option name="take-successful-builds-only" value="true" />
        </options>
      </depend-on>
    </dependencies>
    <cleanup />
  </settings>
</build-type>
<|MERGE_RESOLUTION|>--- conflicted
+++ resolved
@@ -18,12 +18,7 @@
       </runner>
       <runner id="RUNNER_1503" name="Run tests" type="simpleRunner">
         <parameters>
-<<<<<<< HEAD
-          <param name="script.content"><![CDATA[pixi run install
-pixi run test-ribasim-api
-=======
           <param name="script.content"><![CDATA[pixi run test-ribasim-api
->>>>>>> c419ebab
 pixi run test-ribasim-cli]]></param>
           <param name="teamcity.build.workingDir" value="ribasim" />
           <param name="teamcity.step.mode" value="default" />
