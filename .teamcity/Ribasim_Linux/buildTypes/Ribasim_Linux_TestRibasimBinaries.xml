--- conflicted
+++ resolved
@@ -29,10 +29,6 @@
 source /usr/share/Modules/init/bash
 
 module load pixi
-<<<<<<< HEAD
-pixi run install
-=======
->>>>>>> c419ebab
 pixi run test-ribasim-api
 pixi run test-ribasim-cli]]></param>
           <param name="teamcity.build.workingDir" value="ribasim" />
