<?xml version="1.0" encoding="UTF-8"?>
<build-type xmlns:xsi="http://www.w3.org/2001/XMLSchema-instance" uuid="e2ca72cd-0597-45e8-823b-3db665a1f46a" xsi:noNamespaceSchemaLocation="https://www.jetbrains.com/teamcity/schemas/2021.1/project-config.xsd">
  <name>Generate Testmodels</name>
  <description />
  <settings ref="Ribasim_GitHubIntegrationTemplate">
    <options>
      <option name="artifactRules" value="ribasim\generated_testmodels =&gt; generated_testmodels.zip" />
      <option name="cleanBuild" value="true" />
      <option name="executionTimeoutMin" value="120" />
      <option name="publishArtifactCondition" value="SUCCESSFUL" />
    </options>
    <parameters />
    <build-runners>
      <runner id="RUNNER_2415" name="Set up pixi" type="simpleRunner">
        <parameters>
          <param name="script.content"><![CDATA[#!/bin/bash
# black magic
source /usr/share/Modules/init/bash

module load pixi
<<<<<<< HEAD
pixi --version
pixi run install-ci]]></param>
=======
pixi --version]]></param>
>>>>>>> c419ebab
          <param name="teamcity.build.workingDir" value="ribasim" />
          <param name="teamcity.step.mode" value="default" />
          <param name="use.custom.script" value="true" />
        </parameters>
      </runner>
      <runner id="RUNNER_2416" name="Generate testmodels" type="simpleRunner">
        <parameters>
          <param name="script.content"><![CDATA[#!/bin/bash
# black magic
source /usr/share/Modules/init/bash

module load pixi
pixi run generate-testmodels]]></param>
          <param name="teamcity.build.workingDir" value="ribasim" />
          <param name="teamcity.step.mode" value="default" />
          <param name="use.custom.script" value="true" />
        </parameters>
      </runner>
    </build-runners>
    <vcs-settings />
    <requirements>
      <does-not-equal id="RQ_275" name="env.OS" value="Windows_NT" />
      <does-not-equal id="RQ_339" name="teamcity.agent.name" value="Default Agent" />
    </requirements>
    <build-triggers>
      <build-trigger id="TRIGGER_646" type="vcsTrigger">
        <parameters>
          <param name="branchFilter" value="+:*" />
          <param name="enableQueueOptimization" value="true" />
          <param name="quietPeriodMode" value="DO_NOT_USE" />
        </parameters>
      </build-trigger>
    </build-triggers>
    <cleanup />
  </settings>
</build-type>
<|MERGE_RESOLUTION|>--- conflicted
+++ resolved
@@ -18,12 +18,7 @@
 source /usr/share/Modules/init/bash
 
 module load pixi
-<<<<<<< HEAD
-pixi --version
-pixi run install-ci]]></param>
-=======
 pixi --version]]></param>
->>>>>>> c419ebab
           <param name="teamcity.build.workingDir" value="ribasim" />
           <param name="teamcity.step.mode" value="default" />
           <param name="use.custom.script" value="true" />
