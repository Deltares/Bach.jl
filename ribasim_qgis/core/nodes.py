--- conflicted
+++ resolved
@@ -703,10 +703,7 @@
     def attributes(cls) -> list[QgsField]:
         return [
             QgsField("node_id", QVariant.Int),
-<<<<<<< HEAD
-=======
             QgsField("listen_node_type", QVariant.String),
->>>>>>> d5b26d66
             QgsField("listen_node_id", QVariant.Int),
             QgsField("variable", QVariant.String),
             QgsField("greater_than", QVariant.Double),
