from qgis.testing import unittest
from qgis.utils import iface, plugins


class TestPlugin(unittest.TestCase):
    def test_plugin_is_loaded(self):
<<<<<<< HEAD
        """Test Ribasim is loaded in QGIS as a plugin."""

=======
        """Test plugin is properly loaded and appears in QGIS plugins."""
>>>>>>> 8af3073e
        plugin = plugins.get("ribasim_qgis")
        self.assertTrue(plugin, "Ribasim plugin not loaded")


class TestDock(unittest.TestCase):
    def test_load_dock(self):
        """Triggers Ribasim button and checks that Dock is added."""

        # This checks the *actual* QGIS interface, not just a stub
        self.assertTrue(iface is not None, "QGIS interface not available")

        toolbars = [
            c for c in iface.mainWindow().children() if c.objectName() == "Ribasim"
        ]
        self.assertTrue(len(toolbars) == 1, "No (single) Ribasim toolbar")
        actions = toolbars[0].actions()
        self.assertTrue(
            len(actions) == 1, "No (single) Ribasim action button in toolbar"
        )

        docks = [
            c for c in iface.mainWindow().children() if c.objectName() == "RibasimDock"
        ]
        self.assertTrue(len(docks) == 0, "Ribasim dock already activated")

        actions[0].trigger()

        docks = [
            c for c in iface.mainWindow().children() if c.objectName() == "RibasimDock"
        ]
        self.assertTrue(len(docks) == 1, "Ribasim dock not activated")<|MERGE_RESOLUTION|>--- conflicted
+++ resolved
@@ -4,17 +4,10 @@
 
 class TestPlugin(unittest.TestCase):
     def test_plugin_is_loaded(self):
-<<<<<<< HEAD
-        """Test Ribasim is loaded in QGIS as a plugin."""
-
-=======
         """Test plugin is properly loaded and appears in QGIS plugins."""
->>>>>>> 8af3073e
         plugin = plugins.get("ribasim_qgis")
         self.assertTrue(plugin, "Ribasim plugin not loaded")
 
-
-class TestDock(unittest.TestCase):
     def test_load_dock(self):
         """Triggers Ribasim button and checks that Dock is added."""
 
