{
 "cells": [
  {
   "cell_type": "raw",
   "metadata": {},
   "source": [
    "---\n",
    "title: \"Examples\"\n",
    "---"
   ]
  },
  {
   "attachments": {},
   "cell_type": "markdown",
   "metadata": {},
   "source": [
    "# Basic model with static forcing"
   ]
  },
  {
   "cell_type": "code",
   "execution_count": null,
   "metadata": {},
   "outputs": [],
   "source": [
    "# | include: false\n",
    "import os\n",
    "\n",
    "os.environ[\"USE_PYGEOS\"] = \"0\"\n"
   ]
  },
  {
   "cell_type": "code",
   "execution_count": null,
   "metadata": {},
   "outputs": [],
   "source": [
    "import geopandas as gpd\n",
    "import numpy as np\n",
    "import pandas as pd\n",
    "from pathlib import Path\n",
    "\n",
    "import ribasim\n"
   ]
  },
  {
   "attachments": {},
   "cell_type": "markdown",
   "metadata": {},
   "source": [
    "Set up the nodes:"
   ]
  },
  {
   "cell_type": "code",
   "execution_count": null,
   "metadata": {},
   "outputs": [],
   "source": [
    "xy = np.array(\n",
    "    [\n",
    "        (0.0, 0.0),  # 1: Basin,\n",
    "        (1.0, 0.0),  # 2: ManningResistance\n",
    "        (2.0, 0.0),  # 3: Basin\n",
    "        (3.0, 0.0),  # 4: TabulatedRatingCurve\n",
    "        (3.0, 1.0),  # 5: FractionalFlow\n",
    "        (3.0, 2.0),  # 6: Basin\n",
    "        (4.0, 1.0),  # 7: Pump\n",
    "        (4.0, 0.0),  # 8: FractionalFlow\n",
    "        (5.0, 0.0),  # 9: Basin\n",
    "        (6.0, 0.0),  # 10: LevelControl\n",
    "        (2.0, 2.0),  # 11: LevelBoundary\n",
    "        (2.0, 1.0),  # 12: LinearResistance\n",
    "    ]\n",
    ")\n",
    "node_xy = gpd.points_from_xy(x=xy[:, 0], y=xy[:, 1])\n",
    "\n",
    "node_type = [\n",
    "    \"Basin\",\n",
    "    \"ManningResistance\",\n",
    "    \"Basin\",\n",
    "    \"TabulatedRatingCurve\",\n",
    "    \"FractionalFlow\",\n",
    "    \"Basin\",\n",
    "    \"Pump\",\n",
    "    \"FractionalFlow\",\n",
    "    \"Basin\",\n",
    "    \"LevelControl\",\n",
    "    \"LevelBoundary\",\n",
    "    \"LinearResistance\",\n",
    "]\n",
    "\n",
    "# Make sure the feature id starts at 1: explicitly give an index.\n",
    "node = ribasim.Node(\n",
    "    static=gpd.GeoDataFrame(\n",
    "        data={\"type\": node_type},\n",
    "        index=pd.Index(np.arange(len(xy)) + 1, name=\"fid\"),\n",
    "        geometry=node_xy,\n",
    "        crs=\"EPSG:28992\",\n",
    "    )\n",
    ")\n"
   ]
  },
  {
   "attachments": {},
   "cell_type": "markdown",
   "metadata": {},
   "source": [
    "Setup the edges:"
   ]
  },
  {
   "cell_type": "code",
   "execution_count": null,
   "metadata": {},
   "outputs": [],
   "source": [
    "from_id = np.array([1, 2, 3, 4, 4, 5, 6, 8, 7, 9, 11, 12], dtype=np.int64)\n",
    "to_id = np.array([2, 3, 4, 5, 8, 6, 7, 9, 9, 10, 12, 3], dtype=np.int64)\n",
    "lines = ribasim.utils.geometry_from_connectivity(node, from_id, to_id)\n",
    "edge = ribasim.Edge(\n",
    "    static=gpd.GeoDataFrame(\n",
    "        data={\"from_node_id\": from_id, \"to_node_id\": to_id},\n",
    "        geometry=lines,\n",
    "        crs=\"EPSG:28992\",\n",
    "    )\n",
    ")\n"
   ]
  },
  {
   "attachments": {},
   "cell_type": "markdown",
   "metadata": {},
   "source": [
    "Setup the basins:"
   ]
  },
  {
   "cell_type": "code",
   "execution_count": null,
   "metadata": {},
   "outputs": [],
   "source": [
    "profile = pd.DataFrame(\n",
    "    data={\n",
    "        \"node_id\": [1, 1, 3, 3, 6, 6, 9, 9],\n",
    "        \"storage\": [0.0, 1000.0] * 4,\n",
    "        \"area\": [0.0, 1000.0] * 4,\n",
    "        \"level\": [0.0, 1.0] * 4,\n",
    "    }\n",
    ")\n",
    "\n",
    "# Convert steady forcing to m/s\n",
    "# 2 mm/d precipitation, 1 mm/d evaporation\n",
    "seconds_in_day = 24 * 3600\n",
    "precipitation = 0.002 / seconds_in_day\n",
    "evaporation = 0.001 / seconds_in_day\n",
    "\n",
    "static = pd.DataFrame(\n",
    "    data={\n",
    "        \"node_id\": [0],\n",
    "        \"drainage\": [0.0],\n",
    "        \"potential_evaporation\": [evaporation],\n",
    "        \"infiltration\": [0.0],\n",
    "        \"precipitation\": [precipitation],\n",
    "        \"urban_runoff\": [0.0],\n",
    "    }\n",
    ")\n",
    "static = static.iloc[[0, 0, 0, 0]]\n",
    "static[\"node_id\"] = [1, 3, 6, 9]\n",
    "\n",
    "basin = ribasim.Basin(profile=profile, static=static)\n"
   ]
  },
  {
   "attachments": {},
   "cell_type": "markdown",
   "metadata": {},
   "source": [
    "Setup linear resistance:"
   ]
  },
  {
   "cell_type": "code",
   "execution_count": null,
   "metadata": {},
   "outputs": [],
   "source": [
    "linear_resistance = ribasim.LinearResistance(\n",
    "    static=pd.DataFrame(data={\"node_id\": [12], \"resistance\": [5e3]})\n",
<<<<<<< HEAD
    ")\n"
=======
    ")"
>>>>>>> d0a56b0d
   ]
  },
  {
   "attachments": {},
   "cell_type": "markdown",
   "metadata": {},
   "source": [
    "Setup Manning resistance:"
   ]
  },
  {
   "cell_type": "code",
   "execution_count": null,
   "metadata": {},
   "outputs": [],
   "source": [
    "manning_resistance = ribasim.ManningResistance(\n",
    "    static=pd.DataFrame(\n",
    "        data={\n",
    "            \"node_id\": [2],\n",
    "            \"length\": [900.0],\n",
    "            \"manning_n\": [0.04],\n",
    "            \"profile_width\": [6.0],\n",
    "            \"profile_slope\": [3.0],\n",
    "        }\n",
    "    )\n",
    ")\n"
   ]
  },
  {
   "attachments": {},
   "cell_type": "markdown",
   "metadata": {},
   "source": [
    "Set up a rating curve node:"
   ]
  },
  {
   "cell_type": "code",
   "execution_count": null,
   "metadata": {},
   "outputs": [],
   "source": [
    "# Discharge: lose 1% of storage volume per day at storage = 1000.0.\n",
    "q1000 = 1000.0 * 0.01 / seconds_in_day\n",
    "\n",
    "rating_curve = ribasim.TabulatedRatingCurve(\n",
    "    static=pd.DataFrame(\n",
    "        data={\n",
    "            \"node_id\": [4, 4],\n",
    "            \"level\": [0.0, 1.0],\n",
    "            \"discharge\": [0.0, q1000],\n",
    "        }\n",
    "    )\n",
    ")\n"
   ]
  },
  {
   "attachments": {},
   "cell_type": "markdown",
   "metadata": {},
   "source": [
    "Setup fractional flows:"
   ]
  },
  {
   "cell_type": "code",
   "execution_count": null,
   "metadata": {},
   "outputs": [],
   "source": [
    "fractional_flow = ribasim.FractionalFlow(\n",
    "    static=pd.DataFrame(\n",
    "        data={\n",
    "            \"node_id\": [5, 8],\n",
    "            \"fraction\": [0.3, 0.7],\n",
    "        }\n",
    "    )\n",
    ")\n"
   ]
  },
  {
   "attachments": {},
   "cell_type": "markdown",
   "metadata": {},
   "source": [
    "Setup level control:"
   ]
  },
  {
   "cell_type": "code",
   "execution_count": null,
   "metadata": {},
   "outputs": [],
   "source": [
    "level_control = ribasim.LevelControl(\n",
    "    static=pd.DataFrame(\n",
    "        data={\n",
    "            \"node_id\": [10],\n",
    "            \"target_level\": [1.5],\n",
    "            \"resistance\": [(3600.0 * 24) / 100.0],\n",
    "        }\n",
    "    )\n",
    ")\n"
   ]
  },
  {
   "attachments": {},
   "cell_type": "markdown",
   "metadata": {},
   "source": [
    "Setup pump:"
   ]
  },
  {
   "cell_type": "code",
   "execution_count": null,
   "metadata": {},
   "outputs": [],
   "source": [
    "pump = ribasim.Pump(\n",
    "    static=pd.DataFrame(\n",
    "        data={\n",
    "            \"node_id\": [7],\n",
    "            \"flow_rate\": [0.5 / 3600],\n",
    "        }\n",
    "    )\n",
    ")\n"
   ]
  },
  {
   "attachments": {},
   "cell_type": "markdown",
   "metadata": {},
   "source": [
    "Setup level boundary:"
   ]
  },
  {
   "cell_type": "code",
   "execution_count": null,
   "metadata": {},
   "outputs": [],
   "source": [
    "level_boundary = ribasim.LevelBoundary(\n",
    "    static=pd.DataFrame(\n",
    "        data={\n",
    "            \"node_id\": [11],\n",
    "            \"level\": [0.5],\n",
    "        }\n",
    "    )\n",
    ")\n"
   ]
  },
  {
   "attachments": {},
   "cell_type": "markdown",
   "metadata": {},
   "source": [
    "Setup a model:"
   ]
  },
  {
   "cell_type": "code",
   "execution_count": null,
   "metadata": {},
   "outputs": [],
   "source": [
    "model = ribasim.Model(\n",
    "    modelname=\"basic\",\n",
    "    node=node,\n",
    "    edge=edge,\n",
    "    basin=basin,\n",
    "    level_boundary=level_boundary,\n",
    "    level_control=level_control,\n",
    "    pump=pump,\n",
    "    linear_resistance=linear_resistance,\n",
    "    manning_resistance=manning_resistance,\n",
    "    tabulated_rating_curve=rating_curve,\n",
    "    fractional_flow=fractional_flow,\n",
    "    starttime=\"2020-01-01 00:00:00\",\n",
    "    endtime=\"2021-01-01 00:00:00\",\n",
    ")\n"
   ]
  },
  {
   "attachments": {},
   "cell_type": "markdown",
   "metadata": {},
   "source": [
    "Let's take a look at the model:"
   ]
  },
  {
   "cell_type": "code",
   "execution_count": null,
   "metadata": {},
   "outputs": [],
   "source": [
    "model.plot()\n"
   ]
  },
  {
   "attachments": {},
   "cell_type": "markdown",
   "metadata": {},
   "source": [
    "Write the model to a TOML and GeoPackage:"
   ]
  },
  {
   "cell_type": "code",
   "execution_count": null,
   "metadata": {},
   "outputs": [],
   "source": [
    "datadir = Path(\"data\")\n",
    "model.write(datadir / \"basic\")\n"
   ]
  },
  {
   "attachments": {},
   "cell_type": "markdown",
   "metadata": {},
   "source": [
    "# Update the basic model with transient forcing\n",
    "\n",
    "This assumes you have already created the basic model with static forcing."
   ]
  },
  {
   "cell_type": "code",
   "execution_count": null,
   "metadata": {},
   "outputs": [],
   "source": [
    "import numpy as np\n",
    "import pandas as pd\n",
    "import xarray as xr\n",
    "\n",
    "import ribasim\n"
   ]
  },
  {
   "cell_type": "code",
   "execution_count": null,
   "metadata": {},
   "outputs": [],
   "source": [
    "model = ribasim.Model.from_toml(datadir / \"basic/basic.toml\")\n"
   ]
  },
  {
   "cell_type": "code",
   "execution_count": null,
   "metadata": {},
   "outputs": [],
   "source": [
    "time = pd.date_range(model.starttime, model.endtime)\n",
    "day_of_year = time.day_of_year.to_numpy()\n",
    "seconds_per_day = 24 * 60 * 60\n",
    "evaporation = (\n",
    "    (-1.0 * np.cos(day_of_year / 365.0 * 2 * np.pi) + 1.0) * 0.0025 / seconds_per_day\n",
    ")\n",
    "rng = np.random.default_rng(seed=0)\n",
    "precipitation = (\n",
    "    rng.lognormal(mean=-1.0, sigma=1.7, size=time.size) * 0.001 / seconds_per_day\n",
    ")\n"
   ]
  },
  {
   "attachments": {},
   "cell_type": "markdown",
   "metadata": {},
   "source": [
    "We'll use xarray to easily broadcast the values."
   ]
  },
  {
   "cell_type": "code",
   "execution_count": null,
   "metadata": {},
   "outputs": [],
   "source": [
    "timeseries = (\n",
    "    pd.DataFrame(\n",
    "        data={\n",
    "            \"node_id\": 1,\n",
    "            \"time\": time,\n",
    "            \"drainage\": 0.0,\n",
    "            \"potential_evaporation\": evaporation,\n",
    "            \"infiltration\": 0.0,\n",
    "            \"precipitation\": precipitation,\n",
    "            \"urban_runoff\": 0.0,\n",
    "        }\n",
    "    )\n",
    "    .set_index(\"time\")\n",
    "    .to_xarray()\n",
    ")\n",
    "\n",
    "basin_ids = model.basin.static[\"node_id\"].to_numpy()\n",
    "basin_nodes = xr.DataArray(\n",
    "    np.ones(len(basin_ids)), coords={\"node_id\": basin_ids}, dims=[\"node_id\"]\n",
    ")\n",
    "forcing = (timeseries * basin_nodes).to_dataframe().reset_index()\n"
   ]
  },
  {
   "cell_type": "code",
   "execution_count": null,
   "metadata": {},
   "outputs": [],
   "source": [
    "state = pd.DataFrame(\n",
    "    data={\n",
    "        \"node_id\": basin_ids,\n",
    "        \"storage\": 1000.0,\n",
    "        \"concentration\": 0.0,\n",
    "    }\n",
    ")\n"
   ]
  },
  {
   "cell_type": "code",
   "execution_count": null,
   "metadata": {},
   "outputs": [],
   "source": [
    "model.basin.forcing = forcing\n",
    "model.basin.state = state\n"
   ]
  },
  {
   "cell_type": "code",
   "execution_count": null,
   "metadata": {},
   "outputs": [],
   "source": [
    "model.modelname = \"basic-transient\"\n",
    "model.write(datadir / \"basic-transient\")\n"
   ]
  },
  {
   "cell_type": "code",
   "execution_count": null,
   "metadata": {},
   "outputs": [],
   "source": [
    "# | include: false\n",
    "from subprocess import run\n",
    "\n",
    "run(\n",
    "    [\n",
    "        \"julia\",\n",
    "        \"--project=../../core\",\n",
    "        \"--eval\",\n",
    "        f'using Ribasim; Ribasim.run(\"{datadir.as_posix()}/basic-transient/basic-transient.toml\")',\n",
    "    ],\n",
    "    check=True,\n",
    ")\n"
   ]
  },
  {
   "attachments": {},
   "cell_type": "markdown",
   "metadata": {},
   "source": [
    "Now run the model with `ribasim basic-transient/basic.toml`.\n",
    "After running the model, read back the output:"
   ]
  },
  {
   "cell_type": "code",
   "execution_count": null,
   "metadata": {},
   "outputs": [],
   "source": [
    "df_basin = pd.read_feather(datadir / \"basic-transient/output/basin.arrow\")\n",
    "df_basin_wide = df_basin.pivot_table(\n",
    "    index=\"time\", columns=\"node_id\", values=[\"storage\", \"level\"]\n",
    ")\n",
    "df_basin_wide[\"level\"].plot()\n"
   ]
  },
  {
   "cell_type": "code",
   "execution_count": null,
   "metadata": {},
   "outputs": [],
   "source": [
    "df_flow = pd.read_feather(datadir / \"basic-transient/output/flow.arrow\")\n",
    "df_flow[\"edge\"] = list(zip(df_flow.from_node_id, df_flow.to_node_id))\n",
    "df_flow[\"flow_m3d\"] = df_flow.flow * 86400\n",
    "df_flow.pivot_table(index=\"time\", columns=\"edge\", values=\"flow_m3d\").plot()\n"
   ]
  }
 ],
 "metadata": {
  "kernelspec": {
   "display_name": "Python 3",
   "language": "python",
   "name": "python3"
  },
  "language_info": {
   "codemirror_mode": {
    "name": "ipython",
    "version": 3
   },
   "file_extension": ".py",
   "mimetype": "text/x-python",
   "name": "python",
   "nbconvert_exporter": "python",
   "pygments_lexer": "ipython3",
   "version": "3.10.11"
  }
 },
 "nbformat": 4,
 "nbformat_minor": 4
}<|MERGE_RESOLUTION|>--- conflicted
+++ resolved
@@ -188,11 +188,7 @@
    "source": [
     "linear_resistance = ribasim.LinearResistance(\n",
     "    static=pd.DataFrame(data={\"node_id\": [12], \"resistance\": [5e3]})\n",
-<<<<<<< HEAD
-    ")\n"
-=======
     ")"
->>>>>>> d0a56b0d
    ]
   },
   {
