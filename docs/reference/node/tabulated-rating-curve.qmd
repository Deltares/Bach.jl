--- conflicted
+++ resolved
@@ -10,24 +10,14 @@
 
 ## Static
 
-<<<<<<< HEAD
-column               | type    | unit         | restriction
--------------------- | ------- | ------------ | -----------
-node_id              | Int32   | -            | sorted
-control_state        | String  | -            | (optional) sorted per node_id
-active               | Bool    | -            | (optional, default true)
-max_downstream_level | Float64 | -            | (optional)
-level                | Float64 | $m$          | sorted per control_state, unique
-flow_rate            | Float64 | $m^3 s^{-1}$ | start at 0, increasing
-=======
-column        | type    | unit                  | restriction
-------------- | ------- | --------------------- | -----------
-node_id       | Int32   | -                     | sorted
-control_state | String  | -                     | (optional) sorted per node_id
-active        | Bool    | -                     | (optional, default true)
-level         | Float64 | $\text{m}$            | sorted per control_state, unique
-flow_rate     | Float64 | $\text{m}^3/\text{s}$ | start at 0, increasing
->>>>>>> 1943a193
+column               | type    | unit                  | restriction
+-------------        | ------- | --------------------- | -----------
+node_id              | Int32   | -                     | sorted
+control_state        | String  | -                     | (optional) sorted per node_id
+active               | Bool    | -                     | (optional, default true)
+max_downstream_level | Float64 | $\text{m}$            | (optional)
+level                | Float64 | $\text{m}$            | sorted per control_state, unique
+flow_rate            | Float64 | $\text{m}^3/\text{s}$ | start at 0, increasing
 
 Thus a single rating curve can be given by the following table:
 
