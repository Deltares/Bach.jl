--- conflicted
+++ resolved
@@ -14,18 +14,6 @@
 
 ## Static
 
-<<<<<<< HEAD
-column               | type    | unit         | restriction
--------------------- | ------- | ------------ | -----------
-node_id              | Int32   | -            | sorted
-control_state        | String  | -            | (optional) sorted per node_id
-active               | Bool    | -            | (optional, default true)
-flow_rate            | Float64 | $m^3 s^{-1}$ | non-negative
-min_flow_rate        | Float64 | $m^3 s^{-1}$ | (optional, default 0.0)
-max_flow_rate        | Float64 | $m^3 s^{-1}$ | (optional)
-min_upstream_level   | Float64 | $m$          | (optional)
-max_downstream_level | Float64 | $m$          | (optional)
-=======
 column                | type    | unit                   | restriction
 ---------             | ------- | ---------------------- | -----------
 node_id               | Int32   | -                      | sorted
@@ -34,8 +22,8 @@
 flow_rate             | Float64 | $\text{m}^3/\text{s}\$ | non-negative
 min_flow_rate         | Float64 | $\text{m}^3/\text{s}\$ | (optional, default 0.0)
 max_flow_rate         | Float64 | $\text{m}^3/\text{s}\$ | (optional)
-min_upstram_level     | Float64 | $\text{m}$             | (optional)
->>>>>>> 1943a193
+min_upstream_level    | Float64 | $\text{m}$             | (optional)
+max_downstream_level  | Float64 | $\text{m}$             | (optional)
 
 # Equations
 
