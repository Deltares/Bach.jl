name = "Ribasim"
uuid = "aac5e3d9-0b8f-4d4f-8241-b1a7a9632635"
authors = ["Deltares and contributors <ribasim.info@deltares.nl>"]
manifest = "../Manifest.toml"
version = "2024.8.0"

[deps]
Accessors = "7d9f7c33-5ae7-4f3b-8dc6-eff91059b697"
Arrow = "69666777-d1a9-59fb-9406-91d4454c9d45"
BasicModelInterface = "59605e27-edc0-445a-b93d-c09a3a50b330"
CodecZstd = "6b39b394-51ab-5f42-8807-6242bab2b4c2"
ComponentArrays = "b0b7db55-cfe3-40fc-9ded-d10e2dbeff66"
Configurations = "5218b696-f38b-4ac9-8b61-a12ec717816d"
DBInterface = "a10d1c49-ce27-4219-8d33-6db1a4562965"
DataInterpolations = "82cc6244-b520-54b8-b5a6-8a565e85f1d0"
DataStructures = "864edb3b-99cc-5e75-8d2d-829cb0a9cfe8"
Dates = "ade2ca70-3891-5945-98fb-dc099432e06a"
Dictionaries = "85a47980-9c8c-11e8-2b9f-f7ca1fa99fb4"
DiffEqCallbacks = "459566f4-90b8-5000-8ac3-15dfb0a30def"
EnumX = "4e289a0a-7415-4d19-859d-a7e5c4648b56"
FiniteDiff = "6a86dc24-6348-571c-b903-95158fe2bd41"
ForwardDiff = "f6369f11-7733-5829-9624-2563aa707210"
Graphs = "86223c79-3864-5bf0-83f7-82e725a168b6"
HiGHS = "87dc4568-4c63-4d18-b0c0-bb2238e4078b"
IterTools = "c8e1da08-722c-5040-9ed9-7db0dc04731e"
JuMP = "4076af6c-e467-56ae-b986-b466b2749572"
Legolas = "741b9549-f6ed-4911-9fbf-4a1c0c97f0cd"
LinearSolve = "7ed4a6bd-45f5-4d41-b270-4a48e9bafcae"
Logging = "56ddb016-857b-54e1-b83d-db4d58db5568"
LoggingExtras = "e6f89c97-d47a-5376-807f-9c37f3926c36"
MetaGraphsNext = "fa8bd995-216d-47f1-8a91-f3b68fbeb377"
OrdinaryDiffEq = "1dea7af3-3e70-54e6-95c3-0bf5283fa5ed"
PreallocationTools = "d236fae5-4411-538c-8e31-a6e3d9e00b46"
SQLite = "0aa819cd-b072-5ff4-a722-6bc24af294d9"
SciMLBase = "0bca4576-84f4-4d90-8ffe-ffa030f20462"
SparseArrays = "2f01184e-e22b-5df5-ae63-d93ebab69eaf"
StructArrays = "09ab397b-f2b6-538f-b94a-2f83cf4a842a"
Tables = "bd369af6-aec1-5ad0-b16a-f7cc5008161c"
TerminalLoggers = "5d786b92-1e48-4d6f-9151-6b4477ca9bed"
TimerOutputs = "a759f4b9-e2f1-59dc-863e-4aeb61b1ea8f"
TranscodingStreams = "3bb67fe8-82b1-5028-8e26-92a6c54297fa"

[compat]
Accessors = "0.1"
Aqua = "0.8"
Arrow = "2.3"
BasicModelInterface = "0.1"
CSV = "0.10"
CodecZstd = "0.7, 0.8"
ComponentArrays = "0.13, 0.14, 0.15"
Configurations = "0.17"
DBInterface = "2.4"
DataFrames = "1.4"
DataInterpolations = "5"
DataStructures = "0.18"
Dates = "<0.0.1, 1"
Dictionaries = "0.3.25, 0.4"
DiffEqCallbacks = "3.6"
EnumX = "1.0"
FiniteDiff = "2.21"
ForwardDiff = "0.10"
Graphs = "1.9"
HiGHS = "1.7"
IOCapture = "0.2"
IterTools = "1.4"
JuMP = "1.15"
Legolas = "0.5"
LinearSolve = "2.24"
Logging = "<0.0.1, 1"
LoggingExtras = "1"
MetaGraphsNext = "0.6, 0.7"
OrdinaryDiffEq = "6.7"
PreallocationTools = "0.4"
ReTestItems = "1.20"
SQLite = "1.5.1"
SciMLBase = "2.36"
SparseArrays = "<0.0.1, 1"
StructArrays = "0.6.13"
TOML = "<0.0.1, 1"
Tables = "1"
TerminalLoggers = "0.1.7"
<<<<<<< HEAD
Test = "<0.0.1,1"
=======
Test = "<0.0.1, 1"
>>>>>>> 224c4601
TimerOutputs = "0.5"
TranscodingStreams = "0.9, 0.10"
julia = "1.10"

[extras]
Aqua = "4c88cf16-eb10-579e-8560-4a9242c79595"
CSV = "336ed68f-0bac-5ca0-87d4-7b16caf5d00b"
DataFrames = "a93c6f00-e57d-5684-b7b6-d8193f3e46c0"
IOCapture = "b5f81e59-6552-4d32-b1f0-c071b021bf89"
Logging = "56ddb016-857b-54e1-b83d-db4d58db5568"
ReTestItems = "817f1d60-ba6b-4fd5-9520-3cf149f6a823"
TOML = "fa267f1f-6049-4f14-aa54-33bafae1ed76"
TerminalLoggers = "5d786b92-1e48-4d6f-9151-6b4477ca9bed"
Test = "8dfed614-e22c-5e08-85e1-65c5234f0b40"

[preferences.LinearSolve]
LoadMKL_JLL = false

[preferences.OrdinaryDiffEq]
PrecompileAutoSpecialize = false
PrecompileAutoSwitch = false
PrecompileDefaultSpecialize = false
PrecompileFunctionWrapperSpecialize = false
PrecompileLowStorage = false
PrecompileNoSpecialize = false
PrecompileNonStiff = false
PrecompileStiff = false

[targets]
test = ["Aqua", "CSV", "DataFrames", "IOCapture", "Logging", "ReTestItems", "TerminalLoggers", "Test", "TOML"]<|MERGE_RESOLUTION|>--- conflicted
+++ resolved
@@ -79,11 +79,7 @@
 TOML = "<0.0.1, 1"
 Tables = "1"
 TerminalLoggers = "0.1.7"
-<<<<<<< HEAD
-Test = "<0.0.1,1"
-=======
 Test = "<0.0.1, 1"
->>>>>>> 224c4601
 TimerOutputs = "0.5"
 TranscodingStreams = "0.9, 0.10"
 julia = "1.10"
