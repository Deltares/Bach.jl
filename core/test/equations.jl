--- conflicted
+++ resolved
@@ -12,7 +12,6 @@
 
 TimerOutputs.enable_debug_timings(Ribasim)  # causes recompilation (!)
 
-<<<<<<< HEAD
 @timeit_debug to "qh_relation" @testset "qh_relation" begin
     # Basin without forcing
     # TODO test QH relation
@@ -20,9 +19,6 @@
 end
 
 # show(Ribasim.to)  # commented out to avoid spamming the test output
-=======
-show(Ribasim.to)
->>>>>>> f1e7a425
 println()
 is_running_under_teamcity() && teamcity_message("qh_relation", TimerOutputs.todict(to))
 reset_timer!(Ribasim.to)
