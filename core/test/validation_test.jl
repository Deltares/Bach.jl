@testitem "Basin profile validation" begin
    using Dictionaries: Indices
    using Ribasim: NodeID, valid_profiles, qh_interpolation
    using DataInterpolations: LinearInterpolation
    using Logging

    node_id = Indices([NodeID(:Basin, 1)])
    level = [[0.0, 0.0, 1.0]]
    area = [[0.0, 100.0, 90]]

    logger = TestLogger(; min_level = Debug)
    with_logger(logger) do
        @test !valid_profiles(node_id, level, area)
    end

    @test length(logger.logs) == 3
    @test logger.logs[1].level == Error
    @test logger.logs[1].message ==
          "Basin #1 has repeated levels, this cannot be interpolated."
    @test logger.logs[2].level == Error
    @test logger.logs[2].message ==
          "Basin #1 profile cannot start with area <= 0 at the bottom for numerical reasons."
    @test logger.logs[2].kwargs[:area] == 0
    @test logger.logs[3].level == Error
    @test logger.logs[3].message ==
          "Basin #1 profile cannot have decreasing area at the top since extrapolating could lead to negative areas."

    itp, valid = qh_interpolation([0.0, 0.0], [1.0, 2.0])
    @test !valid
    @test itp isa LinearInterpolation
    itp, valid = qh_interpolation([0.0, 0.1], [1.0, 2.0])
    @test valid
    @test itp isa LinearInterpolation
end

@testitem "Q(h) validation" begin
    import SQLite
    using Logging

    toml_path = normpath(@__DIR__, "../../generated_testmodels/invalid_qh/ribasim.toml")
    @test ispath(toml_path)

    config = Ribasim.Config(toml_path)
    db_path = Ribasim.input_path(config, config.database)
    db = SQLite.DB(db_path)
    graph = Ribasim.create_graph(db, config, [1])

    logger = TestLogger()
    with_logger(logger) do
        @test_throws "Errors occurred when parsing TabulatedRatingCurve data." Ribasim.TabulatedRatingCurve(
            db,
            config,
            graph,
        )
    end
    close(db)

    @test length(logger.logs) == 2
    @test logger.logs[1].level == Error
    @test logger.logs[1].message ==
          "A Q(h) relationship for TabulatedRatingCurve #1 from the static table has repeated levels, this can not be interpolated."
    @test logger.logs[2].level == Error
    @test logger.logs[2].message ==
          "A Q(h) relationship for TabulatedRatingCurve #2 from the time table has repeated levels, this can not be interpolated."
end

@testitem "Neighbor count validation" begin
    using Graphs: DiGraph
    using Logging
    using MetaGraphsNext: MetaGraph
    using Ribasim: NodeID, NodeMetadata, EdgeMetadata, EdgeType

    graph = MetaGraph(
        DiGraph();
        label_type = NodeID,
        vertex_data_type = NodeMetadata,
        edge_data_type = EdgeMetadata,
        graph_data = nothing,
    )

    graph[NodeID(:Pump, 1)] = NodeMetadata(:pump, 9)
    graph[NodeID(:Basin, 2)] = NodeMetadata(:pump, 9)
    graph[NodeID(:Basin, 3)] = NodeMetadata(:pump, 9)
    graph[NodeID(:Basin, 4)] = NodeMetadata(:pump, 9)
    graph[NodeID(:FractionalFlow, 5)] = NodeMetadata(:pump, 9)
    graph[NodeID(:Pump, 6)] = NodeMetadata(:pump, 9)

    function set_edge_metadata!(id_1, id_2, edge_type)
        graph[id_1, id_2] = EdgeMetadata(0, 0, edge_type, 0, (id_1, id_2), (0, 0))
        return nothing
    end

    set_edge_metadata!(NodeID(:Basin, 2), NodeID(:Pump, 1), EdgeType.flow)
    set_edge_metadata!(NodeID(:Basin, 3), NodeID(:Pump, 1), EdgeType.flow)
    set_edge_metadata!(NodeID(:Pump, 6), NodeID(:Basin, 2), EdgeType.flow)
    set_edge_metadata!(NodeID(:FractionalFlow, 5), NodeID(:Pump, 6), EdgeType.control)

    logger = TestLogger()
    with_logger(logger) do
        @test !Ribasim.valid_n_neighbors(:Pump, graph)
    end

    @test length(logger.logs) == 3
    @test logger.logs[1].level == Error
    @test logger.logs[1].message == "Pump #1 can have at most 1 flow inneighbor(s) (got 2)."
    @test logger.logs[2].level == Error
    @test logger.logs[2].message ==
          "Pump #1 must have at least 1 flow outneighbor(s) (got 0)."
    @test logger.logs[3].level == Error
    @test logger.logs[3].message ==
          "Pump #6 must have at least 1 flow inneighbor(s) (got 0)."

    set_edge_metadata!(NodeID(:Basin, 2), NodeID(:FractionalFlow, 5), EdgeType.flow)
    set_edge_metadata!(NodeID(:FractionalFlow, 5), NodeID(:Basin, 3), EdgeType.flow)
    set_edge_metadata!(NodeID(:FractionalFlow, 5), NodeID(:Basin, 4), EdgeType.flow)

    logger = TestLogger(; min_level = Debug)
    with_logger(logger) do
        @test !Ribasim.valid_n_neighbors(:FractionalFlow, graph)
    end

    @test length(logger.logs) == 2
    @test logger.logs[1].level == Error
    @test logger.logs[1].message ==
          "FractionalFlow #5 can have at most 1 flow outneighbor(s) (got 2)."
    @test logger.logs[2].level == Error
    @test logger.logs[2].message ==
          "FractionalFlow #5 can have at most 0 control outneighbor(s) (got 1)."

    @test_throws "'n_neighbor_bounds_flow' not defined for Val{:foo}()." Ribasim.n_neighbor_bounds_flow(
        :foo,
    )
    @test_throws "'n_neighbor_bounds_control' not defined for Val{:bar}()." Ribasim.n_neighbor_bounds_control(
        :bar,
    )
end

@testitem "PidControl connectivity validation" begin
    using Dictionaries: Indices
    using Graphs: DiGraph
    using Logging
    using MetaGraphsNext: MetaGraph
    using Ribasim: NodeID, NodeMetadata, EdgeMetadata, NodeID, EdgeType

    pid_control_node_id = NodeID.(:PidControl, [1, 6])
    pid_control_listen_node_id = [NodeID(:Terminal, 3), NodeID(:Basin, 5)]
    pump_node_id = NodeID.(:Pump, [2, 4])

    graph = MetaGraph(
        DiGraph();
        label_type = NodeID,
        vertex_data_type = NodeMetadata,
        edge_data_type = EdgeMetadata,
        graph_data = nothing,
    )

    graph[NodeID(:PidControl, 1)] = NodeMetadata(:pid_control, 0)
    graph[NodeID(:PidControl, 6)] = NodeMetadata(:pid_control, 0)
    graph[NodeID(:Pump, 2)] = NodeMetadata(:pump, 0)
    graph[NodeID(:Pump, 4)] = NodeMetadata(:pump, 0)
    graph[NodeID(:Terminal, 3)] = NodeMetadata(:something_else, 0)
    graph[NodeID(:Basin, 5)] = NodeMetadata(:basin, 0)
    graph[NodeID(:Basin, 7)] = NodeMetadata(:basin, 0)

    function set_edge_metadata!(id_1, id_2, edge_type)
        graph[id_1, id_2] = EdgeMetadata(0, 0, edge_type, 0, (id_1, id_2), (0, 0))
        return nothing
    end

    set_edge_metadata!(NodeID(:Terminal, 3), NodeID(:Pump, 4), EdgeType.flow)
    set_edge_metadata!(NodeID(:Basin, 7), NodeID(:Pump, 2), EdgeType.flow)
    set_edge_metadata!(NodeID(:Pump, 2), NodeID(:Basin, 7), EdgeType.flow)
    set_edge_metadata!(NodeID(:Pump, 4), NodeID(:Basin, 7), EdgeType.flow)

    set_edge_metadata!(NodeID(:PidControl, 1), NodeID(:Pump, 4), EdgeType.control)
    set_edge_metadata!(NodeID(:PidControl, 6), NodeID(:Pump, 2), EdgeType.control)

    basin_node_id = Indices(NodeID.(:Basin, [5, 7]))

    logger = TestLogger()
    with_logger(logger) do
        @test !Ribasim.valid_pid_connectivity(
            pid_control_node_id,
            pid_control_listen_node_id,
            graph,
            basin_node_id,
            pump_node_id,
        )
    end

    @test length(logger.logs) == 2
    @test logger.logs[1].level == Error
    @test logger.logs[1].message ==
          "Listen node Terminal #3 of PidControl #1 is not a Basin"
    @test logger.logs[2].level == Error
    @test logger.logs[2].message ==
          "PID listened Basin #5 is not on either side of controlled Pump #2."
end

@testitem "FractionalFlow validation" begin
    import SQLite
    using Logging
    using Ribasim: NodeID

    toml_path = normpath(
        @__DIR__,
        "../../generated_testmodels/invalid_fractional_flow/ribasim.toml",
    )
    @test ispath(toml_path)

    config = Ribasim.Config(toml_path)
    db_path = Ribasim.input_path(config, config.database)
    db = SQLite.DB(db_path)
    graph = Ribasim.create_graph(db, config, [1, 1])
    fractional_flow = Ribasim.FractionalFlow(db, config, graph)

    logger = TestLogger()
    with_logger(logger) do
        @test !Ribasim.valid_fractional_flow(
            graph,
            fractional_flow.node_id,
            fractional_flow.control_mapping,
        )
        @test !Ribasim.valid_edges(graph)
    end

    @test length(logger.logs) == 4
    @test logger.logs[1].level == Error
    @test logger.logs[1].message ==
          "TabulatedRatingCurve #7 has outflow to FractionalFlow and other node types."
    @test logger.logs[2].level == Error
    @test logger.logs[2].message ==
          "Fractional flow nodes must have non-negative fractions."
    @test logger.logs[2].kwargs[:node_id] == NodeID(:FractionalFlow, 3)
    @test logger.logs[2].kwargs[:fraction] ≈ -0.1
    @test logger.logs[2].kwargs[:control_state] == ""
    @test logger.logs[3].level == Error
    @test logger.logs[3].message ==
          "The sum of fractional flow fractions leaving a node must be ≈1."
    @test logger.logs[3].kwargs[:node_id] == NodeID(:TabulatedRatingCurve, 7)
    @test logger.logs[3].kwargs[:fraction_sum] ≈ 0.4
    @test logger.logs[3].kwargs[:control_state] == ""
    @test logger.logs[4].level == Error
    @test logger.logs[4].message == "Cannot connect a basin to a fractional_flow."
    @test logger.logs[4].kwargs[:id_src] == NodeID(:Basin, 2)
    @test logger.logs[4].kwargs[:id_dst] == NodeID(:FractionalFlow, 8)
end

@testitem "DiscreteControl logic validation" begin
    import SQLite
    using Logging

    toml_path = normpath(
        @__DIR__,
        "../../generated_testmodels/invalid_discrete_control/ribasim.toml",
    )
    @test ispath(toml_path)

    cfg = Ribasim.Config(toml_path)
    db_path = Ribasim.input_path(cfg, cfg.database)
    db = SQLite.DB(db_path)
    p = Ribasim.Parameters(db, cfg)

    logger = TestLogger()
    with_logger(logger) do
        @test !Ribasim.valid_discrete_control(p, cfg)
    end

    @test length(logger.logs) == 5
    @test logger.logs[1].level == Error
    @test logger.logs[1].message ==
          "DiscreteControl #5 has 3 condition(s), which is inconsistent with these truth state(s): [\"FFFF\"]."
    @test logger.logs[2].level == Error
    @test logger.logs[2].message ==
          "These control states from DiscreteControl #5 are not defined for controlled Pump #2: [\"foo\"]."
    @test logger.logs[3].level == Error
    @test logger.logs[3].message ==
          "Look ahead supplied for non-timeseries listen variable 'level' from listen node Basin #1."
    @test logger.logs[4].level == Error
    @test logger.logs[4].message ==
          "Look ahead for listen variable 'flow_rate' from listen node FlowBoundary #4 goes past timeseries end during simulation."
    @test logger.logs[5].level == Error
    @test logger.logs[5].message ==
          "Negative look ahead supplied for listen variable 'flow_rate' from listen node FlowBoundary #4."
end

@testitem "Pump/outlet flow rate sign validation" begin
    using Logging
    using Ribasim: NodeID

    logger = TestLogger()

    with_logger(logger) do
        @test_throws "Invalid Outlet flow rate(s)." Ribasim.Outlet(
            [NodeID(:Outlet, 1)],
            NodeID[],
            [NodeID[]],
            [true],
            [-1.0],
            [NaN],
            [NaN],
            [NaN],
            Dict{Tuple{NodeID, String}, NamedTuple}(),
            [false],
        )
    end

    @test length(logger.logs) == 1
    @test logger.logs[1].level == Error
    @test logger.logs[1].message == "Outlet #1 flow rates must be non-negative, found -1.0."

    logger = TestLogger()

    with_logger(logger) do
        @test_throws "Invalid Pump flow rate(s)." Ribasim.Pump(
            [NodeID(:Pump, 1)],
            NodeID[],
            [NodeID[]],
            [true],
            [-1.0],
            [NaN],
            [NaN],
            Dict{Tuple{NodeID, String}, NamedTuple}(
                (NodeID(:Pump, 1), "foo") => (; flow_rate = -1.0),
            ),
            [false],
        )
    end

    # Only the invalid control state flow_rate yields an error
    @test length(logger.logs) == 1
    @test logger.logs[1].level == Error
    @test logger.logs[1].message ==
          "Pump #1 flow rates must be non-negative, found -1.0 for control state 'foo'."
end

@testitem "Edge type validation" begin
    import SQLite
    using Logging

    toml_path =
        normpath(@__DIR__, "../../generated_testmodels/invalid_edge_types/ribasim.toml")
    @test ispath(toml_path)

    cfg = Ribasim.Config(toml_path)
    db_path = Ribasim.input_path(cfg, cfg.database)
    db = SQLite.DB(db_path)
    logger = TestLogger()
    with_logger(logger) do
        @test !Ribasim.valid_edge_types(db)
    end

    @test length(logger.logs) == 2
    @test logger.logs[1].level == Error
    @test logger.logs[1].message ==
          "Invalid edge type 'foo' for edge #0 from node #1 to node #2."
    @test logger.logs[2].level == Error
    @test logger.logs[2].message ==
          "Invalid edge type 'bar' for edge #1 from node #2 to node #3."
end

@testitem "Subgrid validation" begin
    using Ribasim: valid_subgrid, NodeID
    using Logging

    node_to_basin = Dict(NodeID(:Basin, 9) => 1)

    logger = TestLogger()
    with_logger(logger) do
        @test !valid_subgrid(
            Int32(1),
            NodeID(:Basin, 10),
            node_to_basin,
            [-1.0, 0.0],
            [-1.0, 0.0],
        )
    end

    @test length(logger.logs) == 1
    @test logger.logs[1].level == Error
    @test logger.logs[1].message == "The node_id of the Basin / subgrid does not exist."
    @test logger.logs[1].kwargs[:node_id] == NodeID(:Basin, 10)
    @test logger.logs[1].kwargs[:subgrid_id] == 1

    logger = TestLogger()
    with_logger(logger) do
        @test !valid_subgrid(
            Int32(1),
            NodeID(:Basin, 9),
            node_to_basin,
            [-1.0, 0.0, 0.0],
            [-1.0, 0.0, 0.0],
        )
    end

    @test length(logger.logs) == 2
    @test logger.logs[1].level == Error
    @test logger.logs[1].message ==
          "Basin / subgrid subgrid_id 1 has repeated basin levels, this cannot be interpolated."
    @test logger.logs[2].level == Error
    @test logger.logs[2].message ==
          "Basin / subgrid subgrid_id 1 has repeated element levels, this cannot be interpolated."
end

@testitem "negative demand" begin
    using Logging
    using DataInterpolations: LinearInterpolation
    using Ribasim: NodeID

    logger = TestLogger()

    with_logger(logger) do
        @test_throws "Invalid demand" Ribasim.UserDemand(
            [NodeID(:UserDemand, 1)],
            NodeID[],
            NodeID[],
            [true],
            [0.0],
            [0.0],
            [0.0],
            [[LinearInterpolation([-5.0, -5.0], [-1.8, 1.8])]],
            [true],
            [0.0, -0.0],
            [0.9],
            [0.9],
            Int32[1],
        )
    end

    @test length(logger.logs) == 1
    @test logger.logs[1].level == Error
    @test logger.logs[1].message ==
          "Demand of UserDemand #1 with priority 1 should be non-negative"
end

@testitem "negative storage" begin
    import BasicModelInterface as BMI
    toml_path =
        normpath(@__DIR__, "../../generated_testmodels/linear_resistance/ribasim.toml")
    @test ispath(toml_path)
    dt = 1e10

    config = Ribasim.Config(
        toml_path;
        solver_algorithm = "Euler",
        solver_dt = dt,
        solver_saveat = Inf,
    )
    model = Ribasim.Model(config)
    @test_throws "Negative storages found at 2021-01-01T00:00:00." BMI.update_until(
        model,
        dt,
    )
end

<<<<<<< HEAD
@testitem "basin indices" begin
    using Ribasim: NodeType

    toml_path = normpath(@__DIR__, "../../generated_testmodels/basic/ribasim.toml")
    @test ispath(toml_path)

    model = Ribasim.Model(toml_path)
    (; graph, basin) = model.integrator.p
    for edge_metadata in values(graph.edge_data)
        (; edge, basin_idxs) = edge_metadata
        id_src, id_dst = edge
        if id_src.type == NodeType.Basin
            @test id_src == basin.node_id.values[basin_idxs[1]]
        elseif id_dst.type == NodeType.Basin
            @test id_dst == basin.node_id.values[basin_idxs[2]]
        end
    end
=======
@testitem "Convergence bottleneck" begin
    using IOCapture: capture
    toml_path =
        normpath(@__DIR__, "../../generated_testmodels/invalid_unstable/ribasim.toml")
    @test ispath(toml_path)
    (; output) = capture() do
        Ribasim.main(toml_path)
    end
    output = split(output, "\n")[(end - 4):end]
    @test startswith(
        output[1],
        "The following basins were identified as convergence bottlenecks",
    )
    @test startswith(output[2], "Basin #11")
    @test startswith(output[3], "Basin #31")
    @test startswith(output[4], "Basin #51")
>>>>>>> 943c04c4
end<|MERGE_RESOLUTION|>--- conflicted
+++ resolved
@@ -453,7 +453,6 @@
     )
 end
 
-<<<<<<< HEAD
 @testitem "basin indices" begin
     using Ribasim: NodeType
 
@@ -471,7 +470,8 @@
             @test id_dst == basin.node_id.values[basin_idxs[2]]
         end
     end
-=======
+end
+
 @testitem "Convergence bottleneck" begin
     using IOCapture: capture
     toml_path =
@@ -488,5 +488,4 @@
     @test startswith(output[2], "Basin #11")
     @test startswith(output[3], "Basin #31")
     @test startswith(output[4], "Basin #51")
->>>>>>> 943c04c4
 end