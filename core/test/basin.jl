using Test
using Ribasim
import BasicModelInterface as BMI
using SciMLBase

@testset "basic model" begin
    toml_path = normpath(@__DIR__, "../../data/basic/basic.toml")
    @test ispath(toml_path)
    model = Ribasim.run(toml_path)
    @test model isa Ribasim.Model
    @test model.integrator.sol.retcode == Ribasim.ReturnCode.Success
<<<<<<< HEAD
    @test model.integrator.sol.u[end] ≈ Float32[649.2659, 644.4992, 2.4442894, 1568.6366]
=======
    @test model.integrator.sol.u[end] ≈ Float32[148.03973, 148.04793, 1.203207, 1519.4891]
>>>>>>> f420435f
end

@testset "basic transient model" begin
    toml_path = normpath(@__DIR__, "../../data/basic-transient/basic-transient.toml")
    @test ispath(toml_path)
    model = Ribasim.run(toml_path)
    @test model isa Ribasim.Model
    @test model.integrator.sol.retcode == Ribasim.ReturnCode.Success
    @test length(model.integrator.p.basin.precipitation) == 4
<<<<<<< HEAD
    @test model.integrator.sol.u[end] ≈ Float32[595.61755, 626.09717, 1.6444845, 1579.1345]
=======
    @test model.integrator.sol.u[end] ≈ Float32[170.8589, 170.85925, 0.504764, 1534.4167]
>>>>>>> f420435f
end

@testset "TabulatedRatingCurve model" begin
    toml_path =
        normpath(@__DIR__, "../../data/tabulated_rating_curve/tabulated_rating_curve.toml")
    @test ispath(toml_path)
    model = Ribasim.run(toml_path)
    @test model isa Ribasim.Model
    @test model.integrator.sol.retcode == Ribasim.ReturnCode.Success
    @test model.integrator.sol.u[end] ≈ Float32[54.459435, 313.50992]
    # the highest level in the dynamic table is updated to 1.2 from the callback
    @test model.integrator.p.tabulated_rating_curve.tables[end].t[end] == 1.2
end<|MERGE_RESOLUTION|>--- conflicted
+++ resolved
@@ -9,11 +9,7 @@
     model = Ribasim.run(toml_path)
     @test model isa Ribasim.Model
     @test model.integrator.sol.retcode == Ribasim.ReturnCode.Success
-<<<<<<< HEAD
-    @test model.integrator.sol.u[end] ≈ Float32[649.2659, 644.4992, 2.4442894, 1568.6366]
-=======
     @test model.integrator.sol.u[end] ≈ Float32[148.03973, 148.04793, 1.203207, 1519.4891]
->>>>>>> f420435f
 end
 
 @testset "basic transient model" begin
@@ -23,11 +19,7 @@
     @test model isa Ribasim.Model
     @test model.integrator.sol.retcode == Ribasim.ReturnCode.Success
     @test length(model.integrator.p.basin.precipitation) == 4
-<<<<<<< HEAD
-    @test model.integrator.sol.u[end] ≈ Float32[595.61755, 626.09717, 1.6444845, 1579.1345]
-=======
     @test model.integrator.sol.u[end] ≈ Float32[170.8589, 170.85925, 0.504764, 1534.4167]
->>>>>>> f420435f
 end
 
 @testset "TabulatedRatingCurve model" begin
