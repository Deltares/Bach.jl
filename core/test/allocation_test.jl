@testitem "Allocation solve" begin
    using Ribasim: NodeID, OptimizationType
    using ComponentArrays: ComponentVector
    import SQLite
    import JuMP

    toml_path = normpath(@__DIR__, "../../generated_testmodels/subnetwork/ribasim.toml")
    @test ispath(toml_path)
    cfg = Ribasim.Config(toml_path)
    db_path = Ribasim.input_path(cfg, cfg.database)
    db = SQLite.DB(db_path)

    p = Ribasim.Parameters(db, cfg)
    graph = p.graph
    close(db)

    # Test compound allocation edge data
    for edge_metadata in values(graph.edge_data)
        if edge_metadata.allocation_flow
            @test first(edge_metadata.node_ids) == edge_metadata.from_id
            @test last(edge_metadata.node_ids) == edge_metadata.to_id
        else
            @test isempty(edge_metadata.node_ids)
        end
    end

    Ribasim.set_flow!(graph, NodeID(:FlowBoundary, 1), NodeID(:Basin, 2), 4.5) # Source flow
    allocation_model = p.allocation.allocation_models[1]
    u = ComponentVector(; storage = zeros(length(p.basin.node_id)))
    Ribasim.allocate!(p, allocation_model, 0.0, u, OptimizationType.allocate)

    # Last priority (= 2) flows
    F = allocation_model.problem[:F]
    @test JuMP.value(F[(NodeID(:Basin, 2), NodeID(:Basin, 6))]) ≈ 0.0
    @test JuMP.value(F[(NodeID(:Basin, 2), NodeID(:UserDemand, 10))]) ≈ 0.5
    @test JuMP.value(F[(NodeID(:Basin, 8), NodeID(:UserDemand, 12))]) ≈ 2.0
    @test JuMP.value(F[(NodeID(:Basin, 6), NodeID(:Basin, 8))]) ≈ 2.0
    @test JuMP.value(F[(NodeID(:FlowBoundary, 1), NodeID(:Basin, 2))]) ≈ 0.5
    @test JuMP.value(F[(NodeID(:Basin, 6), NodeID(:UserDemand, 11))]) ≈ 0.0

    allocated = p.user_demand.allocated
    @test allocated[1] ≈ [0.0, 0.5]
    @test allocated[2] ≈ [4.0, 0.0]
    @test allocated[3] ≈ [0.0, 2.0]

    # Test getting and setting UserDemand demands
    (; user_demand) = p
    Ribasim.set_user_demand!(p, NodeID(:UserDemand, 11), 2, Float64(π); reduced = false)
    @test user_demand.demand[4] ≈ π
    @test Ribasim.get_user_demand(p, NodeID(:UserDemand, 11), 2; reduced = false) ≈ π
end

@testitem "Allocation objective: linear absolute" begin
    using DataFrames: DataFrame
    using SciMLBase: successful_retcode
    using Ribasim: NodeID
    import JuMP

    toml_path =
        normpath(@__DIR__, "../../generated_testmodels/minimal_subnetwork/ribasim.toml")
    @test ispath(toml_path)

    config = Ribasim.Config(toml_path)
    model = Ribasim.run(config)
    @test successful_retcode(model)
    problem = model.integrator.p.allocation.allocation_models[1].problem
    objective = JuMP.objective_function(problem)
    @test objective isa JuMP.AffExpr # Affine expression
    @test :F_abs_user_demand in keys(problem.obj_dict)
    F = problem[:F]
    F_abs_user_demand = problem[:F_abs_user_demand]

    @test objective.terms[F_abs_user_demand[NodeID(:UserDemand, 5)]] == 1.0
    @test objective.terms[F_abs_user_demand[NodeID(:UserDemand, 6)]] == 1.0
end

@testitem "Allocation with controlled fractional flow" begin
    using DataFrames
    using Ribasim: NodeID
    using OrdinaryDiffEq: solve!
    using JuMP

    toml_path = normpath(
        @__DIR__,
        "../../generated_testmodels/fractional_flow_subnetwork/ribasim.toml",
    )
    model = Ribasim.BMI.initialize(Ribasim.Model, toml_path)
    problem = model.integrator.p.allocation.allocation_models[1].problem
    F = problem[:F]
    @test JuMP.normalized_coefficient(
        problem[:fractional_flow][(NodeID(:TabulatedRatingCurve, 3), NodeID(:Basin, 5))],
        F[(NodeID(:Basin, 2), NodeID(:TabulatedRatingCurve, 3))],
    ) ≈ -0.75
    @test JuMP.normalized_coefficient(
        problem[:fractional_flow][(NodeID(:TabulatedRatingCurve, 3), NodeID(:Basin, 8))],
        F[(NodeID(:Basin, 2), NodeID(:TabulatedRatingCurve, 3))],
    ) ≈ -0.25

    solve!(model)
    record_allocation = DataFrame(model.integrator.p.allocation.record_demand)
    record_control = model.integrator.p.discrete_control.record
    groups = groupby(record_allocation, [:node_type, :node_id, :priority])
    fractional_flow = model.integrator.p.fractional_flow
    (; control_mapping) = fractional_flow
    t_control = record_control.time[2]

    allocated_6_before =
        groups[("UserDemand", 6, 1)][
            groups[("UserDemand", 6, 1)].time .< t_control,
            :,
        ].allocated
    allocated_9_before =
        groups[("UserDemand", 9, 1)][
            groups[("UserDemand", 9, 1)].time .< t_control,
            :,
        ].allocated
    allocated_6_after =
        groups[("UserDemand", 6, 1)][
            groups[("UserDemand", 6, 1)].time .> t_control,
            :,
        ].allocated
    allocated_9_after =
        groups[("UserDemand", 9, 1)][
            groups[("UserDemand", 9, 1)].time .> t_control,
            :,
        ].allocated
    @test all(
        allocated_9_before ./ allocated_6_before .<=
        control_mapping[(NodeID(:FractionalFlow, 7), "A")].fraction /
        control_mapping[(NodeID(:FractionalFlow, 4), "A")].fraction,
    )
    @test all(allocated_9_after ./ allocated_6_after .<= 1.0)

    @test record_control.truth_state == ["F", "T"]
    @test record_control.control_state == ["A", "B"]

    fractional_flow_constraints =
        model.integrator.p.allocation.allocation_models[1].problem[:fractional_flow]
    @test JuMP.normalized_coefficient(
        problem[:fractional_flow][(NodeID(:TabulatedRatingCurve, 3), NodeID(:Basin, 5))],
        F[(NodeID(:Basin, 2), NodeID(:TabulatedRatingCurve, 3))],
    ) ≈ -0.75
    @test JuMP.normalized_coefficient(
        problem[:fractional_flow][(NodeID(:TabulatedRatingCurve, 3), NodeID(:Basin, 8))],
        F[(NodeID(:Basin, 2), NodeID(:TabulatedRatingCurve, 3))],
    ) ≈ -0.25
end

@testitem "main allocation network initialization" begin
    using SQLite
    using Ribasim: NodeID

    toml_path = normpath(
        @__DIR__,
        "../../generated_testmodels/main_network_with_subnetworks/ribasim.toml",
    )
    @test ispath(toml_path)
    cfg = Ribasim.Config(toml_path)
    db_path = Ribasim.input_path(cfg, cfg.database)
    db = SQLite.DB(db_path)
    p = Ribasim.Parameters(db, cfg)
    close(db)
    (; allocation, graph) = p
    (; main_network_connections, allocation_network_ids) = allocation
    @test Ribasim.has_main_network(allocation)
    @test Ribasim.is_main_network(first(allocation_network_ids))

    # Connections from main network to subnetworks
    @test isempty(main_network_connections[1])
    @test only(main_network_connections[2]) == (NodeID(:Basin, 2), NodeID(:Pump, 11))
    @test only(main_network_connections[3]) == (NodeID(:Basin, 6), NodeID(:Pump, 24))
    @test only(main_network_connections[4]) == (NodeID(:Basin, 10), NodeID(:Pump, 38))

    # main-sub connections are part of main network allocation network
    allocation_edges_main_network = graph[].edge_ids[1]
    @test [
        (NodeID(:Basin, 2), NodeID(:Pump, 11)),
        (NodeID(:Basin, 6), NodeID(:Pump, 24)),
        (NodeID(:Basin, 10), NodeID(:Pump, 38)),
    ] ⊆ allocation_edges_main_network

    # Subnetworks interpreted as user_demands require variables and constraints to
    # support absolute value expressions in the objective function
    allocation_model_main_network = Ribasim.get_allocation_model(p, Int32(1))
    problem = allocation_model_main_network.problem
    @test problem[:F_abs_user_demand].axes[1] == NodeID.(:Pump, [11, 24, 38])
    @test problem[:abs_positive_user_demand].axes[1] == NodeID.(:Pump, [11, 24, 38])
    @test problem[:abs_negative_user_demand].axes[1] == NodeID.(:Pump, [11, 24, 38])

    # In each subnetwork, the connection from the main network to the subnetwork is
    # interpreted as a source
    @test Ribasim.get_allocation_model(p, Int32(3)).problem[:source].axes[1] ==
          [(NodeID(:Basin, 2), NodeID(:Pump, 11))]
    @test Ribasim.get_allocation_model(p, Int32(5)).problem[:source].axes[1] ==
          [(NodeID(:Basin, 6), NodeID(:Pump, 24))]
    @test Ribasim.get_allocation_model(p, Int32(7)).problem[:source].axes[1] ==
          [(NodeID(:Basin, 10), NodeID(:Pump, 38))]
end

@testitem "allocation with main network optimization problem" begin
    using SQLite
    using Ribasim: NodeID, OptimizationType
    using ComponentArrays: ComponentVector
    using JuMP

    toml_path = normpath(
        @__DIR__,
        "../../generated_testmodels/main_network_with_subnetworks/ribasim.toml",
    )
    @test ispath(toml_path)
    cfg = Ribasim.Config(toml_path)
    db_path = Ribasim.input_path(cfg, cfg.database)
    db = SQLite.DB(db_path)
    p = Ribasim.Parameters(db, cfg)
    close(db)

    (; allocation, user_demand, graph, basin) = p
    (; allocation_models, subnetwork_demands, subnetwork_allocateds) = allocation
    t = 0.0

    # Collecting demands
    u = ComponentVector(; storage = zeros(length(basin.node_id)))
    for allocation_model in allocation_models[2:end]
        Ribasim.allocate!(p, allocation_model, t, u, OptimizationType.internal_sources)
        Ribasim.allocate!(p, allocation_model, t, u, OptimizationType.collect_demands)
    end

    @test subnetwork_demands[(NodeID(:Basin, 2), NodeID(:Pump, 11))] ≈ [4.0, 4.0, 0.0]
    @test subnetwork_demands[(NodeID(:Basin, 6), NodeID(:Pump, 24))] ≈ [0.004, 0.0, 0.0]
    @test subnetwork_demands[(NodeID(:Basin, 10), NodeID(:Pump, 38))] ≈
          [0.001, 0.002, 0.0011]

    # Solving for the main network, containing subnetworks as UserDemands
    allocation_model = allocation_models[1]
    (; problem) = allocation_model
    Ribasim.allocate!(p, allocation_model, t, u, OptimizationType.allocate)

    # Main network objective function
    objective = JuMP.objective_function(problem)
    objective_variables = keys(objective.terms)
    F_abs_user_demand = problem[:F_abs_user_demand]
    @test F_abs_user_demand[NodeID(:Pump, 11)] ∈ objective_variables
    @test F_abs_user_demand[NodeID(:Pump, 24)] ∈ objective_variables
    @test F_abs_user_demand[NodeID(:Pump, 38)] ∈ objective_variables

    # Running full allocation algorithm
    Ribasim.set_flow!(graph, NodeID(:FlowBoundary, 1), NodeID(:Basin, 2), 4.5)
    u = ComponentVector(; storage = zeros(length(p.basin.node_id)))
    Ribasim.update_allocation!((; p, t, u))

    @test subnetwork_allocateds[NodeID(:Basin, 2), NodeID(:Pump, 11)] ≈
          [4.0, 0.49500000, 0.0]
    @test subnetwork_allocateds[NodeID(:Basin, 6), NodeID(:Pump, 24)] ≈
          [0.00399999999, 0.0, 0.0]
    @test subnetwork_allocateds[NodeID(:Basin, 10), NodeID(:Pump, 38)] ≈ [0.001, 0.0, 0.0]

    @test user_demand.allocated[2] ≈ [4.0, 0.0, 0.0]
    @test user_demand.allocated[7] ≈ [0.001, 0.0, 0.0]
end

@testitem "Allocation level control" begin
    toml_path = normpath(@__DIR__, "../../generated_testmodels/level_demand/ribasim.toml")
    @test ispath(toml_path)
    model = Ribasim.run(toml_path)

    storage = Ribasim.get_storages_and_levels(model).storage[1, :]
    t = Ribasim.tsaves(model)

    p = model.integrator.p
    (; user_demand, graph, allocation, basin, level_demand) = p

    d = user_demand.demand_itp[1][2](0)
    ϕ = 1e-3 # precipitation
    q = Ribasim.get_flow(
        graph,
        Ribasim.NodeID(Ribasim.NodeType.FlowBoundary, 1),
        Ribasim.NodeID(Ribasim.NodeType.Basin, 2),
        0,
    )
    A = basin.area[1][1]
    l_max = level_demand.max_level[1](0)
    Δt_allocation = allocation.allocation_models[1].Δt_allocation

    # Until the first allocation solve, the UserDemand abstracts fully
    stage_1 = t .<= Δt_allocation
    u_stage_1(τ) = storage[1] + (q + ϕ - d) * τ
    @test storage[stage_1] ≈ u_stage_1.(t[stage_1]) rtol = 1e-4

    # In this section the Basin leaves no supply for the UserDemand
    stage_2 = Δt_allocation .<= t .<= 3 * Δt_allocation
    stage_2_start_idx = findfirst(stage_2)
    u_stage_2(τ) = storage[stage_2_start_idx] + (q + ϕ) * (τ - t[stage_2_start_idx])
    @test storage[stage_2] ≈ u_stage_2.(t[stage_2]) rtol = 1e-4

    # In this section (and following sections) the basin has no longer a (positive) demand,
    # since precipitation provides enough water to get the basin to its target level
    # The FlowBoundary flow gets fully allocated to the UserDemand
    stage_3 = 3 * Δt_allocation .<= t .<= 8 * Δt_allocation
    stage_3_start_idx = findfirst(stage_3)
    u_stage_3(τ) = storage[stage_3_start_idx] + ϕ * (τ - t[stage_3_start_idx])
    @test storage[stage_3] ≈ u_stage_3.(t[stage_3]) rtol = 1e-4

    # In this section the basin enters its surplus stage,
    # even though initially the level is below the maximum level. This is because the simulation
    # anticipates that the current precipitation is going to bring the basin level over
    # its maximum level
    stage_4 = 8 * Δt_allocation .<= t .<= 12 * Δt_allocation
    stage_4_start_idx = findfirst(stage_4)
    u_stage_4(τ) = storage[stage_4_start_idx] + (q + ϕ - d) * (τ - t[stage_4_start_idx])
    @test storage[stage_4] ≈ u_stage_4.(t[stage_4]) rtol = 1e-4

    # At the start of this section precipitation stops, and so the UserDemand
    # partly uses surplus water from the basin to fulfill its demand
    stage_5 = 13 * Δt_allocation .<= t .<= 16 * Δt_allocation
    stage_5_start_idx = findfirst(stage_5)
    u_stage_5(τ) = storage[stage_5_start_idx] + (q - d) * (τ - t[stage_5_start_idx])
    @test storage[stage_5] ≈ u_stage_5.(t[stage_5]) rtol = 1e-4

    # From this point the basin is in a dynamical equilibrium,
    # since the basin has no supply so the UserDemand abstracts precisely
    # the flow from the level boundary
    stage_6 = 17 * Δt_allocation .<= t
    stage_6_start_idx = findfirst(stage_6)
    u_stage_6(τ) = storage[stage_6_start_idx]
    @test storage[stage_6] ≈ u_stage_6.(t[stage_6]) rtol = 1e-4
end

@testitem "flow_demand" begin
    using JuMP
    using Ribasim: NodeID, NodeType, OptimizationType

    toml_path = normpath(@__DIR__, "../../generated_testmodels/flow_demand/ribasim.toml")
    @test ispath(toml_path)
    model = Ribasim.Model(toml_path)
    (; p) = model.integrator
    (; graph, allocation, flow_demand, user_demand, level_boundary) = p

    # Test has_external_demand
    @test !any(
        Ribasim.has_external_demand(graph, node_id, :flow_demand)[1] for
        node_id in graph[].node_ids[2] if node_id.value != 2
    )
    @test Ribasim.has_external_demand(
        graph,
        NodeID(NodeType.TabulatedRatingCurve, 2),
        :flow_demand,
    )[1]

    allocation_model = allocation.allocation_models[1]
    (; problem) = allocation_model

    F = problem[:F]
    F_flow_buffer_in = problem[:F_flow_buffer_in]
    F_flow_buffer_out = problem[:F_flow_buffer_out]
    F_abs_flow_demand = problem[:F_abs_flow_demand]

    node_id_with_flow_demand = NodeID(NodeType.TabulatedRatingCurve, 2)
    constraint_flow_out = problem[:flow_demand_outflow][node_id_with_flow_demand]

    # Test flow conservation constraint containing flow buffer
    constraint_with_flow_buffer = JuMP.constraint_object(
        problem[:flow_conservation_flow_demand][node_id_with_flow_demand],
    )
    @test constraint_with_flow_buffer.func ==
          F[(node_id_with_flow_demand, NodeID(NodeType.Basin, 3))] -
          F[(NodeID(NodeType.LevelBoundary, 1), node_id_with_flow_demand)] +
          F_flow_buffer_in[node_id_with_flow_demand] -
          F_flow_buffer_out[node_id_with_flow_demand]

    constraint_flow_demand_outflow =
        JuMP.constraint_object(problem[:flow_demand_outflow][node_id_with_flow_demand])
    @test constraint_flow_demand_outflow.func ==
          F[(node_id_with_flow_demand, NodeID(NodeType.Basin, 3))] + 0.0
    @test constraint_flow_demand_outflow.set.upper == 0.0

    t = 0.0
    (; u) = model.integrator
    optimization_type = OptimizationType.internal_sources
    Ribasim.set_initial_values!(allocation_model, p, u, t)

<<<<<<< HEAD
    # Priority 1
    Ribasim.allocate_priority!(
        allocation_model,
        model.integrator.u,
        p,
        t,
        1,
        optimization_type,
    )
=======
    ## Priority 1
    Ribasim.allocate_priority!(allocation_model, model.integrator.u, p, t, 1)
>>>>>>> 040afee0
    objective = JuMP.objective_function(problem)
    @test F_abs_flow_demand[node_id_with_flow_demand] in keys(objective.terms)
    # Reduced demand
    @test flow_demand.demand[1] == flow_demand.demand_itp[1](t) - 0.001
    @test JuMP.normalized_rhs(constraint_flow_out) == Inf

<<<<<<< HEAD
    # Priority 2
    Ribasim.allocate_priority!(
        allocation_model,
        model.integrator.u,
        p,
        t,
        2,
        optimization_type,
    )
    # No demand left
    @test flow_demand.demand[1] ≈ 0.0
    # Allocated
    @test JuMP.value(only(F_flow_buffer_in)) == 0.001
    @test JuMP.normalized_rhs(constraint_flow_out) == 0.0

    # Priority 3
    Ribasim.allocate_priority!(
        allocation_model,
        model.integrator.u,
        p,
        t,
        3,
        optimization_type,
    )
=======
    ## Priority 2
    Ribasim.allocate_priority!(allocation_model, model.integrator.u, p, t, 2)
    # The flow at priority 1 through the node with a flow demand at priority 2
    # is subtracted from this flow demand
    @test flow_demand.demand[1] ≈
          flow_demand.demand_itp[1](t) -
          Ribasim.get_user_demand(p, NodeID(NodeType.UserDemand, 6), 1)
    @test JuMP.normalized_rhs(constraint_flow_out) == 0.0

    ## Priority 3
    Ribasim.allocate_priority!(allocation_model, model.integrator.u, p, t, 3)
>>>>>>> 040afee0
    @test JuMP.normalized_rhs(constraint_flow_out) == Inf
    # The flow from the source is used up in previous priorities
    @test JuMP.value(F[(NodeID(NodeType.LevelBoundary, 1), node_id_with_flow_demand)]) == 0
    # So flow from the flow buffer is used for UserDemand #4
<<<<<<< HEAD
    @test JuMP.value(only(F_flow_buffer_out)) == 0.001
=======
    @test JuMP.value(F_flow_buffer_out[node_id_with_flow_demand]) ==
          Ribasim.get_user_demand(p, NodeID(NodeType.UserDemand, 4), 3)
    # Flow taken from buffer
    @test JuMP.value(only(F_flow_buffer_out)) == user_demand.demand_itp[1][3](t)
    # No flow coming from level boundary
    @test JuMP.value(F[(only(level_boundary.node_id), node_id_with_flow_demand)]) == 0

    ## Priority 4
    Ribasim.allocate_priority!(allocation_model, model.integrator.u, p, t, 4)
    # Get demand from buffers
    d = user_demand.demand_itp[3][4](t)
    @assert JuMP.value(F[(NodeID(NodeType.UserDemand, 4), NodeID(NodeType.Basin, 7))]) +
            JuMP.value(F[(NodeID(NodeType.UserDemand, 6), NodeID(NodeType.Basin, 7))]) == d
>>>>>>> 040afee0
end

@testitem "flow_demand_with_max_flow_rate" begin
    using Ribasim: NodeID, NodeType
    using JuMP

    toml_path = normpath(
        @__DIR__,
        "../../generated_testmodels/linear_resistance_demand/ribasim.toml",
    )
    @test ispath(toml_path)
    model = Ribasim.Model(toml_path)

    # Test for pump max flow capacity constraint
    (; problem) = model.integrator.p.allocation.allocation_models[1]
    constraint = JuMP.constraint_object(
        problem[:capacity][(
            NodeID(NodeType.Basin, 1),
            NodeID(NodeType.LinearResistance, 2),
        )],
    )
    @test constraint.set.upper == 2.0
end<|MERGE_RESOLUTION|>--- conflicted
+++ resolved
@@ -378,7 +378,6 @@
     optimization_type = OptimizationType.internal_sources
     Ribasim.set_initial_values!(allocation_model, p, u, t)
 
-<<<<<<< HEAD
     # Priority 1
     Ribasim.allocate_priority!(
         allocation_model,
@@ -388,18 +387,13 @@
         1,
         optimization_type,
     )
-=======
-    ## Priority 1
-    Ribasim.allocate_priority!(allocation_model, model.integrator.u, p, t, 1)
->>>>>>> 040afee0
     objective = JuMP.objective_function(problem)
     @test F_abs_flow_demand[node_id_with_flow_demand] in keys(objective.terms)
     # Reduced demand
     @test flow_demand.demand[1] == flow_demand.demand_itp[1](t) - 0.001
     @test JuMP.normalized_rhs(constraint_flow_out) == Inf
 
-<<<<<<< HEAD
-    # Priority 2
+    ## Priority 2
     Ribasim.allocate_priority!(
         allocation_model,
         model.integrator.u,
@@ -414,7 +408,7 @@
     @test JuMP.value(only(F_flow_buffer_in)) == 0.001
     @test JuMP.normalized_rhs(constraint_flow_out) == 0.0
 
-    # Priority 3
+    ## Priority 3
     Ribasim.allocate_priority!(
         allocation_model,
         model.integrator.u,
@@ -423,40 +417,29 @@
         3,
         optimization_type,
     )
-=======
-    ## Priority 2
-    Ribasim.allocate_priority!(allocation_model, model.integrator.u, p, t, 2)
-    # The flow at priority 1 through the node with a flow demand at priority 2
-    # is subtracted from this flow demand
-    @test flow_demand.demand[1] ≈
-          flow_demand.demand_itp[1](t) -
-          Ribasim.get_user_demand(p, NodeID(NodeType.UserDemand, 6), 1)
-    @test JuMP.normalized_rhs(constraint_flow_out) == 0.0
-
-    ## Priority 3
-    Ribasim.allocate_priority!(allocation_model, model.integrator.u, p, t, 3)
->>>>>>> 040afee0
     @test JuMP.normalized_rhs(constraint_flow_out) == Inf
     # The flow from the source is used up in previous priorities
     @test JuMP.value(F[(NodeID(NodeType.LevelBoundary, 1), node_id_with_flow_demand)]) == 0
     # So flow from the flow buffer is used for UserDemand #4
-<<<<<<< HEAD
-    @test JuMP.value(only(F_flow_buffer_out)) == 0.001
-=======
-    @test JuMP.value(F_flow_buffer_out[node_id_with_flow_demand]) ==
-          Ribasim.get_user_demand(p, NodeID(NodeType.UserDemand, 4), 3)
+    @test JuMP.value(F_flow_buffer_out[node_id_with_flow_demand]) == 0.001
     # Flow taken from buffer
     @test JuMP.value(only(F_flow_buffer_out)) == user_demand.demand_itp[1][3](t)
     # No flow coming from level boundary
     @test JuMP.value(F[(only(level_boundary.node_id), node_id_with_flow_demand)]) == 0
 
     ## Priority 4
-    Ribasim.allocate_priority!(allocation_model, model.integrator.u, p, t, 4)
+    Ribasim.allocate_priority!(
+        allocation_model,
+        model.integrator.u,
+        p,
+        t,
+        4,
+        optimization_type,
+    )
     # Get demand from buffers
     d = user_demand.demand_itp[3][4](t)
     @assert JuMP.value(F[(NodeID(NodeType.UserDemand, 4), NodeID(NodeType.Basin, 7))]) +
             JuMP.value(F[(NodeID(NodeType.UserDemand, 6), NodeID(NodeType.Basin, 7))]) == d
->>>>>>> 040afee0
 end
 
 @testitem "flow_demand_with_max_flow_rate" begin
