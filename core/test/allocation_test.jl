@testitem "Allocation solve" begin
    using Ribasim: NodeID, OptimizationType
    using ComponentArrays: ComponentVector
    import SQLite
    import JuMP

    toml_path = normpath(@__DIR__, "../../generated_testmodels/subnetwork/ribasim.toml")
    @test ispath(toml_path)
    cfg = Ribasim.Config(toml_path)
    db_path = Ribasim.input_path(cfg, cfg.database)
    db = SQLite.DB(db_path)

    p = Ribasim.Parameters(db, cfg)
    (; graph, allocation) = p

    allocation.mean_input_flows[(NodeID(:FlowBoundary, 1, db), NodeID(:Basin, 2, db))] = 4.5
    allocation_model = p.allocation.allocation_models[1]
    u = ComponentVector(; storage = zeros(length(p.basin.node_id)))
    Ribasim.allocate_demands!(p, allocation_model, 0.0, u)

    # Last priority (= 2) flows
    F = allocation_model.problem[:F]
    @test JuMP.value(F[(NodeID(:Basin, 2, db), NodeID(:Pump, 5, db))]) ≈ 0.0
    @test JuMP.value(F[(NodeID(:Basin, 2, db), NodeID(:UserDemand, 10, db))]) ≈ 0.5
    @test JuMP.value(F[(NodeID(:Basin, 8, db), NodeID(:UserDemand, 12, db))]) ≈ 2.0
    @test JuMP.value(F[(NodeID(:Basin, 6, db), NodeID(:Outlet, 7, db))]) ≈ 2.0
    @test JuMP.value(F[(NodeID(:FlowBoundary, 1, db), NodeID(:Basin, 2, db))]) ≈ 0.5
    @test JuMP.value(F[(NodeID(:Basin, 6, db), NodeID(:UserDemand, 11, db))]) ≈ 0.0

    (; allocated) = p.user_demand
    @test allocated[1, :] ≈ [0.0, 0.5]
    @test allocated[2, :] ≈ [4.0, 0.0]
    @test allocated[3, :] ≈ [0.0, 2.0]

    close(db)
end

@testitem "Allocation objective" begin
    using DataFrames: DataFrame
    using SciMLBase: successful_retcode
    using Ribasim: NodeID
    import JuMP

    toml_path =
        normpath(@__DIR__, "../../generated_testmodels/minimal_subnetwork/ribasim.toml")
    @test ispath(toml_path)

    config = Ribasim.Config(toml_path)
    model = Ribasim.run(config)
    @test successful_retcode(model)
    (; p) = model.integrator
    (; user_demand) = p
    problem = p.allocation.allocation_models[1].problem
    objective = JuMP.objective_function(problem)
    @test objective isa JuMP.QuadExpr # Quadratic expression
    F = problem[:F]

    to_user_5 = F[(NodeID(:Basin, 4, p), NodeID(:UserDemand, 5, p))]
    to_user_6 = F[(NodeID(:Basin, 4, p), NodeID(:UserDemand, 6, p))]

    @test objective.aff.constant ≈ sum(user_demand.demand)
    @test objective.aff.terms[to_user_5] ≈ -2.0
    @test objective.aff.terms[to_user_6] ≈ -2.0
    @test objective.terms[JuMP.UnorderedPair(to_user_5, to_user_5)] ≈
          1 / user_demand.demand[1]
    @test objective.terms[JuMP.UnorderedPair(to_user_6, to_user_6)] ≈
          1 / user_demand.demand[2]
end

@testitem "main allocation network initialization" begin
    using SQLite
    using Ribasim: NodeID

    toml_path = normpath(
        @__DIR__,
        "../../generated_testmodels/main_network_with_subnetworks/ribasim.toml",
    )
    @test ispath(toml_path)
    cfg = Ribasim.Config(toml_path)
    db_path = Ribasim.input_path(cfg, cfg.database)
    db = SQLite.DB(db_path)
    p = Ribasim.Parameters(db, cfg)
    close(db)
    (; allocation, graph) = p
    (; main_network_connections, subnetwork_ids, allocation_models) = allocation
    @test Ribasim.has_main_network(allocation)
    @test Ribasim.is_main_network(first(subnetwork_ids))

    # Connections from main network to subnetworks
    @test isempty(main_network_connections[1])
    @test only(main_network_connections[2]) == (NodeID(:Basin, 2, p), NodeID(:Pump, 11, p))
    @test only(main_network_connections[3]) == (NodeID(:Basin, 6, p), NodeID(:Pump, 24, p))
    @test only(main_network_connections[4]) == (NodeID(:Basin, 10, p), NodeID(:Pump, 38, p))

    # main-sub connections are part of main network allocation network
    allocation_model_main_network = Ribasim.get_allocation_model(p, Int32(1))
    @test [
        (NodeID(:Basin, 2, p), NodeID(:Pump, 11, p)),
        (NodeID(:Basin, 6, p), NodeID(:Pump, 24, p)),
        (NodeID(:Basin, 10, p), NodeID(:Pump, 38, p)),
    ] ⊆ keys(allocation_model_main_network.capacity.data)

    # In each subnetwork, the connection from the main network to the subnetwork is
    # interpreted as a source
    @test Ribasim.get_allocation_model(p, Int32(3)).problem[:source].axes[1] ==
          [(NodeID(:Basin, 2, p), NodeID(:Pump, 11, p))]
    @test Ribasim.get_allocation_model(p, Int32(5)).problem[:source].axes[1] ==
          [(NodeID(:Basin, 6, p), NodeID(:Pump, 24, p))]
    @test Ribasim.get_allocation_model(p, Int32(7)).problem[:source].axes[1] ==
          [(NodeID(:Basin, 10, p), NodeID(:Pump, 38, p))]
end

@testitem "Allocation with main network optimization problem" begin
    using SQLite
    using Ribasim: NodeID, NodeType, OptimizationType
    using ComponentArrays: ComponentVector
    using JuMP
    using DataFrames: DataFrame, ByRow, transform!

    toml_path = normpath(
        @__DIR__,
        "../../generated_testmodels/main_network_with_subnetworks/ribasim.toml",
    )
    @test ispath(toml_path)
    cfg = Ribasim.Config(toml_path)
    db_path = Ribasim.input_path(cfg, cfg.database)
    db = SQLite.DB(db_path)
    p = Ribasim.Parameters(db, cfg)
    close(db)

    (; allocation, user_demand, graph, basin) = p
    (;
        allocation_models,
        subnetwork_demands,
        subnetwork_allocateds,
        record_flow,
        mean_input_flows,
    ) = allocation
    t = 0.0

    # Collecting demands
    u = ComponentVector(; storage = zeros(length(basin.node_id)))
    for allocation_model in allocation_models[2:end]
        Ribasim.collect_demands!(p, allocation_model, t, u)
    end

    # See the difference between these values here and in
    # "subnetworks_with_sources"
    @test subnetwork_demands[(NodeID(:Basin, 2, p), NodeID(:Pump, 11, p))] ≈ [4.0, 4.0, 0.0] atol =
        1e-4
    @test subnetwork_demands[(NodeID(:Basin, 6, p), NodeID(:Pump, 24, p))] ≈
          [0.001, 0.0, 0.0] atol = 1e-4
    @test subnetwork_demands[(NodeID(:Basin, 10, p), NodeID(:Pump, 38, p))][1:2] ≈
          [0.001, 0.002] atol = 1e-4

    # Solving for the main network, containing subnetworks as UserDemands
    allocation_model = allocation_models[1]
    (; problem) = allocation_model
    Ribasim.optimize_priority!(allocation_model, u, p, t, 1, OptimizationType.allocate)

    # Main network objective function
    F = problem[:F]
    objective = JuMP.objective_function(problem)
    objective_edges = keys(objective.terms)
    F_1 = F[(NodeID(:Basin, 2, p), NodeID(:Pump, 11, p))]
    F_2 = F[(NodeID(:Basin, 6, p), NodeID(:Pump, 24, p))]
    F_3 = F[(NodeID(:Basin, 10, p), NodeID(:Pump, 38, p))]
    @test JuMP.UnorderedPair(F_1, F_1) ∈ objective_edges
    @test JuMP.UnorderedPair(F_2, F_2) ∈ objective_edges
    @test JuMP.UnorderedPair(F_3, F_3) ∈ objective_edges

    # Running full allocation algorithm
    (; Δt_allocation) = allocation_models[1]
    mean_input_flows[(NodeID(:FlowBoundary, 1, p), NodeID(:Basin, 2, p))] =
        4.5 * Δt_allocation
    u = ComponentVector(; storage = zeros(length(p.basin.node_id)))
    Ribasim.update_allocation!((; p, t, u))

    @test subnetwork_allocateds[NodeID(:Basin, 2, p), NodeID(:Pump, 11, p)] ≈
          [4, 0.49775, 0.0] atol = 1e-4
    @test subnetwork_allocateds[NodeID(:Basin, 6, p), NodeID(:Pump, 24, p)] ≈
          [0.001, 0.0, 0.0] rtol = 1e-3
    @test subnetwork_allocateds[NodeID(:Basin, 10, p), NodeID(:Pump, 38, p)] ≈
          [0.001, 0.00024888, 0.0] rtol = 1e-3

    # Test for existence of edges in allocation flow record
    allocation_flow = DataFrame(record_flow)
    transform!(
        allocation_flow,
        [:from_node_type, :from_node_id, :to_node_type, :to_node_id] =>
            ByRow(
                (a, b, c, d) ->
                    haskey(graph, NodeID(Symbol(a), b, p), NodeID(Symbol(c), d, p)),
            ) => :edge_exists,
    )
    @test all(allocation_flow.edge_exists)

    @test user_demand.allocated[2, :] ≈ [4.0, 0.0, 0.0] atol = 1e-3
    @test user_demand.allocated[7, :] ≈ [0.0, 0.0, 0.000112] atol = 1e-5
end

@testitem "Subnetworks with sources" begin
    using SQLite
    using Ribasim: NodeID, OptimizationType
    using ComponentArrays: ComponentVector
    using JuMP

    toml_path = normpath(
        @__DIR__,
        "../../generated_testmodels/subnetworks_with_sources/ribasim.toml",
    )
    @test ispath(toml_path)
    cfg = Ribasim.Config(toml_path)
    db_path = Ribasim.input_path(cfg, cfg.database)
    db = SQLite.DB(db_path)
    p = Ribasim.Parameters(db, cfg)
    close(db)

    (; allocation, user_demand, graph, basin) = p
    (; allocation_models, subnetwork_demands, subnetwork_allocateds, mean_input_flows) =
        allocation
    t = 0.0

    # Set flows of sources in
    mean_input_flows[(NodeID(:FlowBoundary, 58, p), NodeID(:Basin, 16, p))] = 1.0
    mean_input_flows[(NodeID(:FlowBoundary, 59, p), NodeID(:Basin, 44, p))] = 1e-3

    # Collecting demands
    u = ComponentVector(; storage = zeros(length(basin.node_id)))
    for allocation_model in allocation_models[2:end]
        Ribasim.collect_demands!(p, allocation_model, t, u)
    end

    # See the difference between these values here and in
    # "allocation with main network optimization problem", internal sources
    # lower the subnetwork demands
    @test subnetwork_demands[(NodeID(:Basin, 2, p), NodeID(:Pump, 11, p))] ≈ [4.0, 4.0, 0.0] rtol =
        1e-4
    @test subnetwork_demands[(NodeID(:Basin, 6, p), NodeID(:Pump, 24, p))] ≈
          [0.001, 0.0, 0.0] rtol = 1e-4
    @test subnetwork_demands[(NodeID(:Basin, 10, p), NodeID(:Pump, 38, p))][1:2] ≈
          [0.001, 0.001] rtol = 1e-4
end

@testitem "Allocation level control" begin
    import JuMP
    using Ribasim: NodeID
    using DataFrames: DataFrame
    using DataInterpolations: LinearInterpolation, integral

    toml_path = normpath(@__DIR__, "../../generated_testmodels/level_demand/ribasim.toml")
    @test ispath(toml_path)
    model = Ribasim.Model(toml_path)

    p = model.integrator.p
    (; user_demand, graph, allocation, basin, level_demand) = p

    # Initial "integrated" vertical flux
    @test allocation.mean_input_flows[(NodeID(:Basin, 2, p), NodeID(:Basin, 2, p))] ≈ 1e2

    Ribasim.solve!(model)

    storage = Ribasim.get_storages_and_levels(model).storage[1, :]
    t = Ribasim.tsaves(model)

    d = user_demand.demand_itp[1][2](0)
    ϕ = 1e-3 # precipitation
    q = Ribasim.get_flow(
        graph,
        Ribasim.NodeID(:FlowBoundary, 1, p),
        Ribasim.NodeID(:Basin, 2, p),
        0,
    )
    A = Ribasim.basin_areas(basin, 1)[1]
    l_max = level_demand.max_level[1](0)
    Δt_allocation = allocation.allocation_models[1].Δt_allocation

    # In this section the Basin leaves no supply for the UserDemand
    stage_1 = t .<= 2 * Δt_allocation
    u_stage_1(τ) = storage[1] + (q + ϕ) * τ
    @test storage[stage_1] ≈ u_stage_1.(t[stage_1]) rtol = 1e-4

    # In this section (and following sections) the basin has no longer a (positive) demand,
    # since precipitation provides enough water to get the basin to its target level
    # The FlowBoundary flow gets fully allocated to the UserDemand
    stage_2 = 2 * Δt_allocation .<= t .<= 9 * Δt_allocation
    stage_2_start_idx = findfirst(stage_2)
    u_stage_2(τ) = storage[stage_2_start_idx] + ϕ * (τ - t[stage_2_start_idx])
    @test storage[stage_2] ≈ u_stage_2.(t[stage_2]) rtol = 1e-4

    # In this section the basin enters its surplus stage,
    # even though initially the level is below the maximum level. This is because the simulation
    # anticipates that the current precipitation is going to bring the basin level over
    # its maximum level
    stage_3 = 9 * Δt_allocation .<= t .<= 13 * Δt_allocation
    stage_3_start_idx = findfirst(stage_3)
    u_stage_3(τ) = storage[stage_3_start_idx] + (q + ϕ - d) * (τ - t[stage_3_start_idx])
    @test storage[stage_3] ≈ u_stage_3.(t[stage_3]) rtol = 1e-4

    # At the start of this section precipitation stops, and so the UserDemand
    # partly uses surplus water from the basin to fulfill its demand
    stage_4 = 13 * Δt_allocation .<= t .<= 15 * Δt_allocation
    stage_4_start_idx = findfirst(stage_4)
    u_stage_4(τ) = storage[stage_4_start_idx] + (q - d) * (τ - t[stage_4_start_idx])
    @test storage[stage_4] ≈ u_stage_4.(t[stage_4]) rtol = 1e-4

    # From this point the basin is in a dynamical equilibrium,
    # since the basin has no supply so the UserDemand abstracts precisely
    # the flow from the level boundary
    stage_5 = 16 * Δt_allocation .<= t
    stage_5_start_idx = findfirst(stage_5)
    u_stage_5(τ) = storage[stage_5_start_idx]
    @test storage[stage_5] ≈ u_stage_5.(t[stage_5]) rtol = 1e-4

    # Isolated LevelDemand + Basin pair to test optional min_level
    problem = allocation.allocation_models[2].problem
    @test JuMP.value(only(problem[:F_basin_in])) == 0.0
    @test JuMP.value(only(problem[:F_basin_out])) == 0.0
    q = JuMP.normalized_rhs(only(problem[:basin_outflow]))
    storage_surplus = 1000.0  # Basin #7 is 1000 m2 and 1 m above LevelDemand max_level
    @test q ≈ storage_surplus / Δt_allocation

    # Realized level demand
    record_demand = DataFrame(allocation.record_demand)
    df_basin_2 = record_demand[record_demand.node_id .== 2, :]
    itp_basin_2 = t -> model.integrator.sol(t)[1]
    realized_numeric = diff(itp_basin_2.(df_basin_2.time)) / Δt_allocation
    @test all(isapprox.(realized_numeric, df_basin_2.realized[2:end], atol = 2e-4))

    # Realized user demand
    flow_table = DataFrame(Ribasim.flow_table(model))
    flow_table_user_3 = flow_table[flow_table.edge_id .== 1, :]
    itp_user_3 = LinearInterpolation(
        flow_table_user_3.flow_rate,
        Ribasim.seconds_since.(flow_table_user_3.time, model.config.starttime),
    )
    df_user_3 =
        record_demand[(record_demand.node_id .== 3) .&& (record_demand.priority .== 1), :]
    realized_numeric = diff(integral.(Ref(itp_user_3), df_user_3.time)) ./ Δt_allocation
    @test all(isapprox.(realized_numeric[3:end], df_user_3.realized[4:end], atol = 5e-4))
end

@testitem "Flow demand" begin
    using JuMP
    using Ribasim: NodeID, OptimizationType
    using DataFrames: DataFrame
    using Tables.DataAPI: nrow
    import Arrow
    import Tables
    using Dates: DateTime

    toml_path = normpath(@__DIR__, "../../generated_testmodels/flow_demand/ribasim.toml")
    @test ispath(toml_path)
    model = Ribasim.Model(toml_path)
    (; p) = model.integrator
    (; graph, allocation, flow_demand, user_demand, level_boundary) = p

    # Test has_external_demand
    @test !any(
        Ribasim.has_external_demand(graph, node_id, :flow_demand)[1] for
        node_id in graph[].node_ids[2] if node_id.value != 2
    )
    @test Ribasim.has_external_demand(
        graph,
        NodeID(:TabulatedRatingCurve, 2, p),
        :flow_demand,
    )[1]

    allocation_model = allocation.allocation_models[1]
    (; problem) = allocation_model

    F = problem[:F]
    F_flow_buffer_in = problem[:F_flow_buffer_in]
    F_flow_buffer_out = problem[:F_flow_buffer_out]

    node_id_with_flow_demand = NodeID(:TabulatedRatingCurve, 2, p)
    constraint_flow_out = problem[:flow_demand_outflow][node_id_with_flow_demand]

    # Test flow conservation constraint containing flow buffer
    constraint_with_flow_buffer =
        JuMP.constraint_object(problem[:flow_conservation][node_id_with_flow_demand])
    @test constraint_with_flow_buffer.func ==
          F[(NodeID(:LevelBoundary, 1, p), node_id_with_flow_demand)] -
          F[(node_id_with_flow_demand, NodeID(:Basin, 3, p))] -
          F_flow_buffer_in[node_id_with_flow_demand] +
          F_flow_buffer_out[node_id_with_flow_demand]

    constraint_flow_demand_outflow =
        JuMP.constraint_object(problem[:flow_demand_outflow][node_id_with_flow_demand])
    @test constraint_flow_demand_outflow.func ==
          F[(node_id_with_flow_demand, NodeID(:Basin, 3, p))] + 0.0
    @test constraint_flow_demand_outflow.set.upper == 0.0

    t = 0.0
    (; u) = model.integrator
    optimization_type = OptimizationType.internal_sources
    Ribasim.set_initial_values!(allocation_model, p, u, t)

    # Priority 1
    Ribasim.optimize_priority!(
        allocation_model,
        model.integrator.u,
        p,
        t,
        1,
        optimization_type,
    )
    objective = JuMP.objective_function(problem)

    # Reduced demand
    @test flow_demand.demand[1] ≈ flow_demand.demand_itp[1](t) - 0.001 rtol = 1e-3
    @test JuMP.normalized_rhs(constraint_flow_out) == Inf

    ## Priority 2
    Ribasim.optimize_priority!(
        allocation_model,
        model.integrator.u,
        p,
        t,
        2,
        optimization_type,
    )
    # No demand left
    @test flow_demand.demand[1] < 1e-10
    # Allocated
    @test JuMP.value(only(F_flow_buffer_in)) ≈ 0.001 rtol = 1e-3
    @test JuMP.normalized_rhs(constraint_flow_out) == 0.0

    ## Priority 3
    Ribasim.optimize_priority!(
        allocation_model,
        model.integrator.u,
        p,
        t,
        3,
        optimization_type,
    )
    @test JuMP.normalized_rhs(constraint_flow_out) == Inf
    # The flow from the source is used up in previous priorities
    @test JuMP.value(F[(NodeID(:LevelBoundary, 1, p), node_id_with_flow_demand)]) ≈ 0 atol =
        1e-10
    # So flow from the flow buffer is used for UserDemand #4
    @test JuMP.value(F_flow_buffer_out[node_id_with_flow_demand]) ≈ 0.001 rtol = 1e-3
    # Flow taken from buffer
    @test JuMP.value(only(F_flow_buffer_out)) ≈ user_demand.demand_itp[1][3](t) rtol = 1e-3
    # No flow coming from level boundary
    @test JuMP.value(F[(only(level_boundary.node_id), node_id_with_flow_demand)]) ≈ 0 atol =
        1e-10

    ## Priority 4
    Ribasim.optimize_priority!(
        allocation_model,
        model.integrator.u,
        p,
        t,
        4,
        optimization_type,
    )
    # Get demand from buffers
    d = user_demand.demand_itp[3][4](t)
    @test JuMP.value(F[(NodeID(:UserDemand, 4, p), NodeID(:Basin, 7, p))]) +
          JuMP.value(F[(NodeID(:UserDemand, 6, p), NodeID(:Basin, 7, p))]) ≈ d rtol = 1e-3

    # Realized flow demand
    model = Ribasim.run(toml_path)
    record_demand = DataFrame(model.integrator.p.allocation.record_demand)
    df_rating_curve_2 = record_demand[record_demand.node_id .== 2, :]
    @test all(df_rating_curve_2.realized .≈ 2e-3)

    @testset "Results" begin
        allocation_bytes = read(normpath(dirname(toml_path), "results/allocation.arrow"))
        allocation_flow_bytes =
            read(normpath(dirname(toml_path), "results/allocation_flow.arrow"))
        allocation = Arrow.Table(allocation_bytes)
        allocation_flow = Arrow.Table(allocation_flow_bytes)
        @test Tables.schema(allocation) == Tables.Schema(
            (
                :time,
                :subnetwork_id,
                :node_type,
                :node_id,
                :priority,
                :demand,
                :allocated,
                :realized,
            ),
            (DateTime, Int32, String, Int32, Int32, Float64, Float64, Float64),
        )
        @test Tables.schema(allocation_flow) == Tables.Schema(
            (
                :time,
                :edge_id,
                :from_node_type,
                :from_node_id,
                :to_node_type,
                :to_node_id,
                :subnetwork_id,
                :priority,
                :flow_rate,
                :optimization_type,
            ),
            (DateTime, Int32, String, Int32, String, Int32, Int32, Int32, Float64, String),
        )
        @test nrow(allocation) > 0
        @test nrow(allocation_flow) > 0
    end
end

@testitem "flow_demand_with_max_flow_rate" begin
    using Ribasim: NodeID
    using JuMP

    toml_path = normpath(
        @__DIR__,
        "../../generated_testmodels/linear_resistance_demand/ribasim.toml",
    )
    @test ispath(toml_path)
    model = Ribasim.Model(toml_path)
    (; p) = model.integrator

    # Test for pump max flow capacity constraint
    (; problem) = p.allocation.allocation_models[1]
    constraint = JuMP.constraint_object(
        problem[:capacity][(NodeID(:Basin, 1, p), NodeID(:LinearResistance, 2, p))],
    )
    @test constraint.set.upper == 2.0
end

@testitem "equal_fraction_allocation" begin
    using Ribasim: NodeID, NodeType
    using StructArrays: StructVector
    using DataFrames: DataFrame

    toml_path =
        normpath(@__DIR__, "../../generated_testmodels/fair_distribution/ribasim.toml")
    @test ispath(toml_path)
    model = Ribasim.run(toml_path)
    (; user_demand, graph) = model.integrator.p

    data_allocation = DataFrame(Ribasim.allocation_table(model))
    fractions = Vector{Float64}[]

    for id in user_demand.node_id
        data_allocation_id = filter(:node_id => ==(id.value), data_allocation)
        frac = data_allocation_id.allocated ./ data_allocation_id.demand
        push!(fractions, frac)
    end

    @test all(isapprox.(fractions[1], fractions[2], atol = 1e-4))
    @test all(isapprox.(fractions[1], fractions[3], atol = 1e-4))
    @test all(isapprox.(fractions[1], fractions[4], atol = 1e-4))
end

<<<<<<< HEAD
@testitem "direct_basin_allocation" begin
    using Ribasim: NodeID
    import SQLite
    import JuMP

    toml_path = normpath(@__DIR__, "../../generated_testmodels/level_demand/ribasim.toml")
    model = Ribasim.Model(toml_path)
    (; p) = model.integrator
    t = 0.0
    u = model.integrator.u
    priority_idx = 2

    allocation_model = first(p.allocation.allocation_models)
    Ribasim.set_initial_values!(allocation_model, p, u, t)
    Ribasim.set_objective_priority!(allocation_model, p, u, t, priority_idx)
    Ribasim.allocate_to_users_from_connected_basin!(allocation_model, p, priority_idx)
    flow_data = allocation_model.flow_priority.data
    @test flow_data[(NodeID(:FlowBoundary, 1, p), NodeID(:Basin, 2, p))] == 0.0
    @test flow_data[(NodeID(:Basin, 2, p), NodeID(:UserDemand, 3, p))] == 0.0015
    @test flow_data[(NodeID(:UserDemand, 3, p), NodeID(:Basin, 5, p))] == 0.0
=======
@testitem "level_demand_without_max_level" begin
    using Ribasim: NodeID, get_basin_capacity, outflow_id
    using JuMP

    toml_path = normpath(@__DIR__, "../../generated_testmodels/level_demand/ribasim.toml")
    @test ispath(toml_path)
    model = Ribasim.Model(toml_path)
    (; p, u, t) = model.integrator
    (; allocation_models) = p.allocation
    (; basin, level_demand, graph) = p

    fill!(level_demand.max_level[1].u, Inf)
    fill!(level_demand.max_level[2].u, Inf)

    # Given a max_level of Inf, the basin capacity is 0.0 because it is not possible for the basin level to be > Inf
    @test Ribasim.get_basin_capacity(allocation_models[1], u, p, t, basin.node_id[1]) == 0.0
    @test Ribasim.get_basin_capacity(allocation_models[1], u, p, t, basin.node_id[2]) == 0.0
    @test Ribasim.get_basin_capacity(allocation_models[1], u, p, t, basin.node_id[3]) == 0.0
>>>>>>> 4110f4e1
end<|MERGE_RESOLUTION|>--- conflicted
+++ resolved
@@ -551,7 +551,6 @@
     @test all(isapprox.(fractions[1], fractions[4], atol = 1e-4))
 end
 
-<<<<<<< HEAD
 @testitem "direct_basin_allocation" begin
     using Ribasim: NodeID
     import SQLite
@@ -572,7 +571,8 @@
     @test flow_data[(NodeID(:FlowBoundary, 1, p), NodeID(:Basin, 2, p))] == 0.0
     @test flow_data[(NodeID(:Basin, 2, p), NodeID(:UserDemand, 3, p))] == 0.0015
     @test flow_data[(NodeID(:UserDemand, 3, p), NodeID(:Basin, 5, p))] == 0.0
-=======
+end
+
 @testitem "level_demand_without_max_level" begin
     using Ribasim: NodeID, get_basin_capacity, outflow_id
     using JuMP
@@ -591,5 +591,4 @@
     @test Ribasim.get_basin_capacity(allocation_models[1], u, p, t, basin.node_id[1]) == 0.0
     @test Ribasim.get_basin_capacity(allocation_models[1], u, p, t, basin.node_id[2]) == 0.0
     @test Ribasim.get_basin_capacity(allocation_models[1], u, p, t, basin.node_id[3]) == 0.0
->>>>>>> 4110f4e1
 end