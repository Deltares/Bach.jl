--- conflicted
+++ resolved
@@ -124,16 +124,8 @@
     F = problem[:F]
     F_abs_user = problem[:F_abs_user]
 
-<<<<<<< HEAD
     @test objective.terms[F_abs_user[NodeID(:User, 5)]] == 1.0
     @test objective.terms[F_abs_user[NodeID(:User, 6)]] == 1.0
-    @test objective.terms[F[(NodeID(:Basin, 4), NodeID(:User, 6))]] ≈ 0.125
-    @test objective.terms[F[(NodeID(:FlowBoundary, 1), NodeID(:Basin, 2))]] ≈ 0.125
-    @test objective.terms[F[(NodeID(:Basin, 4), NodeID(:User, 5))]] ≈ 0.125
-    @test objective.terms[F[(NodeID(:Basin, 2), NodeID(:Basin, 4))]] ≈ 0.125
-=======
-    @test objective.terms[F_abs[NodeID(:User, 5)]] == 1.0
-    @test objective.terms[F_abs[NodeID(:User, 6)]] == 1.0
 end
 
 @testitem "Allocation objective: linear relative" begin
@@ -145,7 +137,6 @@
     toml_path =
         normpath(@__DIR__, "../../generated_testmodels/minimal_subnetwork/ribasim.toml")
     @test ispath(toml_path)
->>>>>>> 45ad647d
 
     config = Ribasim.Config(toml_path; allocation_objective_type = "linear_relative")
     model = Ribasim.run(config)
@@ -157,18 +148,8 @@
     F = problem[:F]
     F_abs_user = problem[:F_abs_user]
 
-<<<<<<< HEAD
     @test objective.terms[F_abs_user[NodeID(:User, 5)]] == 1.0
     @test objective.terms[F_abs_user[NodeID(:User, 6)]] == 1.0
-    @test objective.terms[F[(NodeID(:Basin, 4), NodeID(:User, 6))]] ≈ 62.585499316005475
-    @test objective.terms[F[(NodeID(:FlowBoundary, 1), NodeID(:Basin, 2))]] ≈
-          62.585499316005475
-    @test objective.terms[F[(NodeID(:Basin, 4), NodeID(:User, 5))]] ≈ 62.585499316005475
-    @test objective.terms[F[(NodeID(:Basin, 2), NodeID(:Basin, 4))]] ≈ 62.585499316005475
-=======
-    @test objective.terms[F_abs[NodeID(:User, 5)]] == 1.0
-    @test objective.terms[F_abs[NodeID(:User, 6)]] == 1.0
->>>>>>> 45ad647d
 end
 
 @testitem "Allocation with controlled fractional flow" begin
