function BMI.initialize(T::Type{Model}, config_path::AbstractString)::Model
    config = parsefile(config_path)
    BMI.initialize(T, config)
end

function BMI.initialize(T::Type{Model}, config::Config)::Model
    alg = algorithm(config.solver)
    gpkg_path = input_path(config, config.geopackage)
    if !isfile(gpkg_path)
        throw(SystemError("GeoPackage file not found: $gpkg_path"))
    end

    # All data from the GeoPackage that we need during runtime is copied into memory,
    # so we can directly close it again.
    db = SQLite.DB(gpkg_path)
    local parameters, state, n
    try
        parameters = Parameters(db, config)
        # use state
        state = load_structvector(db, config, BasinStateV1)
        n = length(get_ids(db, "Basin"))
    finally
        # always close the GeoPackage, also in case of an error
        close(db)
    end

    u0 = if isempty(state)
        # default to nearly empty basins, perhaps make required input
        fill(1.0, n)
    else
        state.storage
    end::Vector{Float64}
    @assert length(u0) == n "Basin / state length differs from number of Basins"
    t_end = seconds_since(config.endtime, config.starttime)
    # for Float32 this method allows max ~1000 year simulations without accuracy issues
    @assert eps(t_end) < 3600 "Simulation time too long"
    timespan = (zero(t_end), t_end)
    @timeit_debug to "Setup ODEProblem" begin
        prob = ODEProblem(water_balance!, u0, timespan, parameters)
    end

    callback, saved_flow = create_callbacks(parameters)

    @timeit_debug to "Setup integrator" integrator = init(
        prob,
        alg;
        progress = true,
        progress_name = "Simulating",
        callback,
        config.solver.saveat,
        config.solver.dt,
        config.solver.abstol,
        config.solver.reltol,
        config.solver.maxiters,
    )

<<<<<<< HEAD
    close(db)

    set_initial_controlled_parameters(parameters.control, u0, integrator)

=======
>>>>>>> 634ab05d
    return Model(integrator, config, saved_flow)
end

function set_initial_controlled_parameters(
    control::Control,
    u0::Vector{Float64},
    integrator,
)
    n_conditions = length(control.condition_value)
    condition_diffs = zeros(Float64, n_conditions)
    control_condition(condition_diffs, u0, integrator.t, integrator)
    control.condition_value .= (condition_diffs .> 0.0)

    # This might be overkill but avoids code duplication
    for condition_idx in 1:n_conditions
        control_affect!(integrator, condition_idx)
    end
end

"""
Create the different callbacks that are used to store output
and feed the simulation with new data. The different callbacks
are combined to a CallbackSet that goes to the integrator.
Returns the CallbackSet and the SavedValues for flow.
"""
function create_callbacks(
    parameters,
)::Tuple{CallbackSet, SavedValues{Float64, Vector{Float64}}}
    (; starttime, basin, tabulated_rating_curve, control) = parameters

    tstops = get_tstops(basin.time.time, starttime)
    basin_cb = PresetTimeCallback(tstops, update_basin)

    tstops = get_tstops(tabulated_rating_curve.time.time, starttime)
    tabulated_rating_curve_cb = PresetTimeCallback(tstops, update_tabulated_rating_curve)

    # add a single time step's contribution to the water balance step's totals
    # trackwb_cb = FunctionCallingCallback(track_waterbalance!)
    # flows: save the flows over time, as a Vector of the nonzeros(flow)

    saved_flow = SavedValues(Float64, Vector{Float64})
    save_flow_cb = SavingCallback(save_flow, saved_flow; save_start = false)

    n_conditions = length(control.node_id)
    if n_conditions > 0
        control_cb = VectorContinuousCallback(
            control_condition,
            control_affect_upcrossing!,
            control_affect_downcrossing!,
            n_conditions,
        )
        callback =
            CallbackSet(save_flow_cb, basin_cb, tabulated_rating_curve_cb, control_cb)
    else
        callback = CallbackSet(save_flow_cb, basin_cb, tabulated_rating_curve_cb)
    end

    return callback, saved_flow
end

"""
Listens for changes in condition truths.
"""
function control_condition(out, u, t, integrator)
    p = integrator.p
    control = p.control

    for (i, (listen_node_id, variable, greater_than)) in
        enumerate(zip(control.listen_node_id, control.variable, control.greater_than))
        value = get_value(p, listen_node_id, variable, u)
        diff = value - greater_than
        out[i] = diff
    end
end

"""
Get a value for a condition. Currently only supports getting levels from basins.
"""
function get_value(p::Parameters, node_id::Int, variable::String, u)
    # TODO: Add support for getting flow values

    if variable == "level"
        basin = p.basin

        # NOTE: Getting the level with get_level does NOT work
        hasindex, basin_idx = id_index(basin.node_id, node_id)
        value = basin.level[basin_idx](u[basin_idx])
    else
        throw(ValueError("Unsupported condition variable $variable."))
    end

    return value
end

"""
An upcrossing means that a condition (always greater than) becomes true.
"""
function control_affect_upcrossing!(integrator, condition_idx)
    control = integrator.p.control
    control.condition_value[condition_idx] = true

    control_affect!(integrator, condition_idx)
end

"""
An downcrossing means that a condition (always greater than) becomes false.
"""
function control_affect_downcrossing!(integrator, condition_idx)
    control = integrator.p.control
    control.condition_value[condition_idx] = false

    control_affect!(integrator, condition_idx)
end

"""
Change parameters based on the control logic.
"""
function control_affect!(integrator, condition_idx)
    p = integrator.p
    control = integrator.p.control

    # Get the control node that listens to this condition
    control_node_id = control.node_id[condition_idx]

    # Get the indices of all conditions that this control node listens to
    condition_ids = control.node_id .== control_node_id

    # Get the truth state for this control node
    condition_value_local = control.condition_value[condition_ids]
    truth_state = join([ifelse(b, "T", "F") for b in condition_value_local], "")

    # What the local control state should be
    control_state_new = control.logic_mapping[(control_node_id, truth_state)]

    # What the local control state is
    # TODO: Check time elapsed since control change
    control_state_now, control_state_start = control.control_state[control_node_id]

    if control_state_now != control_state_new

        # Loop over nodes which are under control of this control node
        for target_node_id in outneighbors(control.graph, control_node_id)
            set_control_params!(p, target_node_id, control_state_new)
        end

        control.control_state[control_node_id] = (control_state_new, integrator.t)
    end
end

function set_control_params!(p::Parameters, node_id::Int, control_state::String)
    node = getfield(p, p.lookup[node_id])
    idx = only(findall(node.node_id .== node_id))
    new_state = node.control_mapping[(node_id, control_state)]

    for (field, value) in zip(keys(new_state), new_state)
        getfield(node, field)[idx] = value
    end
end

"Copy the current flow to the SavedValues"
save_flow(u, t, integrator) = copy(nonzeros(integrator.p.connectivity.flow))

"Load updates from 'Basin / time' into the parameters"
function update_basin(integrator)::Nothing
    (; basin) = integrator.p
    (; node_id, time) = basin
    t = datetime_since(integrator.t, integrator.p.starttime)

    rows = searchsorted(time.time, t)
    timeblock = view(time, rows)

    table = (;
        basin.precipitation,
        basin.potential_evaporation,
        basin.drainage,
        basin.infiltration,
    )

    for row in timeblock
        hasindex, i = id_index(node_id, row.node_id)
        @assert hasindex "Table 'Basin / time' contains non-Basin IDs"
        set_table_row!(table, row, i)
    end

    return nothing
end

"Load updates from 'TabulatedRatingCurve / time' into the parameters"
function update_tabulated_rating_curve(integrator)::Nothing
    (; node_id, tables, time) = integrator.p.tabulated_rating_curve
    t = datetime_since(integrator.t, integrator.p.starttime)

    # get groups of consecutive node_id for the current timestamp
    rows = searchsorted(time.time, t)
    timeblock = view(time, rows)

    for group in IterTools.groupby(row -> row.node_id, timeblock)
        # update the existing LinearInterpolation
        id = first(group).node_id
        level = [row.level for row in group]
        discharge = [row.discharge for row in group]
        i = searchsortedfirst(node_id, id)
        tables[i] = LinearInterpolation(discharge, level)
    end
    return nothing
end

function BMI.update(model::Model)::Model
    step!(model.integrator)
    return model
end

function BMI.update_until(model::Model, time)::Model
    integrator = model.integrator
    t = integrator.t
    dt = time - t
    if dt < 0
        error("The model has already passed the given timestamp.")
    elseif dt == 0
        return model
    else
        step!(integrator, dt, true)
    end
    return model
end

function BMI.get_value_ptr(model::Model, name::AbstractString)
    if name == "volume"
        model.integrator.u
    else
        error("Unknown variable $name")
    end
end

BMI.get_current_time(model::Model) = model.integrator.t
BMI.get_start_time(model::Model) = 0.0
BMI.get_end_time(model::Model) = seconds_since(model.config.endtime, model.config.starttime)
BMI.get_time_units(model::Model) = "s"
BMI.get_time_step(model::Model) = get_proposed_dt(model.integrator)

run(config_file::AbstractString)::Model = run(parsefile(config_file))

function run(config::Config)::Model
    model = BMI.initialize(Model, config)
    solve!(model.integrator)
    write_basin_output(model)
    write_flow_output(model)
    return model
end<|MERGE_RESOLUTION|>--- conflicted
+++ resolved
@@ -54,13 +54,8 @@
         config.solver.maxiters,
     )
 
-<<<<<<< HEAD
-    close(db)
-
     set_initial_controlled_parameters(parameters.control, u0, integrator)
 
-=======
->>>>>>> 634ab05d
     return Model(integrator, config, saved_flow)
 end
 
