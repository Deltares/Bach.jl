"""
Process the data in the static and time tables for a given node type.
The 'defaults' named tuple dictates how missing data is filled in.
'time_interpolatables' is a vector of Symbols of parameter names
for which a time interpolation (linear) object must be constructed.
The control mapping for DiscreteControl is also constructed in this function.
This function currently does not support node states that are defined by more
than one row in a table, as is the case for TabulatedRatingCurve.
"""
function parse_static_and_time(
    db::DB,
    config::Config,
    node_type::Type;
    static::Union{StructVector, Nothing} = nothing,
    time::Union{StructVector, Nothing} = nothing,
    defaults::NamedTuple = (; active = true),
    time_interpolatables::Vector{Symbol} = Symbol[],
)::Tuple{NamedTuple, Bool}
    # E.g. `PumpStatic`
    static_type = eltype(static)
    columnnames_static = collect(fieldnames(static_type))
    # Mask out columns that do not denote parameters
    mask = [symb ∉ [:node_id, :control_state] for symb in columnnames_static]

    # The names of the parameters that can define a control state
    parameter_names = columnnames_static[mask]

    # The types of the variables that can define a control state
    parameter_types = collect(fieldtypes(static_type))[mask]

    # A vector of vectors, for each parameter the (initial) values for all nodes
    # of the current type
    vals_out = []

    node_type_string = split(string(node_type), '.')[end]
    ids = get_ids(db, node_type_string)
    node_ids = NodeID.(node_type_string, ids, eachindex(ids))
    n_nodes = length(node_ids)

    # Initialize the vectors for the output
    for (parameter_name, parameter_type) in zip(parameter_names, parameter_types)
        # If the type is a union, then the associated parameter is optional and
        # the type is of the form Union{Missing,ActualType}
        parameter_type = if parameter_name in time_interpolatables
            ScalarInterpolation
        elseif isa(parameter_type, Union)
            nonmissingtype(parameter_type)
        else
            parameter_type
        end

        push!(vals_out, Vector{parameter_type}(undef, n_nodes))
    end

    # The keys of the output NamedTuple
    keys_out = copy(parameter_names)

    # The names of the parameters associated with a node of the current type
    parameter_names = Tuple(parameter_names)

    push!(keys_out, :node_id)
    push!(vals_out, node_ids)

    # The control mapping is a dictionary with keys (node_id, control_state) to a named tuple of parameter values
    # parameter values to be assigned to the node with this node_id in the case of this control_state
    control_mapping = Dict{Tuple{NodeID, String}, ControlStateUpdate}()

    push!(keys_out, :control_mapping)
    push!(vals_out, control_mapping)

    # The output namedtuple
    out = NamedTuple{Tuple(keys_out)}(Tuple(vals_out))

    if n_nodes == 0
        return out, true
    end

    # Get node IDs of static nodes if the static table exists
    if static === nothing
        static_node_id_vec = NodeID[]
        static_node_ids = Set{NodeID}()
    else
        idx = searchsortedfirst.(Ref(ids), static.node_id)
        static_node_id_vec = NodeID.(node_type_string, static.node_id, idx)
        static_node_ids = Set(static_node_id_vec)
    end

    # Get node IDs of transient nodes if the time table exists
    time_node_ids = if time === nothing
        time_node_id_vec = NodeID[]
        time_node_ids = Set{NodeID}()
    else
        idx = searchsortedfirst.(Ref(ids), time.node_id)
        time_node_id_vec = NodeID.(Ref(node_type_string), time.node_id, idx)
        time_node_ids = Set(time_node_id_vec)
    end

    errors = false
    t_end = seconds_since(config.endtime, config.starttime)
    trivial_timespan = [0.0, prevfloat(Inf)]

    for node_id in node_ids
        if node_id in static_node_ids
            # The interval of rows of the static table that have the current node_id
            rows = searchsorted(static_node_id_vec, node_id)
            # The rows of the static table that have the current node_id
            static_id = view(static, rows)
            # Here it is assumed that the parameters of a node are given by a single
            # row in the static table, which is not true for TabulatedRatingCurve
            for row in static_id
                control_state =
                    hasproperty(row, :control_state) ? row.control_state : missing
                # Get the parameter values, and turn them into trivial interpolation objects
                # if this parameter can be transient
                parameter_values = Any[]
                for parameter_name in parameter_names
                    val = getfield(row, parameter_name)
                    # Set default parameter value if no value was given
                    if ismissing(val)
                        val = defaults[parameter_name]
                    end
                    if parameter_name in time_interpolatables
                        val = LinearInterpolation(
                            [val, val],
                            trivial_timespan;
                            cache_parameters = true,
                        )
                    end
                    # Collect the parameter values in the parameter_values vector
                    push!(parameter_values, val)
                    # The initial parameter value is overwritten here each time until the last row,
                    # but in the case of control the proper initial parameter values are set later on
                    # in the code
                    getfield(out, parameter_name)[node_id.idx] = val
                end
                # Add the parameter values to the control mapping
                add_control_state!(
                    control_mapping,
                    time_interpolatables,
                    parameter_names,
                    parameter_values,
                    node_type_string,
                    control_state,
                    node_id,
                )
            end
        elseif node_id in time_node_ids
            # TODO replace (time, node_id) order by (node_id, time)
            # this fits our access pattern better, so we can use views
            idx = findall(==(node_id), time_node_id_vec)
            time_subset = time[idx]

            time_first_idx = searchsortedfirst(time_node_id_vec[idx], node_id)

            for parameter_name in parameter_names
                # If the parameter is interpolatable, create an interpolation object
                if parameter_name in time_interpolatables
                    val, is_valid = get_scalar_interpolation(
                        config.starttime,
                        t_end,
                        time_subset,
                        node_id,
                        parameter_name;
                        default_value = hasproperty(defaults, parameter_name) ?
                                        defaults[parameter_name] : NaN,
                    )
                    if !is_valid
                        errors = true
                        @error "A $parameter_name time series for $node_id has repeated times, this can not be interpolated."
                    end
                else
                    # Activity of transient nodes is assumed to be true
                    if parameter_name == :active
                        val = true
                    else
                        # If the parameter is not interpolatable, get the instance in the first row
                        val = getfield(time_subset[time_first_idx], parameter_name)
                    end
                end
                getfield(out, parameter_name)[node_id.idx] = val
            end
        else
            @error "$node_id data not in any table."
            errors = true
        end
    end
    return out, !errors
end

function static_and_time_node_ids(
    db::DB,
    static::StructVector,
    time::StructVector,
    node_type::String,
)::Tuple{Set{NodeID}, Set{NodeID}, Vector{NodeID}, Bool}
    ids = get_ids(db, node_type)
    idx = searchsortedfirst.(Ref(ids), static.node_id)
    static_node_ids = Set(NodeID.(Ref(node_type), static.node_id, idx))
    idx = searchsortedfirst.(Ref(ids), time.node_id)
    time_node_ids = Set(NodeID.(Ref(node_type), time.node_id, idx))
    node_ids = NodeID.(Ref(node_type), ids, eachindex(ids))
    doubles = intersect(static_node_ids, time_node_ids)
    errors = false
    if !isempty(doubles)
        errors = true
        @error "$node_type cannot be in both static and time tables, found these node IDs in both: $doubles."
    end
    if !issetequal(node_ids, union(static_node_ids, time_node_ids))
        errors = true
        @error "$node_type node IDs don't match."
    end
    return static_node_ids, time_node_ids, node_ids, !errors
end

const conservative_nodetypes = Set{NodeType.T}([
    NodeType.Pump,
    NodeType.Outlet,
    NodeType.TabulatedRatingCurve,
    NodeType.LinearResistance,
    NodeType.ManningResistance,
])

function initialize_allocation!(p::Parameters, config::Config)::Nothing
    (; graph, allocation) = p
    (; subnetwork_ids, allocation_models, main_network_connections) = allocation
    subnetwork_ids_ = sort(collect(keys(graph[].node_ids)))

    if isempty(subnetwork_ids_)
        return nothing
    end

    errors = non_positive_subnetwork_id(graph)
    if errors
        error("Allocation network initialization failed.")
    end

    for subnetwork_id in subnetwork_ids_
        push!(subnetwork_ids, subnetwork_id)
        push!(main_network_connections, Tuple{NodeID, NodeID}[])
    end

    if first(subnetwork_ids_) == 1
        find_subnetwork_connections!(p)
    end

    for subnetwork_id in subnetwork_ids_
        push!(
            allocation_models,
            AllocationModel(subnetwork_id, p, config.allocation.timestep),
        )
    end
    return nothing
end

function LinearResistance(db::DB, config::Config, graph::MetaGraph)::LinearResistance
    static = load_structvector(db, config, LinearResistanceStaticV1)
    defaults = (; max_flow_rate = Inf, active = true)
    parsed_parameters, valid =
        parse_static_and_time(db, config, LinearResistance; static, defaults)

    if !valid
        error(
            "Problems encountered when parsing LinearResistance static and time node IDs.",
        )
    end

    (; node_id) = parsed_parameters
    node_id = NodeID.(NodeType.LinearResistance, node_id, eachindex(node_id))

    return LinearResistance(;
        node_id,
        inflow_edge = inflow_edge.(Ref(graph), node_id),
        outflow_edge = outflow_edge.(Ref(graph), node_id),
        parsed_parameters.active,
        parsed_parameters.resistance,
        parsed_parameters.max_flow_rate,
        parsed_parameters.control_mapping,
    )
end

function TabulatedRatingCurve(
    db::DB,
    config::Config,
    graph::MetaGraph,
)::TabulatedRatingCurve
    static = load_structvector(db, config, TabulatedRatingCurveStaticV1)
    time = load_structvector(db, config, TabulatedRatingCurveTimeV1)

    static_node_ids, time_node_ids, node_ids, valid =
        static_and_time_node_ids(db, static, time, "TabulatedRatingCurve")

    if !valid
        error(
            "Problems encountered when parsing TabulatedRatingcurve static and time node IDs.",
        )
    end

    interpolations = ScalarInterpolation[]
    control_mapping = Dict{Tuple{NodeID, String}, ControlStateUpdate}()
    active = Bool[]
    max_downstream_level = Float64[]
    errors = false

    for node_id in node_ids
        if node_id in static_node_ids
            # Loop over all static rating curves (groups) with this node_id.
            # If it has a control_state add it to control_mapping.
            # The last rating curve forms the initial condition and activity.
            source = "static"
            rows = searchsorted(
                NodeID.(NodeType.TabulatedRatingCurve, static.node_id, node_id.idx),
                node_id,
            )
            static_id = view(static, rows)
            local is_active, interpolation
            # coalesce control_state to nothing to avoid boolean groupby logic on missing
            for group in
                IterTools.groupby(row -> coalesce(row.control_state, nothing), static_id)
                control_state = first(group).control_state
                is_active = coalesce(first(group).active, true)
                max_level = coalesce(first(group).max_downstream_level, Inf)
                table = StructVector(group)
                rowrange =
                    findlastgroup(node_id, NodeID.(node_id.type, table.node_id, Ref(0)))
                if !valid_tabulated_rating_curve(node_id, table, rowrange)
                    errors = true
                end
                interpolation = try
                    qh_interpolation(table, rowrange)
                catch
                    LinearInterpolation(Float64[], Float64[])
                end
                if !ismissing(control_state)
                    control_mapping[(
                        NodeID(NodeType.TabulatedRatingCurve, node_id, node_id.idx),
                        control_state,
                    )] = ControlStateUpdate(
                        ParameterUpdate(:active, is_active),
                        ParameterUpdate{Float64}[],
                        [ParameterUpdate(:table, interpolation)],
                    )
                end
            end
            push!(interpolations, interpolation)
            push!(active, is_active)
            push!(max_downstream_level, max_level)
        elseif node_id in time_node_ids
            source = "time"
            # get the timestamp that applies to the model starttime
            idx_starttime = searchsortedlast(time.time, config.starttime)
            pre_table = view(time, 1:idx_starttime)
            rowrange =
                findlastgroup(node_id, NodeID.(node_id.type, pre_table.node_id, Ref(0)))

            if !valid_tabulated_rating_curve(node_id, pre_table, rowrange)
                errors = true
            end
            interpolation = qh_interpolation(pre_table, rowrange)
            max_level = coalesce(pre_table.max_downstream_level[rowrange][begin], Inf)
            push!(interpolations, interpolation)
            push!(active, true)
            push!(max_downstream_level, max_level)
        else
            @error "$node_id data not in any table."
            errors = true
        end
    end

    if errors
        error("Errors occurred when parsing TabulatedRatingCurve data.")
    end
    return TabulatedRatingCurve(;
        node_id = node_ids,
        inflow_edge = inflow_edge.(Ref(graph), node_ids),
        outflow_edge = outflow_edge.(Ref(graph), node_ids),
        active,
        max_downstream_level,
        table = interpolations,
        time,
        control_mapping,
    )
end

function ManningResistance(
    db::DB,
    config::Config,
    graph::MetaGraph,
    basin::Basin,
)::ManningResistance
    static = load_structvector(db, config, ManningResistanceStaticV1)
    parsed_parameters, valid = parse_static_and_time(db, config, ManningResistance; static)

    if !valid
        error("Errors occurred when parsing ManningResistance data.")
    end

    (; node_id) = parsed_parameters
    upstream_bottom = basin_bottom.(Ref(basin), inflow_id.(Ref(graph), node_id))
    downstream_bottom = basin_bottom.(Ref(basin), outflow_id.(Ref(graph), node_id))

    return ManningResistance(;
        node_id,
        inflow_edge = inflow_edge.(Ref(graph), node_id),
        outflow_edge = outflow_edge.(Ref(graph), node_id),
        parsed_parameters.active,
        parsed_parameters.length,
        parsed_parameters.manning_n,
        parsed_parameters.profile_width,
        parsed_parameters.profile_slope,
        upstream_bottom = [bottom[2] for bottom in upstream_bottom],
        downstream_bottom = [bottom[2] for bottom in downstream_bottom],
        parsed_parameters.control_mapping,
    )
end

function LevelBoundary(db::DB, config::Config)::LevelBoundary
    static = load_structvector(db, config, LevelBoundaryStaticV1)
    time = load_structvector(db, config, LevelBoundaryTimeV1)
    concentration_time = load_structvector(db, config, LevelBoundaryConcentrationV1)

    _, _, node_ids, valid = static_and_time_node_ids(db, static, time, "LevelBoundary")

    if !valid
        error("Problems encountered when parsing LevelBoundary static and time node IDs.")
    end

    time_interpolatables = [:level]
    parsed_parameters, valid =
        parse_static_and_time(db, config, LevelBoundary; static, time, time_interpolatables)

    substances = get_substances(db, config)
    concentration = zeros(length(node_ids), length(substances))
    concentration[:, Substance.Continuity] .= 1.0
    concentration[:, Substance.LevelBoundary] .= 1.0
    set_concentrations!(concentration, concentration_time, substances, node_ids)

    if !valid
        error("Errors occurred when parsing LevelBoundary data.")
    end

    return LevelBoundary(;
        node_id = node_ids,
        parsed_parameters.active,
        parsed_parameters.level,
        concentration,
        concentration_time,
    )
end

function FlowBoundary(db::DB, config::Config, graph::MetaGraph)::FlowBoundary
    static = load_structvector(db, config, FlowBoundaryStaticV1)
    time = load_structvector(db, config, FlowBoundaryTimeV1)
    concentration_time = load_structvector(db, config, FlowBoundaryConcentrationV1)

    _, _, node_ids, valid = static_and_time_node_ids(db, static, time, "FlowBoundary")

    if !valid
        error("Problems encountered when parsing FlowBoundary static and time node IDs.")
    end

    time_interpolatables = [:flow_rate]
    parsed_parameters, valid =
        parse_static_and_time(db, config, FlowBoundary; static, time, time_interpolatables)

    for itp in parsed_parameters.flow_rate
        if any(itp.u .< 0.0)
            @error(
                "Currently negative flow rates are not supported, found some in dynamic flow boundary."
            )
            valid = false
        end
    end

    substances = get_substances(db, config)
    concentration = zeros(length(node_ids), length(substances))
    concentration[:, Substance.Continuity] .= 1.0
    concentration[:, Substance.FlowBoundary] .= 1.0
    set_concentrations!(concentration, concentration_time, substances, node_ids)

    if !valid
        error("Errors occurred when parsing FlowBoundary data.")
    end

    return FlowBoundary(;
        node_id = node_ids,
        outflow_edges = outflow_edges.(Ref(graph), node_ids),
        parsed_parameters.active,
        parsed_parameters.flow_rate,
        concentration,
        concentration_time,
    )
end

function Pump(db::DB, config::Config, graph::MetaGraph)::Pump
    static = load_structvector(db, config, PumpStaticV1)
    defaults = (;
        min_flow_rate = 0.0,
        max_flow_rate = Inf,
        min_upstream_level = -Inf,
        max_downstream_level = Inf,
        active = true,
    )
    parsed_parameters, valid = parse_static_and_time(db, config, Pump; static, defaults)

    if !valid
        error("Errors occurred when parsing Pump data.")
    end

    (; node_id) = parsed_parameters

    # If flow rate is set by PID control, it is part of the AD Jacobian computations
    flow_rate = cache(length(node_id))
    flow_rate[Float64[]] .= parsed_parameters.flow_rate

    return Pump(;
        node_id,
        inflow_edge = inflow_edge.(Ref(graph), node_id),
        outflow_edge = outflow_edge.(Ref(graph), node_id),
        parsed_parameters.active,
        flow_rate,
        parsed_parameters.min_flow_rate,
        parsed_parameters.max_flow_rate,
        parsed_parameters.min_upstream_level,
        parsed_parameters.max_downstream_level,
        parsed_parameters.control_mapping,
    )
end

function Outlet(db::DB, config::Config, graph::MetaGraph)::Outlet
    static = load_structvector(db, config, OutletStaticV1)
    defaults = (;
        min_flow_rate = 0.0,
        max_flow_rate = Inf,
        min_upstream_level = -Inf,
        max_downstream_level = Inf,
        active = true,
    )
    parsed_parameters, valid = parse_static_and_time(db, config, Outlet; static, defaults)

    if !valid
        error("Errors occurred when parsing Outlet data.")
    end

    node_id =
        NodeID.(
            NodeType.Outlet,
            parsed_parameters.node_id,
            eachindex(parsed_parameters.node_id),
        )

    # If flow rate is set by PID control, it is part of the AD Jacobian computations
    flow_rate = cache(length(node_id))
    flow_rate[Float64[], length(node_id)] .= parsed_parameters.flow_rate

    return Outlet(;
        node_id,
        inflow_edge = inflow_edge.(Ref(graph), node_id),
        outflow_edge = outflow_edge.(Ref(graph), node_id),
        parsed_parameters.active,
        flow_rate,
        parsed_parameters.min_flow_rate,
        parsed_parameters.max_flow_rate,
        parsed_parameters.control_mapping,
        parsed_parameters.min_upstream_level,
        parsed_parameters.max_downstream_level,
    )
end

function Terminal(db::DB, config::Config)::Terminal
    node_id = get_ids(db, "Terminal")
    return Terminal(NodeID.(NodeType.Terminal, node_id, eachindex(node_id)))
end

function ConcentrationData(
    concentration_time,
    node_id::Vector{NodeID},
    db::DB,
    config::Config,
)::ConcentrationData
    n = length(node_id)

    concentration_state_data = load_structvector(db, config, BasinConcentrationStateV1)

    evaporate_mass = config.solver.evaporate_mass
    substances = get_substances(db, config)
    concentration_state = zeros(n, length(substances))
    concentration_state[:, Substance.Continuity] .= 1.0
    concentration_state[:, Substance.Initial] .= 1.0
    set_concentrations!(concentration_state, concentration_state_data, substances, node_id)
    mass = copy(concentration_state)

    concentration = zeros(2, n, length(substances))
    concentration[1, :, Substance.Continuity] .= 1.0
    concentration[1, :, Substance.Drainage] .= 1.0
    concentration[2, :, Substance.Continuity] .= 1.0
    concentration[2, :, Substance.Precipitation] .= 1.0
    set_concentrations!(
        view(concentration, 1, :, :),
        concentration_time,
        substances,
        node_id;
        concentration_column = :drainage,
    )
    set_concentrations!(
        view(concentration, 1, :, :),
        concentration_time,
        substances,
        node_id;
        concentration_column = :precipitation,
    )

<<<<<<< HEAD
    set_static_value!(table, node_id, static)
    set_current_value!(table, node_id, time, config.starttime)
    check_no_nans(table, "Basin")

    vertical_flux =
        ComponentVector(; precipitation, potential_evaporation, drainage, infiltration)

    node_id = NodeID.(NodeType.Basin, node_id, eachindex(node_id))

    is_valid = valid_profiles(node_id, level, area)
    if !is_valid
        error("Invalid Basin / profile table.")
    end

    level_to_area =
        LinearInterpolation.(area, level; extrapolate = true, cache_parameters = true)
    storage_to_level = invert_integral.(level_to_area)

=======
>>>>>>> d65ad7e4
    t_end = seconds_since(config.endtime, config.starttime)

    errors = false

    concentration_external_data =
        load_structvector(db, config, BasinConcentrationExternalV1)
    concentration_external = Dict{String, ScalarInterpolation}[]
    for id in node_id
        concentration_external_id = Dict{String, ScalarInterpolation}()
        data_id = filter(row -> row.node_id == id.value, concentration_external_data)
        for group in IterTools.groupby(row -> row.substance, data_id)
            first_row = first(group)
            substance = first_row.substance
            itp, no_duplication = get_scalar_interpolation(
                config.starttime,
                t_end,
                StructVector(group),
                NodeID(:Basin, first_row.node_id, 0),
                :concentration,
            )
            concentration_external_id["concentration_external.$substance"] = itp
            if any(itp.u .< 0)
                errors = true
                @error "Found negative concentration(s) in `Basin / concentration_external`." node_id =
                    id, substance
            end
            if !no_duplication
                errors = true
                @error "There are repeated time values for in `Basin / concentration_external`." node_id =
                    id substance
            end
        end
        push!(concentration_external, concentration_external_id)
    end

    if errors
        error("Errors encountered when parsing Basin concentration data.")
    end

    cumulative_in = zeros(n)

    return ConcentrationData(;
        evaporate_mass,
        concentration_state,
        concentration,
        mass,
        concentration_external,
        substances,
        cumulative_in,
    )
end

function Basin(db::DB, config::Config, graph::MetaGraph)::Basin
    node_id = get_ids(db, "Basin")
    n = length(node_id)

    # both static and time are optional, but we need fallback defaults
    static = load_structvector(db, config, BasinStaticV1)
    time = load_structvector(db, config, BasinTimeV1)
    state = load_structvector(db, config, BasinStateV1)

    # Forcing
    precipitation = zeros(n)
    potential_evaporation = zeros(n)
    drainage = zeros(n)
    infiltration = zeros(n)
    table = (; precipitation, potential_evaporation, drainage, infiltration)

    set_static_value!(table, node_id, static)
    set_current_value!(table, node_id, time, config.starttime)
    check_no_nans(table, "Basin")

    vertical_flux = ComponentVector(; table...)

    # Node IDs
    node_id = NodeID.(NodeType.Basin, node_id, eachindex(node_id))

    # Profiles
    area, level = create_storage_tables(db, config)

    is_valid = valid_profiles(node_id, level, area)
    if !is_valid
        error("Invalid Basin / profile table.")
    end

    level_to_area =
        LinearInterpolation.(area, level; extrapolate = true, cache_parameters = true)
    storage_to_level = invert_integral.(level_to_area)

    # Concentration data
    concentration_time = load_structvector(db, config, BasinConcentrationV1)
    concentration_data = ConcentrationData(concentration_time, node_id, db, config)

    # Initialize Basin
    basin = Basin(;
        node_id,
        inflow_ids = [collect(inflow_ids(graph, id)) for id in node_id],
        outflow_ids = [collect(outflow_ids(graph, id)) for id in node_id],
        vertical_flux,
        storage_to_level,
        level_to_area,
        time,
        concentration_data,
        concentration_time,
    )

    storage0 = get_storages_from_levels(basin, state.level)
    @assert length(storage0) == n "Basin / state length differs from number of Basins"
    basin.storage0 .= storage0
    basin.storage_prev .= storage0
    basin.concentration_data.mass .*= storage0  # was initialized by concentration_state, resulting in mass

    return basin
end

"""
Get a CompoundVariable object given its definition in the input data.
References to listened parameters are added later.
"""
function CompoundVariable(
    compound_variable_data,
    node_type::NodeType.T,
    db::DB;
    greater_than = Float64[],
    placeholder_vector = Float64[],
)::CompoundVariable
    subvariables = @NamedTuple{
        listen_node_id::NodeID,
        variable_ref::PreallocationRef,
        variable::String,
        weight::Float64,
        look_ahead::Float64,
    }[]
    # Each row defines a subvariable
    for row in compound_variable_data
        listen_node_id = NodeID(row.listen_node_id, db)
        # Placeholder until actual ref is known
        variable_ref = PreallocationRef(placeholder_vector, 0)
        variable = row.variable
        # Default to weight = 1.0 if not specified
        weight = coalesce(row.weight, 1.0)
        # Default to look_ahead = 0.0 if not specified
        look_ahead = coalesce(row.look_ahead, 0.0)
        subvariable = (; listen_node_id, variable_ref, variable, weight, look_ahead)
        push!(subvariables, subvariable)
    end

    # The ID of the node listening to this CompoundVariable
    node_id = NodeID(node_type, only(unique(compound_variable_data.node_id)), db)
    return CompoundVariable(node_id, subvariables, greater_than)
end

function parse_variables_and_conditions(compound_variable, condition, ids, db, graph)
    placeholder_vector = cache(1)
    compound_variables = Vector{CompoundVariable}[]
    errors = false

    # Loop over unique discrete_control node IDs
    for (i, id) in enumerate(ids)
        discrete_control_id = NodeID(NodeType.DiscreteControl, id, i)

        condition_group_id = filter(row -> row.node_id == id, condition)
        variable_group_id = filter(row -> row.node_id == id, compound_variable)

        compound_variables_node = CompoundVariable[]

        # Loop over compound variables for this node ID
        for compound_variable_id in unique(condition_group_id.compound_variable_id)
            condition_group_variable = filter(
                row -> row.compound_variable_id == compound_variable_id,
                condition_group_id,
            )
            variable_group_variable = filter(
                row -> row.compound_variable_id == compound_variable_id,
                variable_group_id,
            )
            if isempty(variable_group_variable)
                errors = true
                @error "compound_variable_id $compound_variable_id for $discrete_control_id in condition table but not in variable table"
            else
                greater_than = condition_group_variable.greater_than
                push!(
                    compound_variables_node,
                    CompoundVariable(
                        variable_group_variable,
                        NodeType.DiscreteControl,
                        db;
                        greater_than,
                        placeholder_vector,
                    ),
                )
            end
        end
        push!(compound_variables, compound_variables_node)
    end
    return compound_variables, !errors
end

function DiscreteControl(db::DB, config::Config, graph::MetaGraph)::DiscreteControl
    condition = load_structvector(db, config, DiscreteControlConditionV1)
    compound_variable = load_structvector(db, config, DiscreteControlVariableV1)

    ids = get_ids(db, "DiscreteControl")
    node_id = NodeID.(:DiscreteControl, ids, eachindex(ids))
    compound_variables, valid =
        parse_variables_and_conditions(compound_variable, condition, ids, db, graph)

    if !valid
        error("Problems encountered when parsing DiscreteControl variables and conditions.")
    end

    # Initialize the logic mappings
    logic = load_structvector(db, config, DiscreteControlLogicV1)
    logic_mapping = [Dict{String, String}() for _ in eachindex(node_id)]

    for (node_id, truth_state, control_state_) in
        zip(logic.node_id, logic.truth_state, logic.control_state)
        logic_mapping[findsorted(ids, node_id)][truth_state] = control_state_
    end

    logic_mapping = expand_logic_mapping(logic_mapping, node_id)

    # Initialize the truth state per DiscreteControl node
    truth_state = Vector{Bool}[]
    for i in eachindex(node_id)
        truth_state_length = sum(length(var.greater_than) for var in compound_variables[i])
        push!(truth_state, fill(false, truth_state_length))
    end

    controlled_nodes =
        collect.(outneighbor_labels_type.(Ref(graph), node_id, EdgeType.control))

    return DiscreteControl(;
        node_id,
        controlled_nodes,
        compound_variables,
        truth_state,
        logic_mapping,
    )
end

function continuous_control_functions(db, config, ids)
    # Avoid using the variable name `function` as that is recognized as a keyword
    func = load_structvector(db, config, ContinuousControlFunctionV1)
    errors = false
    # Parse the function table
    # Create linear interpolation objects out of the provided functions
    functions = ScalarInterpolation[]
    controlled_variables = String[]

    # Loop over the IDs of the ContinuousControl nodes
    for id in ids
        # Get the function data for this node
        function_rows = filter(row -> row.node_id == id, func)
        unique_controlled_variable = unique(function_rows.controlled_variable)

        # Error handling
        if length(function_rows) < 2
            @error "There must be at least 2 data points in a ContinuousControl function."
            errors = true
        elseif length(unique_controlled_variable) !== 1
            @error "There must be a unique 'controlled_variable' in a ContinuousControl function."
            errors = true
        else
            push!(controlled_variables, only(unique_controlled_variable))
        end
        function_itp = LinearInterpolation(
            function_rows.output,
            function_rows.input;
            extrapolate = true,
            cache_parameters = true,
        )

        push!(functions, function_itp)
    end

    return functions, controlled_variables, errors
end

function continuous_control_compound_variables(db::DB, config::Config, ids)
    placeholder_vector = cache(1)

    data = load_structvector(db, config, ContinuousControlVariableV1)
    compound_variables = CompoundVariable[]

    # Loop over the ContinuousControl node IDs
    for id in ids
        variable_data = filter(row -> row.node_id == id, data)
        push!(
            compound_variables,
            CompoundVariable(
                variable_data,
                NodeType.ContinuousControl,
                db;
                placeholder_vector,
            ),
        )
    end
    compound_variables
end

function ContinuousControl(db::DB, config::Config, graph::MetaGraph)::ContinuousControl
    compound_variable = load_structvector(db, config, ContinuousControlVariableV1)

    ids = get_ids(db, "ContinuousControl")
    node_id = NodeID.(:ContinuousControl, ids, eachindex(ids))

    # Avoid using `function` as a variable name as that is recognized as a keyword
    func, controlled_variable, errors = continuous_control_functions(db, config, ids)
    compound_variable = continuous_control_compound_variables(db, config, ids)

    # References to the controlled parameters, filled in later when they are known
    target_refs = PreallocationRef[]

    if errors
        error("Errors encountered when parsing ContinuousControl data.")
    end

    return ContinuousControl(
        node_id,
        compound_variable,
        controlled_variable,
        target_refs,
        func,
    )
end

function PidControl(db::DB, config::Config, graph::MetaGraph)::PidControl
    static = load_structvector(db, config, PidControlStaticV1)
    time = load_structvector(db, config, PidControlTimeV1)

    _, _, node_ids, valid = static_and_time_node_ids(db, static, time, "PidControl")

    if !valid
        error("Problems encountered when parsing PidControl static and time node IDs.")
    end

    time_interpolatables = [:target, :proportional, :integral, :derivative]
    parsed_parameters, valid =
        parse_static_and_time(db, config, PidControl; static, time, time_interpolatables)

    if !valid
        error("Errors occurred when parsing PidControl data.")
    end

    pid_error = cache(length(node_ids))
    target_ref = PreallocationRef[]

    controlled_basins = Set{NodeID}()
    for id in node_ids
        controlled_node = only(outneighbor_labels_type(graph, id, EdgeType.control))
        for id_inout in inoutflow_ids(graph, controlled_node)
            if id_inout.type == NodeType.Basin
                push!(controlled_basins, id_inout)
            end
        end
    end
    controlled_basins = collect(controlled_basins)

    listen_node_id = NodeID.(parsed_parameters.listen_node_id, Ref(db))

    return PidControl(;
        node_id = node_ids,
        parsed_parameters.active,
        listen_node_id,
        parsed_parameters.target,
        target_ref,
        parsed_parameters.proportional,
        parsed_parameters.integral,
        parsed_parameters.derivative,
        error = pid_error,
        controlled_basins,
        parsed_parameters.control_mapping,
    )
end

function user_demand_static!(
    active::Vector{Bool},
    demand::Matrix{Float64},
    demand_itp::Vector{Vector{ScalarInterpolation}},
    return_factor::Vector{ScalarInterpolation},
    min_level::Vector{Float64},
    static::StructVector{UserDemandStaticV1},
    ids::Vector{Int32},
    priorities::Vector{Int32},
)::Nothing
    for group in IterTools.groupby(row -> row.node_id, static)
        first_row = first(group)
        user_demand_idx = searchsortedfirst(ids, first_row.node_id)

        active[user_demand_idx] = coalesce(first_row.active, true)
        return_factor_old = return_factor[user_demand_idx]
        return_factor[user_demand_idx] = LinearInterpolation(
            fill(first_row.return_factor, 2),
            return_factor_old.t;
            extrapolate = true,
            cache_parameters = true,
        )
        min_level[user_demand_idx] = first_row.min_level

        for row in group
            priority_idx = findsorted(priorities, row.priority)
            demand_row = coalesce(row.demand, 0.0)
            demand_itp_old = demand_itp[user_demand_idx][priority_idx]
            demand_itp[user_demand_idx][priority_idx] = LinearInterpolation(
                fill(demand_row, 2),
                demand_itp_old.t;
                extrapolate = true,
                cache_parameters = true,
            )
            demand[user_demand_idx, priority_idx] = demand_row
        end
    end
    return nothing
end

function user_demand_time!(
    active::Vector{Bool},
    demand::Matrix{Float64},
    demand_itp::Vector{Vector{ScalarInterpolation}},
    demand_from_timeseries::Vector{Bool},
    return_factor::Vector{ScalarInterpolation},
    min_level::Vector{Float64},
    time::StructVector{UserDemandTimeV1},
    ids::Vector{Int32},
    priorities::Vector{Int32},
    config::Config,
)::Bool
    errors = false
    t_end = seconds_since(config.endtime, config.starttime)

    for group in IterTools.groupby(row -> (row.node_id, row.priority), time)
        first_row = first(group)
        user_demand_idx = findsorted(ids, first_row.node_id)

        active[user_demand_idx] = true
        demand_from_timeseries[user_demand_idx] = true
        return_factor_itp, is_valid_return = get_scalar_interpolation(
            config.starttime,
            t_end,
            StructVector(group),
            NodeID(:UserDemand, first_row.node_id, 0),
            :return_factor;
        )
        if is_valid_return
            return_factor[user_demand_idx] = return_factor_itp
        else
            @error "The return_factor(t) relationship for UserDemand $(first_row.node_id) from the time table has repeated timestamps, this can not be interpolated."
            errors = true
        end

        min_level[user_demand_idx] = first_row.min_level

        priority_idx = findsorted(priorities, first_row.priority)
        demand_p_itp, is_valid_demand = get_scalar_interpolation(
            config.starttime,
            t_end,
            StructVector(group),
            NodeID(:UserDemand, first_row.node_id, 0),
            :demand;
            default_value = 0.0,
        )
        demand[user_demand_idx, priority_idx] = demand_p_itp(0.0)

        if is_valid_demand
            demand_itp[user_demand_idx][priority_idx] = demand_p_itp
        else
            @error "The demand(t) relationship for UserDemand $(first_row.node_id) of priority $(first_row.priority_idx) from the time table has repeated timestamps, this can not be interpolated."
            errors = true
        end
    end
    return errors
end

function UserDemand(db::DB, config::Config, graph::MetaGraph)::UserDemand
    static = load_structvector(db, config, UserDemandStaticV1)
    time = load_structvector(db, config, UserDemandTimeV1)
    concentration_time = load_structvector(db, config, UserDemandConcentrationV1)
    ids = get_ids(db, "UserDemand")

    _, _, node_ids, valid = static_and_time_node_ids(db, static, time, "UserDemand")

    if !valid
        error("Problems encountered when parsing UserDemand static and time node IDs.")
    end

    # Initialize vectors for UserDemand fields
    priorities = get_all_priorities(db, config)
    n_user = length(node_ids)
    n_priority = length(priorities)
    active = fill(true, n_user)
    demand = zeros(n_user, n_priority)
    demand_reduced = zeros(n_user, n_priority)
    trivial_timespan = [0.0, prevfloat(Inf)]
    demand_itp = [
        ScalarInterpolation[
            LinearInterpolation(zeros(2), trivial_timespan; cache_parameters = true) for
            i in eachindex(priorities)
        ] for j in eachindex(node_ids)
    ]
    demand_from_timeseries = fill(false, n_user)
    allocated = fill(Inf, n_user, n_priority)
    return_factor = [
        LinearInterpolation(zeros(2), trivial_timespan; cache_parameters = true) for
        i in eachindex(node_ids)
    ]
    min_level = zeros(n_user)

    # Process static table
    user_demand_static!(
        active,
        demand,
        demand_itp,
        return_factor,
        min_level,
        static,
        ids,
        priorities,
    )

    # Process time table
    errors = user_demand_time!(
        active,
        demand,
        demand_itp,
        demand_from_timeseries,
        return_factor,
        min_level,
        time,
        ids,
        priorities,
        config,
    )

    substances = get_substances(db, config)
    concentration = zeros(length(node_ids), length(substances))
    # Continuity concentration is zero, as the return flow (from a Basin) already includes it
    concentration[:, Substance.UserDemand] .= 1.0
    set_concentrations!(concentration, concentration_time, substances, node_ids)

    if errors || !valid_demand(node_ids, demand_itp, priorities)
        error("Errors occurred when parsing UserDemand data.")
    end

    return UserDemand(;
        node_id = node_ids,
        inflow_edge = inflow_edge.(Ref(graph), node_ids),
        outflow_edge = outflow_edge.(Ref(graph), node_ids),
        active,
        demand,
        demand_reduced,
        demand_itp,
        demand_from_timeseries,
        allocated,
        return_factor,
        min_level,
        concentration,
        concentration_time,
    )
end

function LevelDemand(db::DB, config::Config)::LevelDemand
    static = load_structvector(db, config, LevelDemandStaticV1)
    time = load_structvector(db, config, LevelDemandTimeV1)

    parsed_parameters, valid = parse_static_and_time(
        db,
        config,
        LevelDemand;
        static,
        time,
        time_interpolatables = [:min_level, :max_level],
        defaults = (; min_level = -Inf, max_level = Inf),
    )

    if !valid
        error("Errors occurred when parsing LevelDemand data.")
    end

    (; node_id) = parsed_parameters

    return LevelDemand(
        NodeID.(NodeType.LevelDemand, node_id, eachindex(node_id)),
        parsed_parameters.min_level,
        parsed_parameters.max_level,
        parsed_parameters.priority,
    )
end

function FlowDemand(db::DB, config::Config)::FlowDemand
    static = load_structvector(db, config, FlowDemandStaticV1)
    time = load_structvector(db, config, FlowDemandTimeV1)

    parsed_parameters, valid = parse_static_and_time(
        db,
        config,
        FlowDemand;
        static,
        time,
        time_interpolatables = [:demand],
    )

    if !valid
        error("Errors occurred when parsing FlowDemand data.")
    end

    demand = zeros(length(parsed_parameters.node_id))
    (; node_id) = parsed_parameters

    return FlowDemand(;
        node_id = NodeID.(NodeType.FlowDemand, node_id, eachindex(node_id)),
        demand_itp = parsed_parameters.demand,
        demand,
        parsed_parameters.priority,
    )
end

function Subgrid(db::DB, config::Config, basin::Basin)::Subgrid
    node_to_basin = Dict(node_id => index for (index, node_id) in enumerate(basin.node_id))
    tables = load_structvector(db, config, BasinSubgridV1)

    subgrid_ids = Int32[]
    basin_index = Int32[]
    interpolations = ScalarInterpolation[]
    has_error = false
    for group in IterTools.groupby(row -> row.subgrid_id, tables)
        subgrid_id = first(getproperty.(group, :subgrid_id))
        node_id = NodeID(NodeType.Basin, first(getproperty.(group, :node_id)), db)
        basin_level = getproperty.(group, :basin_level)
        subgrid_level = getproperty.(group, :subgrid_level)

        is_valid =
            valid_subgrid(subgrid_id, node_id, node_to_basin, basin_level, subgrid_level)

        if is_valid
            # Ensure it doesn't extrapolate before the first value.
            pushfirst!(subgrid_level, first(subgrid_level))
            pushfirst!(basin_level, nextfloat(-Inf))
            new_interp = LinearInterpolation(
                subgrid_level,
                basin_level;
                extrapolate = true,
                cache_parameters = true,
            )
            push!(subgrid_ids, subgrid_id)
            push!(basin_index, node_to_basin[node_id])
            push!(interpolations, new_interp)
        else
            has_error = true
        end
    end

    has_error && error("Invalid Basin / subgrid table.")
    level = fill(NaN, length(subgrid_ids))

    return Subgrid(; subgrid_id = subgrid_ids, basin_index, interpolations, level)
end

function Allocation(db::DB, config::Config, graph::MetaGraph)::Allocation
    mean_input_flows = Dict{Tuple{NodeID, NodeID}, Float64}()

    # Find edges which serve as sources in allocation
    for edge_metadata in values(graph.edge_data)
        (; subnetwork_id_source, edge) = edge_metadata
        if subnetwork_id_source != 0
            mean_input_flows[edge] = 0.0
        end
    end

    # Find basins with a level demand
    for node_id in values(graph.vertex_labels)
        if has_external_demand(graph, node_id, :level_demand)[1]
            mean_input_flows[(node_id, node_id)] = 0.0
        end
    end

    mean_realized_flows = Dict{Tuple{NodeID, NodeID}, Float64}()

    # Find edges that realize a demand
    for edge_metadata in values(graph.edge_data)
        (; type, edge) = edge_metadata

        src_id, dst_id = edge
        user_demand_inflow = (type == EdgeType.flow) && (dst_id.type == NodeType.UserDemand)
        level_demand_inflow =
            (type == EdgeType.control) && (src_id.type == NodeType.LevelDemand)
        flow_demand_inflow =
            (type == EdgeType.flow) && has_external_demand(graph, dst_id, :flow_demand)[1]

        if user_demand_inflow || flow_demand_inflow
            mean_realized_flows[edge] = 0.0
        elseif level_demand_inflow
            mean_realized_flows[(dst_id, dst_id)] = 0.0
        end
    end

    return Allocation(;
        priorities = get_all_priorities(db, config),
        mean_input_flows,
        mean_realized_flows,
    )
end

function Parameters(db::DB, config::Config)::Parameters
    graph = create_graph(db, config)
    allocation = Allocation(db, config, graph)

    if !valid_edges(graph)
        error("Invalid edge(s) found.")
    end
    if !valid_n_neighbors(graph)
        error("Invalid number of connections for certain node types.")
    end

    basin = Basin(db, config, graph)

    linear_resistance = LinearResistance(db, config, graph)
    manning_resistance = ManningResistance(db, config, graph, basin)
    tabulated_rating_curve = TabulatedRatingCurve(db, config, graph)
    level_boundary = LevelBoundary(db, config)
    flow_boundary = FlowBoundary(db, config, graph)
    pump = Pump(db, config, graph)
    outlet = Outlet(db, config, graph)
    terminal = Terminal(db, config)
    discrete_control = DiscreteControl(db, config, graph)
    continuous_control = ContinuousControl(db, config, graph)
    pid_control = PidControl(db, config, graph)
    user_demand = UserDemand(db, config, graph)
    level_demand = LevelDemand(db, config)
    flow_demand = FlowDemand(db, config)

    subgrid = Subgrid(db, config, basin)

    p = Parameters(;
        config.starttime,
        graph,
        allocation,
        basin,
        linear_resistance,
        manning_resistance,
        tabulated_rating_curve,
        level_boundary,
        flow_boundary,
        pump,
        outlet,
        terminal,
        discrete_control,
        continuous_control,
        pid_control,
        user_demand,
        level_demand,
        flow_demand,
        subgrid,
        config.solver.water_balance_abstol,
        config.solver.water_balance_reltol,
    )

    collect_control_mappings!(p)
    set_continuous_control_type!(p)
    set_listen_variable_refs!(p)
    set_discrete_controlled_variable_refs!(p)
    set_continuously_controlled_variable_refs!(p)

    # Allocation data structures
    if config.allocation.use_allocation
        initialize_allocation!(p, config)
    end
    return p
end

function get_ids(db::DB, nodetype)::Vector{Int32}
    sql = "SELECT node_id FROM Node WHERE node_type = $(esc_id(nodetype)) ORDER BY node_id"
    return only(execute(columntable, db, sql))
end

function exists(db::DB, tablename::String)
    query = execute(
        db,
        "SELECT name FROM sqlite_master WHERE type='table' AND name=$(esc_id(tablename)) COLLATE NOCASE",
    )
    return !isempty(query)
end

"""
    seconds(period::Millisecond)::Float64

Convert a period of type Millisecond to a Float64 in seconds.
You get Millisecond objects when subtracting two DateTime objects.
Dates.value returns the number of milliseconds.
"""
seconds(period::Millisecond)::Float64 = 0.001 * Dates.value(period)

"""
    seconds_since(t::DateTime, t0::DateTime)::Float64

Convert a DateTime to a float that is the number of seconds since the start of the
simulation. This is used to convert between the solver's inner float time, and the calendar.
"""
seconds_since(t::DateTime, t0::DateTime)::Float64 = seconds(t - t0)

"""
    datetime_since(t::Real, t0::DateTime)::DateTime

Convert a Real that represents the seconds passed since the simulation start to the nearest
DateTime. This is used to convert between the solver's inner float time, and the calendar.
"""
datetime_since(t::Real, t0::DateTime)::DateTime = t0 + Millisecond(round(1000 * t))

"""
    load_data(db::DB, config::Config, nodetype::Symbol, kind::Symbol)::Union{Table, Query, Nothing}

Load data from Arrow files if available, otherwise the database.
Returns either an `Arrow.Table`, `SQLite.Query` or `nothing` if the data is not present.
"""
function load_data(
    db::DB,
    config::Config,
    record::Type{<:Legolas.AbstractRecord},
)::Union{Table, Query, Nothing}
    # TODO load_data doesn't need both config and db, use config to check which one is needed

    schema = Legolas._schema_version_from_record_type(record)

    node, kind = nodetype(schema)
    path = if isnothing(kind)
        nothing
    else
        toml = getfield(config, :toml)
        getfield(getfield(toml, snake_case(node)), kind)
    end
    sqltable = tablename(schema)

    table = if !isnothing(path)
        table_path = input_path(config, path)
        Table(read(table_path))
    elseif exists(db, sqltable)
        execute(db, "select * from $(esc_id(sqltable))")
    else
        nothing
    end

    return table
end

"""
    load_structvector(db::DB, config::Config, ::Type{T})::StructVector{T}

Load data from Arrow files if available, otherwise the database.
Always returns a StructVector of the given struct type T, which is empty if the table is
not found. This function validates the schema, and enforces the required sort order.
"""
function load_structvector(
    db::DB,
    config::Config,
    ::Type{T},
)::StructVector{T} where {T <: AbstractRow}
    table = load_data(db, config, T)

    if table === nothing
        return StructVector{T}(undef, 0)
    end

    nt = Tables.columntable(table)
    if table isa Query && haskey(nt, :time)
        # time has type timestamp and is stored as a String in the database
        # currently SQLite.jl does not automatically convert it to DateTime
        nt = merge(
            nt,
            (;
                time = DateTime.(
                    replace.(nt.time, r"(\.\d{3})\d+$" => s"\1"),  # remove sub ms precision
                    dateformat"yyyy-mm-dd HH:MM:SS.s",
                )
            ),
        )
    end

    table = StructVector{T}(nt)
    sv = Legolas._schema_version_from_record_type(T)
    tableschema = Tables.schema(table)
    if declared(sv) && tableschema !== nothing
        validate(tableschema, sv)
    else
        @warn "No (validation) schema declared for $T"
    end

    return sorted_table!(table)
end

"Read the Basin / profile table and return all area and level and computed storage values"
function create_storage_tables(
    db::DB,
    config::Config,
)::Tuple{Vector{Vector{Float64}}, Vector{Vector{Float64}}}
    profiles = load_structvector(db, config, BasinProfileV1)
    area = Vector{Vector{Float64}}()
    level = Vector{Vector{Float64}}()

    for group in IterTools.groupby(row -> row.node_id, profiles)
        group_area = getproperty.(group, :area)
        group_level = getproperty.(group, :level)
        push!(area, group_area)
        push!(level, group_level)
    end
    return area, level
end

"Determine all substances present in the input over multiple tables"
function get_substances(db::DB, config::Config)::OrderedSet{Symbol}
    # Hardcoded tracers
    substances = OrderedSet{Symbol}(Symbol.(instances(Substance.T)))
    for table in [
        BasinConcentrationStateV1,
        BasinConcentrationV1,
        FlowBoundaryConcentrationV1,
        LevelBoundaryConcentrationV1,
        UserDemandConcentrationV1,
    ]
        data = load_structvector(db, config, table)
        for row in data
            push!(substances, Symbol(row.substance))
        end
    end
    return substances
end

"Set values in wide concentration matrix from a long input table."
function set_concentrations!(
    concentration,
    concentration_data,
    substances,
    node_ids::Vector{NodeID};
    concentration_column = :concentration,
)
    for substance in unique(concentration_data.substance)
        data_sub = filter(row -> row.substance == substance, concentration_data)
        sub_idx = findfirst(==(Symbol(substance)), substances)
        for group in IterTools.groupby(row -> row.node_id, data_sub)
            first_row = first(group)
            value = getproperty(first_row, concentration_column)
            ismissing(value) && continue
            node_idx = findfirst(node_id -> node_id.value == first_row.node_id, node_ids)
            concentration[node_idx, sub_idx] = value
        end
    end
end<|MERGE_RESOLUTION|>--- conflicted
+++ resolved
@@ -609,27 +609,6 @@
         concentration_column = :precipitation,
     )
 
-<<<<<<< HEAD
-    set_static_value!(table, node_id, static)
-    set_current_value!(table, node_id, time, config.starttime)
-    check_no_nans(table, "Basin")
-
-    vertical_flux =
-        ComponentVector(; precipitation, potential_evaporation, drainage, infiltration)
-
-    node_id = NodeID.(NodeType.Basin, node_id, eachindex(node_id))
-
-    is_valid = valid_profiles(node_id, level, area)
-    if !is_valid
-        error("Invalid Basin / profile table.")
-    end
-
-    level_to_area =
-        LinearInterpolation.(area, level; extrapolate = true, cache_parameters = true)
-    storage_to_level = invert_integral.(level_to_area)
-
-=======
->>>>>>> d65ad7e4
     t_end = seconds_since(config.endtime, config.starttime)
 
     errors = false
