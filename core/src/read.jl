--- conflicted
+++ resolved
@@ -727,6 +727,7 @@
     active = BitVector(ones(Bool, n_user))
     realized_bmi = zeros(n_user)
     demand = zeros(n_user * n_priority)
+    demand_reduced = zeros(n_user * n_priority)
     trivial_timespan = [nextfloat(-Inf), prevfloat(Inf)]
     demand_itp = [
         [LinearInterpolation(zeros(2), trivial_timespan) for i in eachindex(priorities)] for j in eachindex(node_ids)
@@ -766,13 +767,6 @@
         error("Errors occurred when parsing UserDemand data.")
     end
 
-<<<<<<< HEAD
-    realized_bmi = zeros(length(node_ids))
-    demand_reduced = zero(demand)
-    allocated = [fill(Inf, length(priorities)) for id in node_ids]
-
-=======
->>>>>>> dcbc9e83
     return UserDemand(
         node_ids,
         active,
