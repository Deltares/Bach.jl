"Return a directed graph, and a mapping from source and target nodes to edge fid."
function create_graph(
    db::DB,
    edge_type_::String,
)::Tuple{DiGraph, Dictionary{Tuple{Int, Int}, Int}, Dictionary{Int, Tuple{Symbol, Symbol}}}
    node_rows = execute(db, "select fid, type from Node")
    nodes = dictionary((fid => Symbol(type) for (; fid, type) in node_rows))
    graph = DiGraph(length(nodes))
    edge_rows = execute(db, "select fid, from_node_id, to_node_id, edge_type from Edge")
    edge_ids = Dictionary{Tuple{Int, Int}, Int}()
    edge_connection_types = Dictionary{Int, Tuple{Symbol, Symbol}}()
    for (; fid, from_node_id, to_node_id, edge_type) in edge_rows
        if edge_type == edge_type_
            add_edge!(graph, from_node_id, to_node_id)
            insert!(edge_ids, (from_node_id, to_node_id), fid)
            insert!(edge_connection_types, fid, (nodes[from_node_id], nodes[to_node_id]))
        end
    end
    return graph, edge_ids, edge_connection_types
end

"Calculate a profile storage by integrating the areas over the levels"
function profile_storage(levels::Vector{Float64}, areas::Vector{Float64})::Vector{Float64}
    # profile starts at the bottom; first storage is 0
    storages = zero(areas)
    n = length(storages)

    for i in 2:n
        Δh = levels[i] - levels[i - 1]
        avg_area = 0.5 * (areas[i - 1] + areas[i])
        ΔS = avg_area * Δh
        storages[i] = storages[i - 1] + ΔS
    end
    return storages
end

"Read the Basin / profile table and return all area and level and computed storage values"
function create_storage_tables(
    db::DB,
    config::Config,
)::Tuple{Vector{Vector{Float64}}, Vector{Vector{Float64}}, Vector{Vector{Float64}}}
    profiles = load_structvector(db, config, BasinProfileV1)
    area = Vector{Vector{Float64}}()
    level = Vector{Vector{Float64}}()
    storage = Vector{Vector{Float64}}()

    for group in IterTools.groupby(row -> row.node_id, profiles)
        group_area = getproperty.(group, :area)
        group_level = getproperty.(group, :level)
        group_storage = profile_storage(group_level, group_area)
        push!(area, group_area)
        push!(level, group_level)
        push!(storage, group_storage)
    end
    return area, level, storage
end

function get_area_and_level(
    basin::Basin,
    state_idx::Int,
    storage::Float64,
)::Tuple{Float64, Float64}
    storage_discrete = basin.storage[state_idx]
    area_discrete = basin.area[state_idx]
    level_discrete = basin.level[state_idx]

    return get_area_and_level(storage_discrete, area_discrete, level_discrete, storage)
end

function get_area_and_level(
    storage_discrete::Vector{Float64},
    area_discrete::Vector{Float64},
    level_discrete::Vector{Float64},
    storage::Float64,
)::Tuple{Float64, Float64}
    # storage_idx: smallest index such that storage_discrete[storage_idx] >= storage
    storage_idx = searchsortedfirst(storage_discrete, storage)

    if storage_idx == 1
        # This can only happen if the storage is 0
        level = level_discrete[1]
        area = area_discrete[1]

    elseif storage_idx == length(storage_discrete) + 1
        # With a storage above the profile, use a linear extrapolation of area(level)
        # based on the last 2 values.
        area_lower = area_discrete[end - 1]
        area_higher = area_discrete[end]
        level_lower = level_discrete[end - 1]
        level_higher = level_discrete[end]
        storage_lower = storage_discrete[end - 1]
        storage_higher = storage_discrete[end]

        area_diff = area_higher - area_lower
        level_diff = level_higher - level_lower

        if area_diff ≈ 0
            # Constant area means linear interpolation of level
            area = area_lower
            level =
                level_higher +
                level_diff * (storage - storage_higher) / (storage_higher - storage_lower)
        else
            area = sqrt(
                area_higher^2 + 2 * (storage - storage_higher) * area_diff / level_diff,
            )
            level = level_lower + level_diff * (area - area_lower) / area_diff
        end

    else
        area_lower = area_discrete[storage_idx - 1]
        area_higher = area_discrete[storage_idx]
        level_lower = level_discrete[storage_idx - 1]
        level_higher = level_discrete[storage_idx]
        storage_lower = storage_discrete[storage_idx - 1]
        storage_higher = storage_discrete[storage_idx]

        area_diff = area_higher - area_lower
        level_diff = level_higher - level_lower

        if area_diff ≈ 0
            # Constant area means linear interpolation of level
            area = area_lower
            level =
                level_lower +
                level_diff * (storage - storage_lower) / (storage_higher - storage_lower)

        else
            area =
                sqrt(area_lower^2 + 2 * (storage - storage_lower) * area_diff / level_diff)
            level = level_lower + level_diff * (area - area_lower) / area_diff
        end
    end

    return area, level
end

"""
For an element `id` and a vector of elements `ids`, get the range of indices of the last
consecutive block of `id`.
Returns the empty range `1:0` if `id` is not in `ids`.

```
#                  1 2 3 4 5 6 7 8 9
findlastgroup(2, [5,4,2,2,5,2,2,2,1])  # -> 6:8
```
"""
function findlastgroup(id::Int, ids::AbstractVector{Int})::UnitRange{Int}
    idx_block_end = findlast(==(id), ids)
    if isnothing(idx_block_end)
        return 1:0
    end
    idx_block_begin = findprev(!=(id), ids, idx_block_end)
    idx_block_begin = if isnothing(idx_block_begin)
        1
    else
        # can happen if that if id is the only ID in ids
        idx_block_begin + 1
    end
    return idx_block_begin:idx_block_end
end

function qh_interpolation(
    level::AbstractVector,
    discharge::AbstractVector,
)::Tuple{LinearInterpolation, Bool}
    return LinearInterpolation(discharge, level), allunique(level)
end

"""
From a table with columns node_id, discharge (Q) and level (h),
create a LinearInterpolation from level to discharge for a given node_id.
"""
function qh_interpolation(
    node_id::Int,
    table::StructVector,
)::Tuple{LinearInterpolation, Bool}
    rowrange = findlastgroup(node_id, table.node_id)
    @assert !isempty(rowrange) "timeseries starts after model start time"
    return qh_interpolation(table.level[rowrange], table.discharge[rowrange])
end

"""
Find the index of element x in a sorted collection a.
Returns the index of x if it exists, or nothing if it doesn't.
If x occurs more than once, throw an error.
"""
function findsorted(a, x)::Union{Int, Nothing}
    r = searchsorted(a, x)
    return if isempty(r)
        nothing
    elseif length(r) == 1
        only(r)
    else
        error("Multiple occurrences of $x found.")
    end
end

"""
Update `table` at row index `i`, with the values of a given row.
`table` must be a NamedTuple of vectors with all variables that must be loaded.
The row must contain all the column names that are present in the table.
If a value is NaN, it is not set.
"""
function set_table_row!(table::NamedTuple, row, i::Int)::NamedTuple
    for (symbol, vector) in pairs(table)
        val = getproperty(row, symbol)
        if !isnan(val)
            vector[i] = val
        end
    end
    return table
end

"""
Load data from a source table `static` into a destination `table`.
Data is matched based on the node_id, which is sorted.
"""
function set_static_value!(
    table::NamedTuple,
    node_id::Vector{Int},
    static::StructVector,
)::NamedTuple
    for (i, id) in enumerate(node_id)
        idx = findsorted(static.node_id, id)
        isnothing(idx) && continue
        row = static[idx]
        set_table_row!(table, row, i)
    end
    return table
end

"""
From a timeseries table `time`, load the most recent applicable data into `table`.
`table` must be a NamedTuple of vectors with all variables that must be loaded.
The most recent applicable data is non-NaN data for a given ID that is on or before `t`.
"""
function set_current_value!(
    table::NamedTuple,
    node_id::Vector{Int},
    time::StructVector,
    t::DateTime,
)::NamedTuple
    idx_starttime = searchsortedlast(time.time, t)
    pre_table = view(time, 1:idx_starttime)

    for (i, id) in enumerate(node_id)
        for (symbol, vector) in pairs(table)
            idx = findlast(
                row -> row.node_id == id && !isnan(getproperty(row, symbol)),
                pre_table,
            )
            if !isnothing(idx)
                vector[i] = getproperty(pre_table, symbol)[idx]
            end
        end
    end
    return table
end

function check_no_nans(table::NamedTuple, nodetype::String)
    for (symbol, vector) in pairs(table)
        any(isnan, vector) &&
            error("Missing initial data for the $nodetype variable $symbol")
    end
    return nothing
end

"From an iterable of DateTimes, find the times the solver needs to stop"
function get_tstops(time, starttime::DateTime)::Vector{Float64}
    unique_times = unique(time)
    return seconds_since.(unique_times, starttime)
end

"""
Get the current water level of a node ID.
The ID can belong to either a Basin or a LevelBoundary.
"""
function get_level(p::Parameters, node_id::Int)::Float64
    (; basin, level_boundary) = p
    # since the node_id fields are already Indices, Dictionary creation is instant
    basin = Dictionary(basin.node_id, basin.current_level)
    hasindex, token = gettoken(basin, node_id)
    return if hasindex
        gettokenvalue(basin, token)
    else
        boundary = Dictionary(level_boundary.node_id, level_boundary.level)
        boundary[node_id]
    end
end

"Get the index of an ID in a set of indices."
function id_index(ids::Indices{Int}, id::Int)
    # There might be a better approach for this, this feels too internal
    # the second return is the token, a Tuple{Int, Int}
    hasindex, (_, idx) = gettoken(ids, id)
    return hasindex, idx
end

"Return the bottom elevation of the basin with index i, or nothing if it doesn't exist"
function basin_bottom(basin::Basin, node_id::Int)::Union{Float64, Nothing}
    basin = Dictionary(basin.node_id, basin.level)
    hasindex, token = gettoken(basin, node_id)
    return if hasindex
        # get level(storage) interpolation function
        level_discrete = gettokenvalue(basin, token)
        # and return the first level in this vector, representing the bottom
        first(level_discrete)
    else
        nothing
    end
end

"Get the bottom on both ends of a node. If only one has a bottom, use that for both."
function basin_bottoms(
    basin::Basin,
    basin_a_id::Int,
    basin_b_id::Int,
    id::Int,
)::Tuple{Float64, Float64}
    bottom_a = basin_bottom(basin, basin_a_id)
    bottom_b = basin_bottom(basin, basin_b_id)
    if isnothing(bottom_a) && isnothing(bottom_b)
        error(lazy"No bottom defined on either side of $id")
    end
    bottom_a = something(bottom_a, bottom_b)
    bottom_b = something(bottom_b, bottom_a)
    return bottom_a, bottom_b
end

<<<<<<< HEAD
"Get the compressor based on the Config"
function get_compressor(config::Config)
    compressor = config.output.compression
    compressionlevel = config.output.compressionlevel
    return if compressor == lz4
        c = Arrow.LZ4FrameCompressor(; compressionlevel)
        Arrow.CodecLz4.TranscodingStreams.initialize(c)
    elseif compressor == zstd
        c = Arrow.ZstdCompressor(; level = compressionlevel)
        Arrow.CodecZstd.TranscodingStreams.initialize(c)
    end
=======
"""
Replace the truth states in the logic mapping which contain wildcards with
all possible explicit truth states.
"""
function expand_logic_mapping(
    logic_mapping::Dict{Tuple{Int, String}, String},
)::Dict{Tuple{Int, String}, String}
    logic_mapping_expanded = Dict{Tuple{Int, String}, String}()

    for (node_id, truth_state) in keys(logic_mapping)
        pattern = r"^[TF\*]+$"
        msg = "Truth state \'$truth_state\' contains illegal characters or is empty."
        @assert occursin(pattern, truth_state) msg

        control_state = logic_mapping[(node_id, truth_state)]
        n_wildcards = count(==('*'), truth_state)

        if n_wildcards > 0

            # Loop over all substitution sets for the wildcards
            for substitution in Iterators.product(fill(['T', 'F'], n_wildcards)...)
                truth_state_new = ""
                s_index = 0

                # If a wildcard is found replace it, otherwise take the old truth value
                for truth_value in truth_state
                    truth_state_new *= if truth_value == '*'
                        s_index += 1
                        substitution[s_index]
                    else
                        truth_value
                    end
                end

                new_key = (node_id, truth_state_new)

                if haskey(logic_mapping_expanded, new_key)
                    control_state_existing = logic_mapping_expanded[new_key]
                    msg = "Multiple control states found for DiscreteControl node #$node_id for truth state `$truth_state_new`: $control_state, $control_state_existing."
                    @assert control_state_existing == control_state msg
                else
                    logic_mapping_expanded[new_key] = control_state
                end
            end
        else
            logic_mapping_expanded[(node_id, truth_state)] = control_state
        end
    end
    return logic_mapping_expanded
>>>>>>> 88fdd475
end<|MERGE_RESOLUTION|>--- conflicted
+++ resolved
@@ -328,7 +328,6 @@
     return bottom_a, bottom_b
 end
 
-<<<<<<< HEAD
 "Get the compressor based on the Config"
 function get_compressor(config::Config)
     compressor = config.output.compression
@@ -340,7 +339,8 @@
         c = Arrow.ZstdCompressor(; level = compressionlevel)
         Arrow.CodecZstd.TranscodingStreams.initialize(c)
     end
-=======
+end
+  
 """
 Replace the truth states in the logic mapping which contain wildcards with
 all possible explicit truth states.
@@ -390,5 +390,4 @@
         end
     end
     return logic_mapping_expanded
->>>>>>> 88fdd475
 end