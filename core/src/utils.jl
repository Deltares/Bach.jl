--- conflicted
+++ resolved
@@ -1,22 +1,5 @@
-<<<<<<< HEAD
-# Backported from Julia 1.9
-# TODO Doesn't support dev'd modules
-function pkgversion(m::Module)
-    rootmodule = Base.moduleroot(m)
-    pkg = Base.PkgId(rootmodule)
-    pkgorigin = get(Base.pkgorigins, pkg, nothing)
-    return pkgorigin === nothing ? nothing : pkgorigin.version
-end
-
-"
-Return a directed graph, and a mapping from source and target nodes to edge
-fid.
-"
-function create_graph(db::DB)::Tuple{DiGraph, Dictionary{Tuple{Int, Int}, Int}}
-=======
 "Return a directed graph, and a mapping from source and target nodes to edge fid."
 function create_graph(db::DB)::Tuple{DiGraph, OrderedDict{Tuple{Int, Int}, Int}}
->>>>>>> ce5042d3
     n = length(get_ids(db))
     graph = DiGraph(n)
     rows = execute(db, "select fid, from_node_id, to_node_id from Edge")
