"Get the package version of a given module"
function pkgversion(m::Module)::VersionNumber
    version = Base.pkgversion(Ribasim)
    !isnothing(version) && return version

    # Base.pkgversion doesn't work with compiled binaries
    # If it returns `nothing`, we try a different way
    rootmodule = Base.moduleroot(m)
    pkg = Base.PkgId(rootmodule)
    pkgorigin = get(Base.pkgorigins, pkg, nothing)
    return pkgorigin.version
end

"Calculate a profile storage by integrating the areas over the levels"
function profile_storage(levels::Vector, areas::Vector)::Vector{Float64}
    # profile starts at the bottom; first storage is 0
    storages = zero(areas)
    n = length(storages)

    for i in 2:n
        Δh = levels[i] - levels[i - 1]
        avg_area = 0.5 * (areas[i - 1] + areas[i])
        ΔS = avg_area * Δh
        storages[i] = storages[i - 1] + ΔS
    end
    return storages
end

"""Get the storage of a basin from its level."""
function get_storage_from_level(basin::Basin, state_idx::Int, level::Float64)::Float64
    storage_discrete = basin.storage[state_idx]
    area_discrete = basin.area[state_idx]
    level_discrete = basin.level[state_idx]

    level_lower_index = searchsortedlast(level_discrete, level)

    # If the level is at or below the bottom then the storage is 0
    if level_lower_index == 0
        return 0.0
    end

    level_lower_index = min(level_lower_index, length(level_discrete) - 1)

    darea =
        (area_discrete[level_lower_index + 1] - area_discrete[level_lower_index]) /
        (level_discrete[level_lower_index + 1] - level_discrete[level_lower_index])

    level_lower = level_discrete[level_lower_index]
    area_lower = area_discrete[level_lower_index]
    level_diff = level - level_lower

    storage =
        storage_discrete[level_lower_index] +
        area_lower * level_diff +
        0.5 * darea * level_diff^2

    return storage
end

"""Compute the storages of the basins based on the water level of the basins."""
function get_storages_from_levels(basin::Basin, levels::Vector)::Vector{Float64}
    errors = false
    state_length = length(levels)
    basin_length = length(basin.level)
    if state_length != basin_length
        @error "Unexpected 'Basin / state' length." state_length basin_length
        errors = true
    end
    storages = zeros(state_length)

    for (i, level) in enumerate(levels)
        storage = get_storage_from_level(basin, i, level)
        bottom = first(basin.level[i])
        node_id = basin.node_id.values[i]
        if level < bottom
            @error "The initial level ($level) of $node_id is below the bottom ($bottom)."
            errors = true
        end
        storages[i] = storage
    end
    if errors
        error("Encountered errors while parsing the initial levels of basins.")
    end

    return storages
end

"""
Compute the area and level of a basin given its storage.
Also returns darea/dlevel as it is needed for the Jacobian.
"""
function get_area_and_level(basin::Basin, state_idx::Int, storage::T)::Tuple{T, T} where {T}
    storage_discrete = basin.storage[state_idx]
    area_discrete = basin.area[state_idx]
    level_discrete = basin.level[state_idx]

    return get_area_and_level(storage_discrete, area_discrete, level_discrete, storage)
end

function get_area_and_level(
    storage_discrete::AbstractVector,
    area_discrete::AbstractVector,
    level_discrete::AbstractVector,
    storage::T,
)::Tuple{T, T} where {T}

    # Set type of area and level to prevent runtime dispatch
    area::T = zero(T)
    level::T = zero(T)

    # storage_idx: smallest index such that storage_discrete[storage_idx] >= storage
    storage_idx = searchsortedfirst(storage_discrete, storage)

    if storage_idx == 1
        # This can only happen if the storage is 0
        level = level_discrete[1]
        area = area_discrete[1]

    elseif storage_idx == length(storage_discrete) + 1
        # With a storage above the profile, use a linear extrapolation of area(level)
        # based on the last 2 values.
        area_lower = area_discrete[end - 1]
        area_higher = area_discrete[end]
        level_lower = level_discrete[end - 1]
        level_higher = level_discrete[end]
        storage_lower = storage_discrete[end - 1]
        storage_higher = storage_discrete[end]

        Δarea = area_higher - area_lower
        Δlevel = level_higher - level_lower
        Δstorage = storage_higher - storage_lower

        if Δarea ≈ 0.0
            # Constant area means linear interpolation of level
            area = area_lower
            level = level_higher + Δlevel * (storage - storage_higher) / Δstorage
        else
            darea = Δarea / Δlevel
            area = sqrt(area_higher^2 + 2 * (storage - storage_higher) * darea)
            level = level_lower + Δlevel * (area - area_lower) / Δarea
        end

    else
        area_lower = area_discrete[storage_idx - 1]
        area_higher = area_discrete[storage_idx]
        level_lower = level_discrete[storage_idx - 1]
        level_higher = level_discrete[storage_idx]
        storage_lower = storage_discrete[storage_idx - 1]
        storage_higher = storage_discrete[storage_idx]

        Δarea = area_higher - area_lower
        Δlevel = level_higher - level_lower
        Δstorage = storage_higher - storage_lower

        if Δarea ≈ 0.0
            # Constant area means linear interpolation of level
            area = area_lower
            level = level_lower + Δlevel * (storage - storage_lower) / Δstorage

        else
            darea = Δarea / Δlevel
            area = sqrt(area_lower^2 + 2 * (storage - storage_lower) * darea)
            level = level_lower + Δlevel * (area - area_lower) / Δarea
        end
    end

    return area, level
end

"""
For an element `id` and a vector of elements `ids`, get the range of indices of the last
consecutive block of `id`.
Returns the empty range `1:0` if `id` is not in `ids`.
"""
function findlastgroup(id::NodeID, ids::AbstractVector{NodeID})::UnitRange{Int}
    idx_block_end = findlast(==(id), ids)
    if idx_block_end === nothing
        return 1:0
    end
    idx_block_begin = findprev(!=(id), ids, idx_block_end)
    idx_block_begin = if idx_block_begin === nothing
        1
    else
        # can happen if that id is the only ID in ids
        idx_block_begin + 1
    end
    return idx_block_begin:idx_block_end
end

"Linear interpolation of a scalar with constant extrapolation."
function get_scalar_interpolation(
    starttime::DateTime,
    t_end::Float64,
    time::AbstractVector,
    node_id::NodeID,
    param::Symbol;
    default_value::Float64 = 0.0,
)::Tuple{ScalarInterpolation, Bool}
    nodetype = node_id.type
    rows = searchsorted(NodeID.(nodetype, time.node_id), node_id)
    parameter = getfield.(time, param)[rows]
    parameter = coalesce(parameter, default_value)
    times = seconds_since.(time.time[rows], starttime)
    # Add extra timestep at start for constant extrapolation
    if times[1] > 0
        pushfirst!(times, 0.0)
        pushfirst!(parameter, parameter[1])
    end
    # Add extra timestep at end for constant extrapolation
    if times[end] < t_end
        push!(times, t_end)
        push!(parameter, parameter[end])
    end

    return LinearInterpolation(parameter, times), allunique(times)
end

"Derivative of scalar interpolation."
function scalar_interpolation_derivative(
    itp::ScalarInterpolation,
    t::Float64;
    extrapolate_down_constant::Bool = true,
    extrapolate_up_constant::Bool = true,
)::Float64
    # The function 'derivative' doesn't handle extrapolation well (DataInterpolations v4.0.1)
    t_smaller_index = searchsortedlast(itp.t, t)
    if t_smaller_index == 0
        if extrapolate_down_constant
            return 0.0
        else
            # Get derivative in middle of last interval
            return derivative(itp, (itp.t[end] - itp.t[end - 1]) / 2)
        end
    elseif t_smaller_index == length(itp.t)
        if extrapolate_up_constant
            return 0.0
        else
            # Get derivative in middle of first interval
            return derivative(itp, (itp.t[2] - itp.t[1]) / 2)
        end
    else
        return derivative(itp, t)
    end
end

"""
From a table with columns node_id, flow_rate (Q) and level (h),
create a ScalarInterpolation from level to flow rate for a given node_id.
"""
function qh_interpolation(node_id::NodeID, table::StructVector)::ScalarInterpolation
    rowrange = findlastgroup(node_id, NodeID.(node_id.type, table.node_id))
    level = table.level[rowrange]
    flow_rate = table.flow_rate[rowrange]

    # Ensure that that Q stays 0 below the first level
    pushfirst!(level, first(level) - 1)
    pushfirst!(flow_rate, first(flow_rate))

    return LinearInterpolation(flow_rate, level; extrapolate = true)
end

"""
Find the index of element x in a sorted collection a.
Returns the index of x if it exists, or nothing if it doesn't.
If x occurs more than once, throw an error.
"""
function findsorted(a, x)::Union{Int, Nothing}
    r = searchsorted(a, x)
    return if isempty(r)
        nothing
    elseif length(r) == 1
        only(r)
    else
        error("Multiple occurrences of $x found.")
    end
end

"""
Update `table` at row index `i`, with the values of a given row.
`table` must be a NamedTuple of vectors with all variables that must be loaded.
The row must contain all the column names that are present in the table.
If a value is missing, it is not set.
"""
function set_table_row!(table::NamedTuple, row, i::Int)::NamedTuple
    for (symbol, vector) in pairs(table)
        val = getproperty(row, symbol)
        if !ismissing(val)
            vector[i] = val
        end
    end
    return table
end

"""
Load data from a source table `static` into a destination `table`.
Data is matched based on the node_id, which is sorted.
"""
function set_static_value!(
    table::NamedTuple,
    node_id::Vector{Int32},
    static::StructVector,
)::NamedTuple
    for (i, id) in enumerate(node_id)
        idx = findsorted(static.node_id, id)
        idx === nothing && continue
        row = static[idx]
        set_table_row!(table, row, i)
    end
    return table
end

"""
From a timeseries table `time`, load the most recent applicable data into `table`.
`table` must be a NamedTuple of vectors with all variables that must be loaded.
The most recent applicable data is non-NaN data for a given ID that is on or before `t`.
"""
function set_current_value!(
    table::NamedTuple,
    node_id::Vector{Int32},
    time::StructVector,
    t::DateTime,
)::NamedTuple
    idx_starttime = searchsortedlast(time.time, t)
    pre_table = view(time, 1:idx_starttime)

    for (i, id) in enumerate(node_id)
        for (symbol, vector) in pairs(table)
            idx = findlast(
                row -> row.node_id == id && !ismissing(getproperty(row, symbol)),
                pre_table,
            )
            if idx !== nothing
                vector[i] = getproperty(pre_table, symbol)[idx]
            end
        end
    end
    return table
end

function check_no_nans(table::NamedTuple, nodetype::String)
    for (symbol, vector) in pairs(table)
        any(isnan, vector) &&
            error("Missing initial data for the $nodetype variable $symbol")
    end
    return nothing
end

"From an iterable of DateTimes, find the times the solver needs to stop"
function get_tstops(time, starttime::DateTime)::Vector{Float64}
    unique_times = unique(time)
    return seconds_since.(unique_times, starttime)
end

"""
Get the current water level of a node ID.
The ID can belong to either a Basin or a LevelBoundary.
storage: tells ForwardDiff whether this call is for differentiation or not
"""
function get_level(
    p::Parameters,
    edge_metadata::EdgeMetadata,
    node_id::NodeID,
    t::Number;
    storage::Union{AbstractArray, Number} = 0,
)::Tuple{Bool, Number}
    (; basin, level_boundary) = p
    if node_id.type == NodeType.Basin
        # The edge metadata is only used to obtain the Basin index
        # in case node_id is for a Basin
        i = get_basin_idx(edge_metadata, node_id)
        current_level = get_tmp(basin.current_level, storage)
        return true, current_level[i]
    elseif node_id.type == NodeType.LevelBoundary
        i = findsorted(level_boundary.node_id, node_id)
        return true, level_boundary.level[i](t)
    else
        return false, 0.0
    end
end

"Get the index of an ID in a set of indices."
function id_index(ids::Indices{NodeID}, id::NodeID)::Tuple{Bool, Int}
    # We avoid creating Dictionary here since it converts the values to a Vector,
    # leading to allocations when used with PreallocationTools's ReinterpretArrays.
    hasindex, (_, i) = gettoken(ids, id)
    return hasindex, i
end

"Return the bottom elevation of the basin with index i, or nothing if it doesn't exist"
function basin_bottom(basin::Basin, node_id::NodeID)::Tuple{Bool, Float64}
    hasindex, i = id_index(basin.node_id, node_id)
    return if hasindex
        # get level(storage) interpolation function
        level_discrete = basin.level[i]
        # and return the first level in this vector, representing the bottom
        return true, first(level_discrete)
    else
        return false, 0.0
    end
end

"""
Replace the truth states in the logic mapping which contain wildcards with
all possible explicit truth states.
"""
function expand_logic_mapping(
    logic_mapping::Dict{Tuple{NodeID, String}, String},
)::Dict{Tuple{NodeID, String}, String}
    logic_mapping_expanded = Dict{Tuple{NodeID, String}, String}()

    for (node_id, truth_state) in keys(logic_mapping)
        pattern = r"^[TF\*]+$"
        if !occursin(pattern, truth_state)
            error("Truth state \'$truth_state\' contains illegal characters or is empty.")
        end

        control_state = logic_mapping[(node_id, truth_state)]
        n_wildcards = count(==('*'), truth_state)

        substitutions = if n_wildcards > 0
            substitutions = Iterators.product(fill(['T', 'F'], n_wildcards)...)
        else
            [nothing]
        end

        # Loop over all substitution sets for the wildcards
        for substitution in substitutions
            truth_state_new = ""
            s_index = 0

            # If a wildcard is found replace it, otherwise take the old truth value
            for truth_value in truth_state
                truth_state_new *= if truth_value == '*'
                    s_index += 1
                    substitution[s_index]
                else
                    truth_value
                end
            end

            new_key = (node_id, truth_state_new)

            if haskey(logic_mapping_expanded, new_key)
                control_state_existing = logic_mapping_expanded[new_key]
                control_states = sort([control_state, control_state_existing])
                msg = "Multiple control states found for $node_id for truth state `$truth_state_new`: $control_states."
                @assert control_state_existing == control_state msg
            else
                logic_mapping_expanded[new_key] = control_state
            end
        end
    end
    return logic_mapping_expanded
end

"""
Get the node type specific indices of the fractional flows and basins,
that are consecutively connected to a node of given id.
"""
function get_fractional_flow_connected_basins(
    node_id::NodeID,
    basin::Basin,
    fractional_flow::FractionalFlow,
    graph::MetaGraph,
)::Tuple{Vector{Int}, Vector{Int}, Bool}
    fractional_flow_idxs = Int[]
    basin_idxs = Int[]

    has_fractional_flow_outneighbors = false

    for first_outflow_id in outflow_ids(graph, node_id)
        if first_outflow_id in fractional_flow.node_id
            has_fractional_flow_outneighbors = true
            second_outflow_id = outflow_id(graph, first_outflow_id)
            has_index, basin_idx = id_index(basin.node_id, second_outflow_id)
            if has_index
                push!(
                    fractional_flow_idxs,
                    searchsortedfirst(fractional_flow.node_id, first_outflow_id),
                )
                push!(basin_idxs, basin_idx)
            end
        end
    end
    return fractional_flow_idxs, basin_idxs, has_fractional_flow_outneighbors
end

"""
    struct FlatVector{T} <: AbstractVector{T}

A FlatVector is an AbstractVector that iterates the T of a `Vector{Vector{T}}`.

Each inner vector is assumed to be of equal length.

It is similar to `Iterators.flatten`, though that doesn't work with the `Tables.Column`
interface, which needs `length` and `getindex` support.
"""
struct FlatVector{T} <: AbstractVector{T}
    v::Vector{Vector{T}}
end

function Base.length(fv::FlatVector)
    return if isempty(fv.v)
        0
    else
        length(fv.v) * length(first(fv.v))
    end
end

Base.size(fv::FlatVector) = (length(fv),)

function Base.getindex(fv::FlatVector, i::Int)
    veclen = length(first(fv.v))
    d, r = divrem(i - 1, veclen)
    v = fv.v[d + 1]
    return v[r + 1]
end

"Construct a FlatVector from one of the fields of SavedFlow."
FlatVector(saveval::Vector{SavedFlow}, sym::Symbol) = FlatVector(getfield.(saveval, sym))

"""
Function that goes smoothly from 0 to 1 in the interval [0,threshold],
and is constant outside this interval.
"""
function reduction_factor(x::T, threshold::Real)::T where {T <: Real}
    return if x < 0
        zero(T)
    elseif x < threshold
        x_scaled = x / threshold
        (-2 * x_scaled + 3) * x_scaled^2
    else
        one(T)
    end
end

"If id is a Basin with storage below the threshold, return a reduction factor != 1"
function low_storage_factor(
    storage::AbstractVector{T},
    edge_metadata::EdgeMetadata,
    id::NodeID,
    threshold::Real,
)::T where {T <: Real}
    if id.type == NodeType.Basin
        i = get_basin_idx(edge_metadata, id)
        reduction_factor(storage[i], threshold)
    else
        one(T)
    end
end

"""Whether the given node node is flow constraining by having a maximum flow rate."""
is_flow_constraining(node::AbstractParameterNode) = hasfield(typeof(node), :max_flow_rate)

"""Whether the given node is flow direction constraining (only in direction of edges)."""
is_flow_direction_constraining(node::AbstractParameterNode) = (
    node isa Union{
        Pump,
        Outlet,
        TabulatedRatingCurve,
        FractionalFlow,
        Terminal,
        UserDemand,
        FlowBoundary,
    }
)

function has_main_network(allocation::Allocation)::Bool
    if !is_active(allocation)
        false
    else
        first(allocation.subnetwork_ids) == 1
    end
end

function is_main_network(subnetwork_id::Int32)::Bool
    return subnetwork_id == 1
end

function get_all_priorities(db::DB, config::Config)::Vector{Int32}
    priorities = Set{Int32}()

    # TODO: Is there a way to automatically grab all tables with a priority column?
    for type in [
        UserDemandStaticV1,
        UserDemandTimeV1,
        LevelDemandStaticV1,
        LevelDemandTimeV1,
        FlowDemandStaticV1,
        FlowDemandTimeV1,
    ]
        union!(priorities, load_structvector(db, config, type).priority)
    end
    return sort(collect(priorities))
end

function get_external_priority_idx(p::Parameters, node_id::NodeID)::Int
    (; graph, level_demand, flow_demand, allocation) = p
    inneighbor_control_ids = inneighbor_labels_type(graph, node_id, EdgeType.control)
    if isempty(inneighbor_control_ids)
        return 0
    end
    inneighbor_control_id = only(inneighbor_control_ids)
    type = inneighbor_control_id.type
    if type == NodeType.LevelDemand
        idx = findsorted(level_demand.node_id, inneighbor_control_id)
        priority = level_demand.priority[idx]
    elseif type == NodeType.FlowDemand
        idx = findsorted(flow_demand.node_id, inneighbor_control_id)
        priority = flow_demand.priority[idx]
    else
        error("Nodes of type $type have no priority.")
    end

    return findsorted(allocation.priorities, priority)
end

"""
Set is_pid_controlled to true for those pumps and outlets that are PID controlled
"""
function set_is_pid_controlled!(p::Parameters)::Nothing
    (; graph, pid_control, pump, outlet) = p

    for id in pid_control.node_id
        id_controlled = only(outneighbor_labels_type(graph, id, EdgeType.control))
        if id_controlled.type == NodeType.Pump
            pump_idx = findsorted(pump.node_id, id_controlled)
            pump.is_pid_controlled[pump_idx] = true
        elseif id_controlled.type == NodeType.Outlet
            outlet_idx = findsorted(outlet.node_id, id_controlled)
            outlet.is_pid_controlled[outlet_idx] = true
        else
            error(
                "Only Pump and Outlet can be controlled by PidController, got $is_controlled",
            )
        end
    end
    return nothing
end

function has_external_demand(
    graph::MetaGraph,
    node_id::NodeID,
    node_type::Symbol,
)::Tuple{Bool, Union{NodeID, Nothing}}
    control_inneighbors = inneighbor_labels_type(graph, node_id, EdgeType.control)
    for id in control_inneighbors
        if graph[id].type == node_type
            return true, id
        end
    end
    return false, nothing
end

function Base.get(
    constraints::JuMP.Containers.DenseAxisArray,
    node_id::NodeID,
)::Union{JuMP.ConstraintRef, Nothing}
    if node_id in only(constraints.axes)
        constraints[node_id]
    else
        nothing
    end
end

"""
Get the time interval between (flow) saves
"""
function get_Δt(integrator)::Float64
    (; p, t, dt) = integrator
    (; saveat) = p.graph[]
    if iszero(saveat)
        dt
    elseif isinf(saveat)
        t
    else
        t_end = integrator.sol.prob.tspan[end]
        if t_end - t > saveat
            saveat
        else
            # The last interval might be shorter than saveat
            rem = t % saveat
            iszero(rem) ? saveat : rem
        end
    end
end

function get_influx(basin::Basin, node_id::NodeID)::Float64
    has_index, basin_idx = id_index(basin.node_id, node_id)
    if !has_index
        error("Sum of vertical fluxes requested for non-basin $id.")
    end
    return get_influx(basin, basin_idx)
end

function get_influx(basin::Basin, basin_idx::Int; prev::Bool = false)::Float64
    (; vertical_flux, vertical_flux_prev) = basin
    vertical_flux = get_tmp(vertical_flux, 0)
    flux_vector = prev ? vertical_flux_prev : vertical_flux
    (; precipitation, evaporation, drainage, infiltration) = flux_vector
    return precipitation[basin_idx] - evaporation[basin_idx] + drainage[basin_idx] -
           infiltration[basin_idx]
end

function get_discrete_control_indices(discrete_control::DiscreteControl, condition_idx::Int)
    (; greater_than) = discrete_control
    condition_idx_now = 1

    for (compound_variable_idx, vec) in enumerate(greater_than)
        l = length(vec)

        if condition_idx_now + l > condition_idx
            greater_than_idx = condition_idx - condition_idx_now + 1
            return compound_variable_idx, greater_than_idx
        end

        condition_idx_now += l
    end
end

has_fractional_flow_outneighbors(graph::MetaGraph, node_id::NodeID)::Bool = any(
    outneighbor_id.type == NodeType.FractionalFlow for
    outneighbor_id in outflow_ids(graph, node_id)
<<<<<<< HEAD
)
=======
)

inflow_edge(graph, node_id)::EdgeMetadata = graph[inflow_id(graph, node_id), node_id]
outflow_edge(graph, node_id)::EdgeMetadata = graph[node_id, outflow_id(graph, node_id)]
outflow_edges(graph, node_id)::Vector{EdgeMetadata} =
    [graph[node_id, outflow_id] for outflow_id in outflow_ids(graph, node_id)]

function set_basin_idxs!(graph::MetaGraph, basin::Basin)::Nothing
    for (edge, edge_metadata) in graph.edge_data
        id_src, id_dst = edge
        edge_metadata =
            @set edge_metadata.basin_idx_src = id_index(basin.node_id, id_src)[2]
        edge_metadata =
            @set edge_metadata.basin_idx_dst = id_index(basin.node_id, id_dst)[2]
        graph[edge...] = edge_metadata
    end
    return nothing
end

function get_basin_idx(edge_metadata::EdgeMetadata, id::NodeID)::Int32
    (; edge) = edge_metadata
    return if edge[1] == id
        edge_metadata.basin_idx_src
    elseif edge[2] == id
        edge_metadata.basin_idx_dst
    else
        0
    end
end
>>>>>>> 224c4601
<|MERGE_RESOLUTION|>--- conflicted
+++ resolved
@@ -721,9 +721,6 @@
 has_fractional_flow_outneighbors(graph::MetaGraph, node_id::NodeID)::Bool = any(
     outneighbor_id.type == NodeType.FractionalFlow for
     outneighbor_id in outflow_ids(graph, node_id)
-<<<<<<< HEAD
-)
-=======
 )
 
 inflow_edge(graph, node_id)::EdgeMetadata = graph[inflow_id(graph, node_id), node_id]
@@ -752,5 +749,4 @@
     else
         0
     end
-end
->>>>>>> 224c4601
+end