function parse_static_and_time(
    static::Union{StructVector, Missing},
    time::Union{StructVector, Missing},
    db::DB,
    config::Config,
    nodetype::String,
    defaults::NamedTuple,
    time_interpolatables::Vector{Symbol},
)::Tuple{NamedTuple, Bool}
    # E.g. `PumpStatic`
    static_type = eltype(static)
    columnnames_static = collect(fieldnames(static_type))
    # Mask out columns that do not denote parameters
    mask = [symb ∉ [:node_id, :control_state] for symb in columnnames_static]

    # The names of the parameters that can define a control state
    parameter_names = columnnames_static[mask]

    # The types of the variables that can define a control state
    parameter_types = collect(fieldtypes(static_type))[mask]

    # A vector of vectors, for each parameter the (initial) values for all nodes
    # of the current type
    vals_out = []

    node_ids = get_ids(db, nodetype)
    n_nodes = length(node_ids)

    # Initialize the vectors for the output
    for (parameter_name, parameter_type) in zip(parameter_names, parameter_types)
        # If the type is a union, then the associated parameter is optional and
        # the type is of the form Union{Missing,ActualType}
        parameter_type = if parameter_name in time_interpolatables
            LinearInterpolation
        elseif isa(parameter_type, Union)
            nonmissingtype(parameter_type)
        else
            parameter_type
        end

        push!(vals_out, Vector{parameter_type}(undef, n_nodes))
    end

    # The keys of the output NamedTuple
    keys_out = copy(parameter_names)

    # The names of the parameters associated with a node of the current type
    parameter_names = Tuple(parameter_names)

    push!(keys_out, :node_id)
    push!(vals_out, node_ids)

    # The control mapping is a dictionary with keys (node_id, control_state) to a named tuple of
    # parameter values to be assigned to the node with this node_id in the case of this control_state
    control_mapping = Dict{Tuple{Int, String}, NamedTuple}()

    push!(keys_out, :control_mapping)
    push!(vals_out, control_mapping)

    # The output namedtuple
    out = NamedTuple{Tuple(keys_out)}(Tuple(vals_out))

    if n_nodes == 0
        return out, true
    end

    # Get node IDs of static nodes if the static table exists
    static_node_ids = if ismissing(static)
        Set{Int}()
    else
        Set(static.node_id)
    end

    # Get node IDs of transient nodes if the time table exists
    time_node_ids = if ismissing(time)
        Set{Int}()
    else
        Set(time.node_id)
    end

    errors = false
    t_end = seconds_since(config.endtime, config.starttime)
    trivial_timespan = [nextfloat(-Inf), prevfloat(Inf)]

    for (node_idx, node_id) in enumerate(node_ids)
        if node_id in static_node_ids
            # The interval of rows of the static table that have the current node_id
            rows = searchsorted(static.node_id, node_id)
            # The rows of the static table that have the current node_id
            static_id = view(static, rows)
            # Here it is assumed that the parameters of a node are given by a single
            # row in the static table, which is not true for TabulatedRatingCurve
            for row in static_id
                control_state =
                    hasproperty(row, :control_state) ? row.control_state : missing
                # Get the parameter values, and turn them into trivial interpolation objects
                # if this parameter can be transient
                parameter_values = Any[]
                for parameter_name in parameter_names
                    val = getfield(row, parameter_name)
                    # Set default parameter value if no value was given
                    if ismissing(val)
                        val = defaults[parameter_name]
                    end
                    if parameter_name in time_interpolatables
                        val = LinearInterpolation([val, val], trivial_timespan)
                    end
                    # If this row defines a control state, collect the parameter values in
                    # the parameter_values vector
                    if !ismissing(control_state)
                        push!(parameter_values, val)
                    end
                    # The initial parameter value is overwritten here each time until the last row,
                    # but in the case of control the proper initial parameter values are set later on
                    # in the code
                    getfield(out, parameter_name)[node_idx] = val
                end
                # If a control state is associated with this row, add the parameter values to the
                # control mapping
                if !ismissing(control_state)
                    control_mapping[(node_id, control_state)] =
                        NamedTuple{Tuple(parameter_names)}(Tuple(parameter_values))
                end
            end
        elseif node_id in time_node_ids
            time_first_idx = searchsortedfirst(time.node_id, node_id)
            for parameter_name in parameter_names
                # If the parameter is interpolatable, create an interpolation object
                if parameter_name in time_interpolatables
                    val, is_valid = get_scalar_interpolation(
                        config.starttime,
                        t_end,
                        time,
                        node_id,
                        parameter_name;
                        default_value = hasproperty(defaults, parameter_name) ?
                                        defaults[parameter_name] : NaN,
                    )
                    if !is_valid
                        errors = true
                        @error "A $parameter_name time series for $nodetype node #$node_id has repeated times, this can not be interpolated."
                    end
                else
                    # Activity of transient nodes is assumed to be true
                    if parameter_name == :active
                        val = true
                    else
                        # If the parameter is not interpolatable, get the instance in the first row
                        val = getfield(time[time_first_idx], parameter_name)
                    end
                end
                getfield(out, parameter_name)[node_idx] = val
            end
        else
            @error "$nodetype node ID $node_id data not in any table."
            errors = true
        end
    end
    return out, !errors
end

function static_and_time_node_ids(
    db::DB,
    static::StructVector,
    time::StructVector,
    node_type::String,
)::Tuple{Set{Int}, Set{Int}, Vector{Int}, Bool}
    static_node_ids = Set(static.node_id)
    time_node_ids = Set(time.node_id)
    node_ids = get_ids(db, node_type)
    doubles = intersect(static_node_ids, time_node_ids)
    errors = false
    if !isempty(doubles)
        errors = true
        @error "$node_type cannot be in both static and time tables, found these node IDs in both: $doubles."
    end
    if !issetequal(node_ids, union(static_node_ids, time_node_ids))
        errors = true
        @error "$node_type node IDs don't match."
    end
    return static_node_ids, time_node_ids, node_ids, !errors
end

function static_and_time_node_ids(
    db::DB,
    static::StructVector,
    time::StructVector,
    node_type::String,
)::Tuple{Set{Int}, Set{Int}, Vector{Int}, Bool}
    static_node_ids = Set(static.node_id)
    time_node_ids = Set(time.node_id)
    node_ids = get_ids(db, node_type)
    doubles = intersect(static_node_ids, time_node_ids)
    errors = false
    if !isempty(doubles)
        errors = true
        @error "$node_type cannot be in both static and time tables, found these node IDs in both: $doubles."
    end
    if !issetequal(node_ids, union(static_node_ids, time_node_ids))
        errors = true
        @error "$node_type node IDs don't match."
    end
    return static_node_ids, time_node_ids, node_ids, !errors
end

function Connectivity(db::DB)::Connectivity
    if !valid_edge_types(db)
        error("Invalid edge types found.")
    end

    graph_flow, edge_ids_flow, edge_connection_types_flow = create_graph(db, "flow")
    graph_control, edge_ids_control, edge_connection_types_control =
        create_graph(db, "control")

    edge_ids_flow_inv = Dictionary(values(edge_ids_flow), keys(edge_ids_flow))

    flow = adjacency_matrix(graph_flow, Float64)
    nonzeros(flow) .= 0.0

    return Connectivity(
        graph_flow,
        graph_control,
        flow,
        edge_ids_flow,
        edge_ids_flow_inv,
        edge_ids_control,
        edge_connection_types_flow,
        edge_connection_types_control,
    )
end

function LinearResistance(db::DB, config::Config)::LinearResistance
    static = load_structvector(db, config, LinearResistanceStaticV1)
    defaults = (; active = true)
    time_interpolatables = Symbol[]
    parsed_parameters, valid = parse_static_and_time(
        static,
        missing,
        db,
        config,
        "LinearResistance",
        defaults,
        time_interpolatables,
    )

    return LinearResistance(
        parsed_parameters.node_id,
        parsed_parameters.active,
        parsed_parameters.resistance,
        parsed_parameters.control_mapping,
    )
end

function TabulatedRatingCurve(db::DB, config::Config)::TabulatedRatingCurve
    static = load_structvector(db, config, TabulatedRatingCurveStaticV1)
    time = load_structvector(db, config, TabulatedRatingCurveTimeV1)

    static_node_ids, time_node_ids, node_ids, valid =
        static_and_time_node_ids(db, static, time, "TabulatedRatingCurve")

    if !valid
        error(
            "Problems encountered when parsing TabulatedRatingcurve static and time node IDs.",
        )
    end

    interpolations = ScalarInterpolation[]
    control_mapping = Dict{Tuple{Int, String}, NamedTuple}()
    active = BitVector()
    errors = false

    for node_id in node_ids
        if node_id in static_node_ids
            # Loop over all static rating curves (groups) with this node_id.
            # If it has a control_state add it to control_mapping.
            # The last rating curve forms the initial condition and activity.
            source = "static"
            rows = searchsorted(static.node_id, node_id)
            static_id = view(static, rows)
            local is_active, interpolation
            # coalesce control_state to nothing to avoid boolean groupby logic on missing
            for group in
                IterTools.groupby(row -> coalesce(row.control_state, nothing), static_id)
                control_state = first(group).control_state
                is_active = coalesce(first(group).active, true)
                interpolation, is_valid = qh_interpolation(node_id, StructVector(group))
                if !ismissing(control_state)
                    control_mapping[(node_id, control_state)] = (; tables = interpolation)
                end
            end
            push!(interpolations, interpolation)
            push!(active, is_active)
        elseif node_id in time_node_ids
            source = "time"
            # get the timestamp that applies to the model starttime
            idx_starttime = searchsortedlast(time.time, config.starttime)
            pre_table = view(time, 1:idx_starttime)
            interpolation, is_valid = qh_interpolation(node_id, pre_table)
            push!(interpolations, interpolation)
            push!(active, true)
        else
            error("TabulatedRatingCurve node #$node_id data not in any table.")
        end
        if !is_valid
            @error "A Q(h) relationship for TabulatedRatingCurve #$node_id from the $source table has repeated levels, this can not be interpolated."
            errors = true
        end
    end

    if errors
        error("Errors occurred when parsing TabulatedRatingCurve data.")
    end

    return TabulatedRatingCurve(node_ids, active, interpolations, time, control_mapping)
end

function ManningResistance(db::DB, config::Config)::ManningResistance
    static = load_structvector(db, config, ManningResistanceStaticV1)
    defaults = (; active = true)
    time_interpolatables = Symbol[]
    parsed_parameters, valid = parse_static_and_time(
        static,
        missing,
        db,
        config,
        "ManningResistance",
        defaults,
        time_interpolatables,
    )

    if !valid
        error("Errors occurred when parsing ManningResistance data.")
    end

    return ManningResistance(
        parsed_parameters.node_id,
        parsed_parameters.active,
        parsed_parameters.length,
        parsed_parameters.manning_n,
        parsed_parameters.profile_width,
        parsed_parameters.profile_slope,
        parsed_parameters.control_mapping,
    )
end

function FractionalFlow(db::DB, config::Config)::FractionalFlow
    static = load_structvector(db, config, FractionalFlowStaticV1)
    defaults = (; active = true)
    time_interpolatables = Symbol[]
    parsed_parameters, valid = parse_static_and_time(
        static,
        missing,
        db,
        config,
        "FractionalFlow",
        defaults,
        time_interpolatables,
    )

    if !valid
        error("Errors occurred when parsing FractionalFlow data.")
    end

    return FractionalFlow(
        parsed_parameters.node_id,
        parsed_parameters.fraction,
        parsed_parameters.control_mapping,
    )
end

function LevelBoundary(db::DB, config::Config)::LevelBoundary
    static = load_structvector(db, config, LevelBoundaryStaticV1)
    time = load_structvector(db, config, LevelBoundaryTimeV1)

    static_node_ids, time_node_ids, node_ids, valid =
        static_and_time_node_ids(db, static, time, "LevelBoundary")

    if !valid
        error("Problems encountered when parsing LevelBoundary static and time node IDs.")
    end

    defaults = (; active = true)
    time_interpolatables = [:level]
    parsed_parameters, valid = parse_static_and_time(
        static,
        time,
        db,
        config,
        "LevelBoundary",
        defaults,
        time_interpolatables,
    )

    if !valid
        error("Errors occurred when parsing LevelBoundary data.")
    end

    return LevelBoundary(node_ids, parsed_parameters.active, parsed_parameters.level)
end

function FlowBoundary(db::DB, config::Config)::FlowBoundary
    static = load_structvector(db, config, FlowBoundaryStaticV1)
    time = load_structvector(db, config, FlowBoundaryTimeV1)

    static_node_ids, time_node_ids, node_ids, valid =
        static_and_time_node_ids(db, static, time, "FlowBoundary")
<<<<<<< HEAD

    if !valid
        error("Problems encountered when parsing FlowBoundary static and time node IDs.")
    end

    defaults = (; active = true)
    time_interpolatables = [:flow_rate]
    parsed_parameters, valid = parse_static_and_time(
        static,
        time,
        db,
        config,
        "FlowBoundary",
        defaults,
        time_interpolatables,
    )
=======

    if !valid
        error("Problems encountered when parsing FlowBoundary static and time node IDs.")
    end

    t_end = seconds_since(config.endtime, config.starttime)
    active = BitVector()
    flow_rate = ScalarInterpolation[]
    errors = false
>>>>>>> 42238989

    for itp in parsed_parameters.flow_rate
        if any(itp.u .< 0.0)
            @error(
                "Currently negative flow rates are not supported, found some for dynamic flow boundary #$node_id."
            )
<<<<<<< HEAD
            valid = false
=======
            push!(flow_rate, interpolation)
            push!(active, coalesce(row.active, true))
        elseif node_id in time_node_ids
            interpolation, is_valid =
                get_scalar_interpolation(config.starttime, t_end, time, node_id, :flow_rate)
            if !is_valid
                @error "A FlowRate time series for FlowBoundary node #$node_id has repeated times, this can not be interpolated."
                errors = true
            end
            if any(interpolation.u .< 0)
                @error(
                    "Currently negative flow rates are not supported, found some for dynamic flow boundary #$node_id."
                )
                errors = true
            end
            push!(flow_rate, interpolation)
            push!(active, true)
        else
            error("FlowBoundary node #$node_id data not in any table.")
>>>>>>> 42238989
        end
    end

    if !valid
        error("Errors occurred when parsing FlowBoundary data.")
    end

    return FlowBoundary(node_ids, parsed_parameters.active, parsed_parameters.flow_rate)
end

function Pump(db::DB, config::Config)::Pump
    static = load_structvector(db, config, PumpStaticV1)
    defaults = (; min_flow_rate = 0.0, max_flow_rate = NaN, active = true)
    time_interpolatables = Symbol[]
    parsed_parameters, valid = parse_static_and_time(
        static,
        missing,
        db,
        config,
        "Pump",
        defaults,
        time_interpolatables,
    )
    is_pid_controlled = falses(length(parsed_parameters.node_id))

    if !valid
        error("Errors occurred when parsing Pump data.")
    end

    return Pump(
        parsed_parameters.node_id,
        parsed_parameters.active,
        parsed_parameters.flow_rate,
        parsed_parameters.min_flow_rate,
        parsed_parameters.max_flow_rate,
        parsed_parameters.control_mapping,
        is_pid_controlled,
    )
end

function Outlet(db::DB, config::Config)::Outlet
    static = load_structvector(db, config, OutletStaticV1)
    defaults = (; min_flow_rate = 0.0, max_flow_rate = NaN, active = true)
    time_interpolatables = Symbol[]
    parsed_parameters, valid = parse_static_and_time(
        static,
        missing,
        db,
        config,
        "Outlet",
        defaults,
        time_interpolatables,
    )
    is_pid_controlled = falses(length(parsed_parameters.node_id))

    if !valid
        error("Errors occurred when parsing Outlet data.")
    end

    return Outlet(
        parsed_parameters.node_id,
        parsed_parameters.active,
        parsed_parameters.flow_rate,
        parsed_parameters.min_flow_rate,
        parsed_parameters.max_flow_rate,
        parsed_parameters.control_mapping,
        is_pid_controlled,
    )
end

function Terminal(db::DB, config::Config)::Terminal
    static = load_structvector(db, config, TerminalStaticV1)
    return Terminal(static.node_id)
end

function Basin(db::DB, config::Config)::Basin
    node_id = get_ids(db, "Basin")
    n = length(node_id)
    current_level = zeros(n)
    current_area = zeros(n)
    current_darea = zeros(n)

    precipitation = fill(NaN, length(node_id))
    potential_evaporation = fill(NaN, length(node_id))
    drainage = fill(NaN, length(node_id))
    infiltration = fill(NaN, length(node_id))
    table = (; precipitation, potential_evaporation, drainage, infiltration)

    area, level, storage = create_storage_tables(db, config)

    # both static and forcing are optional, but we need fallback defaults
    static = load_structvector(db, config, BasinStaticV1)
    time = load_structvector(db, config, BasinForcingV1)

    set_static_value!(table, node_id, static)
    set_current_value!(table, node_id, time, config.starttime)
    check_no_nans(table, "Basin")

    return Basin(
        Indices(node_id),
        precipitation,
        potential_evaporation,
        drainage,
        infiltration,
        current_level,
        current_area,
        current_darea,
        area,
        level,
        storage,
        time,
    )
end

function DiscreteControl(db::DB, config::Config)::DiscreteControl
    condition = load_structvector(db, config, DiscreteControlConditionV1)

    condition_value = fill(false, length(condition.node_id))
    control_state::Dict{Int, Tuple{String, Float64}} = Dict()

    rows = execute(db, "select from_node_id, edge_type from Edge")
    for (; from_node_id, edge_type) in rows
        if edge_type == "control"
            control_state[from_node_id] = ("undefined_state", 0.0)
        end
    end

    logic = load_structvector(db, config, DiscreteControlLogicV1)

    logic_mapping = Dict{Tuple{Int, String}, String}()

    for (node_id, truth_state, control_state_) in
        zip(logic.node_id, logic.truth_state, logic.control_state)
        logic_mapping[(node_id, truth_state)] = control_state_
    end

    logic_mapping = expand_logic_mapping(logic_mapping)
    look_ahead = coalesce.(condition.look_ahead, 0.0)

    record = (
        time = Vector{Float64}(),
        control_node_id = Vector{Int}(),
        truth_state = Vector{String}(),
        control_state = Vector{String}(),
    )

    return DiscreteControl(
        condition.node_id, # Not unique
        condition.listen_feature_id,
        condition.variable,
        look_ahead,
        condition.greater_than,
        condition_value,
        control_state,
        logic_mapping,
        record,
    )
end

function PidControl(db::DB, config::Config)::PidControl
    static = load_structvector(db, config, PidControlStaticV1)
    time = load_structvector(db, config, PidControlTimeV1)
<<<<<<< HEAD

    static_node_ids, time_node_ids, node_ids, valid =
        static_and_time_node_ids(db, static, time, "PidControl")

    if !valid
        error("Problems encountered when parsing PidControl static and time node IDs.")
    end

    defaults = (; active = true)
    time_interpolatables = [:target, :proportional, :integral, :derivative]
    parsed_parameters, valid = parse_static_and_time(
        static,
        time,
        db,
        config,
        "PidControl",
        defaults,
        time_interpolatables,
    )

    if !valid
        error("Errors occurred when parsing PidControl data.")
    end

    pid_error = zeros(length(node_ids))

    # Combine PID parameters into one vector interpolation object
    pid_params = VectorInterpolation[]
    (; proportional, integral, derivative) = parsed_parameters

    for i in eachindex(node_ids)
        times = proportional[i].t
        K_p = proportional[i].u
        K_i = integral[i].u
        K_d = derivative[i].u

        itp = LinearInterpolation(collect.(zip(K_p, K_i, K_d)), times)
        push!(pid_params, itp)
    end

    return PidControl(
        node_ids,
        parsed_parameters.active,
        parsed_parameters.listen_node_id,
        parsed_parameters.target,
        pid_params,
        pid_error,
        parsed_parameters.control_mapping,
    )
=======

    static_node_ids, time_node_ids, node_ids, valid =
        static_and_time_node_ids(db, static, time, "PidControl")

    if !valid
        error("Problems encountered when parsing PidControl static and time node IDs.")
    end

    active = BitVector()
    pid_params = VectorInterpolation[]
    target = ScalarInterpolation[]
    listen_node_id = Int[]
    errors = false

    t_end = seconds_since(config.endtime, config.starttime)

    for node_id in node_ids
        if node_id in static_node_ids
            static_idx = searchsortedfirst(static.node_id, node_id)
            row = static[static_idx]
            push!(listen_node_id, row.listen_node_id)
            # Trivial interpolations for static PID control parameters
            timespan = [nextfloat(-Inf), prevfloat(Inf)]
            params = [row.proportional, row.integral, row.derivative]
            interpolation_pid_params = LinearInterpolation([params, params], timespan)
            interpolation_target = LinearInterpolation([row.target, row.target], timespan)
            push!(pid_params, interpolation_pid_params)
            push!(target, interpolation_target)
            push!(active, coalesce(row.active, true))
        elseif node_id in time_node_ids
            interpolation_pid_params, is_valid_params = get_vector_interpolation(
                config.starttime,
                t_end,
                time,
                node_id,
                [:proportional, :integral, :derivative],
            )
            interpolation_target, is_valid_target =
                get_scalar_interpolation(config.starttime, t_end, time, node_id, :target)
            if !(is_valid_params && is_valid_target)
                @error "A time series for PidControl node #$node_id has repeated times, this can not be interpolated."
                errors = true
            end
            time_first_idx = searchsortedfirst(time.node_id, node_id)
            push!(listen_node_id, time[time_first_idx].listen_node_id)
            push!(pid_params, interpolation_pid_params)
            push!(target, interpolation_target)
            push!(active, true)
        else
            error("FlowBoundary node #$node_id data not in any table.")
            errors = true
        end
    end

    if errors
        error("Errors occurred when parsing PidControl data.")
    end

    pid_error = zero(node_ids)

    return PidControl(node_ids, active, listen_node_id, target, pid_params, pid_error)
>>>>>>> 42238989
end

function Parameters(db::DB, config::Config)::Parameters
    connectivity = Connectivity(db)

    linear_resistance = LinearResistance(db, config)
    manning_resistance = ManningResistance(db, config)
    tabulated_rating_curve = TabulatedRatingCurve(db, config)
    fractional_flow = FractionalFlow(db, config)
    level_boundary = LevelBoundary(db, config)
    flow_boundary = FlowBoundary(db, config)
    pump = Pump(db, config)
    outlet = Outlet(db, config)
    terminal = Terminal(db, config)
    discrete_control = DiscreteControl(db, config)
    pid_control = PidControl(db, config)

    basin = Basin(db, config)

    p = Parameters(
        config.starttime,
        connectivity,
        basin,
        linear_resistance,
        manning_resistance,
        tabulated_rating_curve,
        fractional_flow,
        level_boundary,
        flow_boundary,
        pump,
        outlet,
        terminal,
        discrete_control,
        pid_control,
        Dict{Int, Symbol}(),
    )
    for (fieldname, fieldtype) in zip(fieldnames(Parameters), fieldtypes(Parameters))
        if fieldtype <: AbstractParameterNode
            for node_id in getfield(p, fieldname).node_id
                p.lookup[node_id] = fieldname
            end
        end
    end
    return p
end<|MERGE_RESOLUTION|>--- conflicted
+++ resolved
@@ -1,3 +1,12 @@
+"""
+Process the data in the static and time tables for a given node type.
+The 'defaults' named tuple dictates how missing data is filled in.
+'time_interpolatables' is a vector of Symbols of parameter names
+for which a time interpolation (linear) object must be constructed.
+The control mapping for DiscreteControl is also constructed in this function.
+This function currently does not support node states that are defined by more
+than one row in a table, as is the case for TabulatedRatingCurve.
+"""
 function parse_static_and_time(
     static::Union{StructVector, Missing},
     time::Union{StructVector, Missing},
@@ -181,28 +190,6 @@
     return static_node_ids, time_node_ids, node_ids, !errors
 end
 
-function static_and_time_node_ids(
-    db::DB,
-    static::StructVector,
-    time::StructVector,
-    node_type::String,
-)::Tuple{Set{Int}, Set{Int}, Vector{Int}, Bool}
-    static_node_ids = Set(static.node_id)
-    time_node_ids = Set(time.node_id)
-    node_ids = get_ids(db, node_type)
-    doubles = intersect(static_node_ids, time_node_ids)
-    errors = false
-    if !isempty(doubles)
-        errors = true
-        @error "$node_type cannot be in both static and time tables, found these node IDs in both: $doubles."
-    end
-    if !issetequal(node_ids, union(static_node_ids, time_node_ids))
-        errors = true
-        @error "$node_type node IDs don't match."
-    end
-    return static_node_ids, time_node_ids, node_ids, !errors
-end
-
 function Connectivity(db::DB)::Connectivity
     if !valid_edge_types(db)
         error("Invalid edge types found.")
@@ -404,7 +391,6 @@
 
     static_node_ids, time_node_ids, node_ids, valid =
         static_and_time_node_ids(db, static, time, "FlowBoundary")
-<<<<<<< HEAD
 
     if !valid
         error("Problems encountered when parsing FlowBoundary static and time node IDs.")
@@ -421,46 +407,13 @@
         defaults,
         time_interpolatables,
     )
-=======
-
-    if !valid
-        error("Problems encountered when parsing FlowBoundary static and time node IDs.")
-    end
-
-    t_end = seconds_since(config.endtime, config.starttime)
-    active = BitVector()
-    flow_rate = ScalarInterpolation[]
-    errors = false
->>>>>>> 42238989
 
     for itp in parsed_parameters.flow_rate
         if any(itp.u .< 0.0)
             @error(
                 "Currently negative flow rates are not supported, found some for dynamic flow boundary #$node_id."
             )
-<<<<<<< HEAD
             valid = false
-=======
-            push!(flow_rate, interpolation)
-            push!(active, coalesce(row.active, true))
-        elseif node_id in time_node_ids
-            interpolation, is_valid =
-                get_scalar_interpolation(config.starttime, t_end, time, node_id, :flow_rate)
-            if !is_valid
-                @error "A FlowRate time series for FlowBoundary node #$node_id has repeated times, this can not be interpolated."
-                errors = true
-            end
-            if any(interpolation.u .< 0)
-                @error(
-                    "Currently negative flow rates are not supported, found some for dynamic flow boundary #$node_id."
-                )
-                errors = true
-            end
-            push!(flow_rate, interpolation)
-            push!(active, true)
-        else
-            error("FlowBoundary node #$node_id data not in any table.")
->>>>>>> 42238989
         end
     end
 
@@ -623,7 +576,6 @@
 function PidControl(db::DB, config::Config)::PidControl
     static = load_structvector(db, config, PidControlStaticV1)
     time = load_structvector(db, config, PidControlTimeV1)
-<<<<<<< HEAD
 
     static_node_ids, time_node_ids, node_ids, valid =
         static_and_time_node_ids(db, static, time, "PidControl")
@@ -673,69 +625,6 @@
         pid_error,
         parsed_parameters.control_mapping,
     )
-=======
-
-    static_node_ids, time_node_ids, node_ids, valid =
-        static_and_time_node_ids(db, static, time, "PidControl")
-
-    if !valid
-        error("Problems encountered when parsing PidControl static and time node IDs.")
-    end
-
-    active = BitVector()
-    pid_params = VectorInterpolation[]
-    target = ScalarInterpolation[]
-    listen_node_id = Int[]
-    errors = false
-
-    t_end = seconds_since(config.endtime, config.starttime)
-
-    for node_id in node_ids
-        if node_id in static_node_ids
-            static_idx = searchsortedfirst(static.node_id, node_id)
-            row = static[static_idx]
-            push!(listen_node_id, row.listen_node_id)
-            # Trivial interpolations for static PID control parameters
-            timespan = [nextfloat(-Inf), prevfloat(Inf)]
-            params = [row.proportional, row.integral, row.derivative]
-            interpolation_pid_params = LinearInterpolation([params, params], timespan)
-            interpolation_target = LinearInterpolation([row.target, row.target], timespan)
-            push!(pid_params, interpolation_pid_params)
-            push!(target, interpolation_target)
-            push!(active, coalesce(row.active, true))
-        elseif node_id in time_node_ids
-            interpolation_pid_params, is_valid_params = get_vector_interpolation(
-                config.starttime,
-                t_end,
-                time,
-                node_id,
-                [:proportional, :integral, :derivative],
-            )
-            interpolation_target, is_valid_target =
-                get_scalar_interpolation(config.starttime, t_end, time, node_id, :target)
-            if !(is_valid_params && is_valid_target)
-                @error "A time series for PidControl node #$node_id has repeated times, this can not be interpolated."
-                errors = true
-            end
-            time_first_idx = searchsortedfirst(time.node_id, node_id)
-            push!(listen_node_id, time[time_first_idx].listen_node_id)
-            push!(pid_params, interpolation_pid_params)
-            push!(target, interpolation_target)
-            push!(active, true)
-        else
-            error("FlowBoundary node #$node_id data not in any table.")
-            errors = true
-        end
-    end
-
-    if errors
-        error("Errors occurred when parsing PidControl data.")
-    end
-
-    pid_error = zero(node_ids)
-
-    return PidControl(node_ids, active, listen_node_id, target, pid_params, pid_error)
->>>>>>> 42238989
 end
 
 function Parameters(db::DB, config::Config)::Parameters
