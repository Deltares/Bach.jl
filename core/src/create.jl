--- conflicted
+++ resolved
@@ -130,6 +130,9 @@
     set_current_value!(table, node_id, time, config.starttime)
     check_no_nans(table, "Basin")
 
+    # If not specified, target_level = 0
+    target_level = coalesce.(static.target_level, 0.0)
+
     return Basin(
         Indices(node_id),
         precipitation,
@@ -139,11 +142,8 @@
         current_level,
         area,
         level,
-<<<<<<< HEAD
-        static.target_level,
-=======
         storage,
->>>>>>> 16199c6e
+        target_level,
         time,
     )
 end
