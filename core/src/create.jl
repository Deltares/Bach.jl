--- conflicted
+++ resolved
@@ -8,15 +8,6 @@
 than one row in a table, as is the case for TabulatedRatingCurve.
 """
 function parse_static_and_time(
-<<<<<<< HEAD
-    static::Union{StructVector, Missing},
-    time::Union{StructVector, Missing},
-    db::DB,
-    config::Config,
-    nodetype::String,
-    defaults::NamedTuple,
-    time_interpolatables::Vector{Symbol},
-=======
     db::DB,
     config::Config,
     nodetype::String;
@@ -24,7 +15,6 @@
     time::Union{StructVector, Nothing} = nothing,
     defaults::NamedTuple = (; active = true),
     time_interpolatables::Vector{Symbol} = Symbol[],
->>>>>>> e877f78d
 )::Tuple{NamedTuple, Bool}
     # E.g. `PumpStatic`
     static_type = eltype(static)
@@ -84,22 +74,14 @@
     end
 
     # Get node IDs of static nodes if the static table exists
-<<<<<<< HEAD
-    static_node_ids = if ismissing(static)
-=======
     static_node_ids = if isnothing(static)
->>>>>>> e877f78d
         Set{Int}()
     else
         Set(static.node_id)
     end
 
     # Get node IDs of transient nodes if the time table exists
-<<<<<<< HEAD
-    time_node_ids = if ismissing(time)
-=======
     time_node_ids = if isnothing(time)
->>>>>>> e877f78d
         Set{Int}()
     else
         Set(time.node_id)
@@ -179,11 +161,7 @@
                 getfield(out, parameter_name)[node_idx] = val
             end
         else
-<<<<<<< HEAD
-            @error "$nodetype node ID $node_id data not in any table."
-=======
             @error "$nodetype node #$node_id data not in any table."
->>>>>>> e877f78d
             errors = true
         end
     end
@@ -240,19 +218,6 @@
 
 function LinearResistance(db::DB, config::Config)::LinearResistance
     static = load_structvector(db, config, LinearResistanceStaticV1)
-<<<<<<< HEAD
-    defaults = (; active = true)
-    time_interpolatables = Symbol[]
-    parsed_parameters, valid = parse_static_and_time(
-        static,
-        missing,
-        db,
-        config,
-        "LinearResistance",
-        defaults,
-        time_interpolatables,
-    )
-=======
     parsed_parameters, valid = parse_static_and_time(db, config, "LinearResistance"; static)
 
     if !valid
@@ -260,7 +225,6 @@
             "Problems encountered when parsing LinearResistance static and time node IDs.",
         )
     end
->>>>>>> e877f78d
 
     return LinearResistance(
         parsed_parameters.node_id,
@@ -336,22 +300,8 @@
 
 function ManningResistance(db::DB, config::Config)::ManningResistance
     static = load_structvector(db, config, ManningResistanceStaticV1)
-<<<<<<< HEAD
-    defaults = (; active = true)
-    time_interpolatables = Symbol[]
-    parsed_parameters, valid = parse_static_and_time(
-        static,
-        missing,
-        db,
-        config,
-        "ManningResistance",
-        defaults,
-        time_interpolatables,
-    )
-=======
     parsed_parameters, valid =
         parse_static_and_time(db, config, "ManningResistance"; static)
->>>>>>> e877f78d
 
     if !valid
         error("Errors occurred when parsing ManningResistance data.")
@@ -370,21 +320,7 @@
 
 function FractionalFlow(db::DB, config::Config)::FractionalFlow
     static = load_structvector(db, config, FractionalFlowStaticV1)
-<<<<<<< HEAD
-    defaults = (; active = true)
-    time_interpolatables = Symbol[]
-    parsed_parameters, valid = parse_static_and_time(
-        static,
-        missing,
-        db,
-        config,
-        "FractionalFlow",
-        defaults,
-        time_interpolatables,
-    )
-=======
     parsed_parameters, valid = parse_static_and_time(db, config, "FractionalFlow"; static)
->>>>>>> e877f78d
 
     if !valid
         error("Errors occurred when parsing FractionalFlow data.")
@@ -408,17 +344,6 @@
         error("Problems encountered when parsing LevelBoundary static and time node IDs.")
     end
 
-<<<<<<< HEAD
-    defaults = (; active = true)
-    time_interpolatables = [:level]
-    parsed_parameters, valid = parse_static_and_time(
-        static,
-        time,
-        db,
-        config,
-        "LevelBoundary",
-        defaults,
-=======
     time_interpolatables = [:level]
     parsed_parameters, valid = parse_static_and_time(
         db,
@@ -426,7 +351,6 @@
         "LevelBoundary";
         static,
         time,
->>>>>>> e877f78d
         time_interpolatables,
     )
 
@@ -448,17 +372,6 @@
         error("Problems encountered when parsing FlowBoundary static and time node IDs.")
     end
 
-<<<<<<< HEAD
-    defaults = (; active = true)
-    time_interpolatables = [:flow_rate]
-    parsed_parameters, valid = parse_static_and_time(
-        static,
-        time,
-        db,
-        config,
-        "FlowBoundary",
-        defaults,
-=======
     time_interpolatables = [:flow_rate]
     parsed_parameters, valid = parse_static_and_time(
         db,
@@ -466,7 +379,6 @@
         "FlowBoundary";
         static,
         time,
->>>>>>> e877f78d
         time_interpolatables,
     )
 
@@ -489,20 +401,7 @@
 function Pump(db::DB, config::Config)::Pump
     static = load_structvector(db, config, PumpStaticV1)
     defaults = (; min_flow_rate = 0.0, max_flow_rate = NaN, active = true)
-<<<<<<< HEAD
-    time_interpolatables = Symbol[]
-    parsed_parameters, valid = parse_static_and_time(
-        static,
-        missing,
-        db,
-        config,
-        "Pump",
-        defaults,
-        time_interpolatables,
-    )
-=======
     parsed_parameters, valid = parse_static_and_time(db, config, "Pump"; static, defaults)
->>>>>>> e877f78d
     is_pid_controlled = falses(length(parsed_parameters.node_id))
 
     if !valid
@@ -523,20 +422,7 @@
 function Outlet(db::DB, config::Config)::Outlet
     static = load_structvector(db, config, OutletStaticV1)
     defaults = (; min_flow_rate = 0.0, max_flow_rate = NaN, active = true)
-<<<<<<< HEAD
-    time_interpolatables = Symbol[]
-    parsed_parameters, valid = parse_static_and_time(
-        static,
-        missing,
-        db,
-        config,
-        "Outlet",
-        defaults,
-        time_interpolatables,
-    )
-=======
     parsed_parameters, valid = parse_static_and_time(db, config, "Outlet"; static, defaults)
->>>>>>> e877f78d
     is_pid_controlled = falses(length(parsed_parameters.node_id))
 
     if !valid
@@ -654,18 +540,9 @@
         error("Problems encountered when parsing PidControl static and time node IDs.")
     end
 
-<<<<<<< HEAD
-    defaults = (; active = true)
     time_interpolatables = [:target, :proportional, :integral, :derivative]
-    parsed_parameters, valid = parse_static_and_time(
-        static,
-        time,
-        db,
-        config,
-        "PidControl",
-        defaults,
-        time_interpolatables,
-    )
+    parsed_parameters, valid =
+        parse_static_and_time(db, config, "PidControl"; static, time, time_interpolatables)
 
     if !valid
         error("Errors occurred when parsing PidControl data.")
@@ -699,32 +576,6 @@
             (target = params.target, active = params.active, pid_params = itp)
     end
 
-=======
-    time_interpolatables = [:target, :proportional, :integral, :derivative]
-    parsed_parameters, valid =
-        parse_static_and_time(db, config, "PidControl"; static, time, time_interpolatables)
-
-    if !valid
-        error("Errors occurred when parsing PidControl data.")
-    end
-
-    pid_error = zeros(length(node_ids))
-
-    # Combine PID parameters into one vector interpolation object
-    pid_params = VectorInterpolation[]
-    (; proportional, integral, derivative) = parsed_parameters
-
-    for i in eachindex(node_ids)
-        times = proportional[i].t
-        K_p = proportional[i].u
-        K_i = integral[i].u
-        K_d = derivative[i].u
-
-        itp = LinearInterpolation(collect.(zip(K_p, K_i, K_d)), times)
-        push!(pid_params, itp)
-    end
-
->>>>>>> e877f78d
     return PidControl(
         node_ids,
         parsed_parameters.active,
