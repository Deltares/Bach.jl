"""
Get:
- The mapping from subnetwork node IDs to allocation graph node IDs
- The mapping from allocation graph source node IDs to subnetwork source edge IDs
"""
function get_node_id_mapping(
    p::Parameters,
    subnetwork_node_ids::Vector{Int},
    source_edge_ids::Vector{Int},
)
    (; lookup, connectivity, user) = p
    (; graph_flow, edge_ids_flow_inv) = connectivity

    # Mapping node_id => (allocgraph_node_id, type) where such a correspondence exists;
    # allocgraph_node_type in [:user, :junction, :basin, :source]
    node_id_mapping = Dict{Int, Tuple{Int, Symbol}}()

    # Determine the number of nodes in the allocgraph
    n_allocgraph_nodes = 0
    for subnetwork_node_id in subnetwork_node_ids
        add_allocgraph_node = false
        node_type = lookup[subnetwork_node_id]

        if node_type in [:user, :basin]
            add_allocgraph_node = true

            if node_type == :user
                user_idx = findsorted(user.node_id, subnetwork_node_id)
                user.allocation_optimized[user_idx] = true
            end

        elseif length(all_neighbors(graph_flow, subnetwork_node_id)) > 2
            # Each junction (that is, a node with more than 2 neighbors)
            # in the subnetwork gets an allocgraph node
            add_allocgraph_node = true
            node_type = :junction
        end

        if add_allocgraph_node
            n_allocgraph_nodes += 1
            node_id_mapping[subnetwork_node_id] = (n_allocgraph_nodes, node_type)
        end
    end

    # Add nodes in the allocation graph for nodes connected in the problem to the source edges
    # One of these nodes can be outside the subnetwork, as long as the edge
    # connects to the subnetwork
    # Source edge mapping: allocation graph source node ID => subnetwork source edge ID
    source_edge_mapping = Dict{Int, Int}()
    for source_edge_id in source_edge_ids
        subnetwork_node_id_1, subnetwork_node_id_2 = edge_ids_flow_inv[source_edge_id]
        if subnetwork_node_id_1 ∉ keys(node_id_mapping)
            n_allocgraph_nodes += 1
            node_id_mapping[subnetwork_node_id_1] = (n_allocgraph_nodes, :source)
            source_edge_mapping[n_allocgraph_nodes] = source_edge_id
        else
            node_id_mapping[subnetwork_node_id_1][2] = :source
            source_edge_mapping[n_allocgraph_nodes] = source_edge_id
        end
        if subnetwork_node_id_2 ∉ keys(node_id_mapping)
            n_allocgraph_nodes += 1
            node_id_mapping[subnetwork_node_id_2] = (n_allocgraph_nodes, :junction)
        end
    end
    return node_id_mapping, source_edge_mapping
end

"""
This loop finds allocgraph edges in several ways:
- Between allocgraph nodes whose equivalent in the subnetwork are directly connected
- Between allocgraph nodes whose equivalent in the subnetwork are connected
  with one or more non-junction nodes in between

Here edges are added to the allocation graph that are given by a single edge in
the subnetwork.
"""
function find_allocation_graph_edges!(
    graph_allocation::DiGraph{Int},
    node_id_mapping::Dict{Int, Tuple{Int, Symbol}},
    p::Parameters,
    subnetwork_node_ids::Vector{Int},
)::Tuple{Vector{Vector{Int}}, SparseMatrixCSC{Float64, Int}}
    (; connectivity, user) = p
    (; graph_flow) = connectivity

    allocgraph_edges_composite = Vector{Int}[]
    n_allocgraph_nodes = nv(graph_allocation)
    capacity = spzeros(n_allocgraph_nodes, n_allocgraph_nodes)

    for subnetwork_node_id in subnetwork_node_ids
        subnetwork_inneighbor_ids = inneighbors(graph_flow, subnetwork_node_id)
        subnetwork_outneighbor_ids = outneighbors(graph_flow, subnetwork_node_id)
        subnetwork_neighbor_ids = all_neighbors(graph_flow, subnetwork_node_id)

        if subnetwork_node_id in keys(node_id_mapping)
            if subnetwork_node_id ∉ user.node_id
                # Direct connections in the subnetwork between nodes that
                # have an equivalent allocgraph graph node
                for subnetwork_inneighbor_id in subnetwork_inneighbor_ids
                    if subnetwork_inneighbor_id in keys(node_id_mapping)
                        allocgraph_node_id_1 = node_id_mapping[subnetwork_node_id][1]
                        allocgraph_node_id_2 = node_id_mapping[subnetwork_inneighbor_id][1]
                        add_edge!(
                            graph_allocation,
                            allocgraph_node_id_2,
                            allocgraph_node_id_1,
                        )
                        # These direct connections cannot have capacity constraints
                        capacity[allocgraph_node_id_2, allocgraph_node_id_1] = Inf
                    end
                end
                for subnetwork_outneighbor_id in subnetwork_outneighbor_ids
                    if subnetwork_outneighbor_id in keys(node_id_mapping)
                        allocgraph_node_id_1 = node_id_mapping[subnetwork_node_id][1]
                        allocgraph_node_id_2 = node_id_mapping[subnetwork_outneighbor_id][1]
                        add_edge!(
                            graph_allocation,
                            allocgraph_node_id_1,
                            allocgraph_node_id_2,
                        )
                        # if subnetwork_outneighbor_id in user.node_id: Capacity depends on user demand at a given priority
                        # else: These direct connections cannot have capacity constraints
                        capacity[allocgraph_node_id_1, allocgraph_node_id_2] = Inf
                    end
                end
            end
        else
            # Try to find an existing allocgraph composite edge to add the current subnetwork_node_id to
            found_edge = false
            for allocgraph_edge_composite in allocgraph_edges_composite
                if allocgraph_edge_composite[1] in subnetwork_neighbor_ids
                    pushfirst!(allocgraph_edge_composite, subnetwork_node_id)
                    found_edge = true
                    break
                elseif allocgraph_edge_composite[end] in subnetwork_neighbor_ids
                    push!(allocgraph_edge_composite, subnetwork_node_id)
                    found_edge = true
                    break
                end
            end

            # Start a new allocgraph composite edge if no existing edge to append to was found
            if !found_edge
                push!(allocgraph_edges_composite, [subnetwork_node_id])
            end
        end
    end
    return allocgraph_edges_composite, capacity
end

"""
For the composite allocgraph edges:
- Find out whether they are connected to allocgraph nodes on both ends
- Compute their capacity
- Find out their allowed flow direction(s)
"""
function process_allocation_graph_edges!(
    graph_allocation::DiGraph{Int},
    capacity::SparseMatrixCSC{Float64, Int},
    allocgraph_edges_composite::Vector{Vector{Int}},
    node_id_mapping::Dict{Int, Tuple{Int, Symbol}},
    p::Parameters,
)::SparseMatrixCSC{Float64, Int}
    (; connectivity, lookup) = p
    (; graph_flow) = connectivity
    n_allocgraph_nodes = nv(graph_allocation)

    for allocgraph_edge_composite in allocgraph_edges_composite
        # Find allocgraph node connected to this edge on the first end
        allocgraph_node_id_1 = nothing
        subnetwork_neighbors_side_1 =
            all_neighbors(graph_flow, allocgraph_edge_composite[1])
        for subnetwork_neighbor_node_id in subnetwork_neighbors_side_1
            if subnetwork_neighbor_node_id in keys(node_id_mapping)
                allocgraph_node_id_1 = node_id_mapping[subnetwork_neighbor_node_id][1]
                pushfirst!(allocgraph_edge_composite, subnetwork_neighbor_node_id)
                break
            end
        end

        # No connection to a max flow node found on this side, so edge is discarded
        if isnothing(allocgraph_node_id_1)
            continue
        end

        # Find allocgraph node connected to this edge on the second end
        allocgraph_node_id_2 = nothing
        subnetwork_neighbors_side_2 =
            all_neighbors(graph_flow, allocgraph_edge_composite[end])
        for subnetwork_neighbor_node_id in subnetwork_neighbors_side_2
            if subnetwork_neighbor_node_id in keys(node_id_mapping)
                allocgraph_node_id_2 = node_id_mapping[subnetwork_neighbor_node_id][1]
                # Make sure this allocgraph node is distinct from the other one
                if allocgraph_node_id_2 ≠ allocgraph_node_id_1
                    push!(allocgraph_edge_composite, subnetwork_neighbor_node_id)
                    break
                end
            end
        end

        # No connection to allocgraph node found on this side, so edge is discarded
        if isnothing(allocgraph_node_id_2)
            continue
        end

        # Find capacity of this composite allocgraph edge
        positive_flow = true
        negative_flow = true
        allocgraph_edge_capacity = Inf
        # The start and end subnetwork nodes of the composite allocgraph
        # edge are now nodes that have an equivalent in the allocgraph graph,
        # these do not constrain the composite edge capacity
        for (subnetwork_node_id_1, subnetwork_node_id_2, subnetwork_node_id_3) in
            IterTools.partition(allocgraph_edge_composite, 3, 1)
            node_type = lookup[subnetwork_node_id_2]
            node = getfield(p, node_type)

            # Find flow constraints
            if is_flow_constraining(node)
                problem_node_idx = Ribasim.findsorted(node.node_id, subnetwork_node_id_2)
                allocgraph_edge_capacity =
                    min(allocgraph_edge_capacity, node.max_flow_rate[problem_node_idx])
            end

            # Find flow direction constraints
            if is_flow_direction_constraining(node)
                subnetwork_inneighbor_node_id =
                    only(inneighbors(graph_flow, subnetwork_node_id_2))

                if subnetwork_inneighbor_node_id == subnetwork_node_id_1
                    negative_flow = false
                elseif subnetwork_inneighbor_node_id == subnetwork_node_id_3
                    positive_flow = false
                end
            end
        end

        # Add composite allocgraph edge(s)
        if positive_flow
            add_edge!(graph_allocation, allocgraph_node_id_1, allocgraph_node_id_2)
            capacity[allocgraph_node_id_1, allocgraph_node_id_2] = allocgraph_edge_capacity
        end

        if negative_flow
            add_edge!(graph_allocation, allocgraph_node_id_2, allocgraph_node_id_1)
            capacity[allocgraph_node_id_2, allocgraph_node_id_1] = allocgraph_edge_capacity
        end
    end
    return capacity
end

"""
The source nodes must only have one outneighbor.
"""
function valid_sources(
    graph_allocation::DiGraph{Int},
    node_id_mapping::Dict{Int, Tuple{Int, Symbol}},
)::Bool
    errors = false

    for (allocgraph_node_id, allocgraph_node_type) in values(node_id_mapping)
        if allocgraph_node_type == :source
            if !(
                (length(inneighbors(graph_allocation, allocgraph_node_id)) == 0) &&
                (length(outneighbors(graph_allocation, allocgraph_node_id)) == 1)
            )
                @error "Sources nodes in the max flow graph must have no inneighbors and 1 outneighbor."
                errors = true
            end
        end
    end
    return !errors
end

"""
Remove user return flow edges that are upstream of the user itself, and collect the IDs
of the allocation graph node IDs of the users that do not have this problem.
"""
function avoid_using_own_returnflow!(
    graph_allocation::DiGraph{Int},
    allocgraph_node_ids_user::Vector{Int},
    node_id_mapping_inverse::Dict{Int, Tuple{Int, Symbol}},
)::Vector{Int}
    allocgraph_node_ids_user_with_returnflow = Int[]
    for allocgraph_node_id_user in allocgraph_node_ids_user
        allocgraph_node_id_return_flow =
            only(outneighbors(graph_allocation, allocgraph_node_id_user))
        if path_exists_in_graph(
            graph_allocation,
            allocgraph_node_id_return_flow,
            allocgraph_node_id_user,
        )
            rem_edge!(
                graph_allocation,
                allocgraph_node_id_user,
                allocgraph_node_id_return_flow,
            )
            @debug "The outflow of user #$(node_id_mapping_inverse[allocgraph_node_id_user][1]) is upstream of the user itself and thus ignored in allocation solves."
        else
            push!(allocgraph_node_ids_uer_with_returnflow, allocgraph_node_id_user)
        end
    end
    return allocgraph_node_ids_user_with_returnflow
end

"""
Build the graph used for the allocation problem.
"""
function allocation_graph(
    p::Parameters,
    subnetwork_node_ids::Vector{Int},
    source_edge_ids::Vector{Int},
)
    # Get the subnetwork and allocation node correspondence
    node_id_mapping, source_edge_mapping =
        get_node_id_mapping(p, subnetwork_node_ids, source_edge_ids)

    # Invert the node id mapping to easily translate from allocgraph nodes to subnetwork nodes
    node_id_mapping_inverse = Dict{Int, Tuple{Int, Symbol}}()
    for (subnetwork_node_id, (allocgraph_node_id, node_type)) in node_id_mapping
        node_id_mapping_inverse[allocgraph_node_id] = (subnetwork_node_id, node_type)
    end

    # Initialize the allocation graph
    graph_allocation = DiGraph(length(node_id_mapping))

    # Find the edges in the allocation graph
    allocgraph_edges_composite, capacity = find_allocation_graph_edges!(
        graph_allocation,
        node_id_mapping,
        p,
        subnetwork_node_ids,
    )

    # Process the edges in the allocation graph
    process_allocation_graph_edges!(
        graph_allocation,
        capacity,
        allocgraph_edges_composite,
        node_id_mapping,
        p,
    )

    if !valid_sources(graph_allocation, node_id_mapping)
        error("Errors in sources in allocation graph.")
    end

    allocgraph_node_ids_user = [
        allocgraph_node_id for
        (allocgraph_node_id, node_type) in values(node_id_mapping) if node_type == :user
    ]

    allocgraph_node_ids_user_with_returnflow = avoid_using_own_returnflow!(
        graph_allocation,
        allocgraph_node_ids_user,
        node_id_mapping_inverse,
    )

    # Used for updating user demand and source flow constraints
    allocgraph_edges = collect(edges(graph_allocation))
    allocgraph_edge_ids_user_demand = Dict{Int, Int}()
    for (i, allocgraph_edge) in enumerate(allocgraph_edges)
        allocgraph_node_id_dst = allocgraph_edge.dst
        allocgraph_node_type_dst = node_id_mapping_inverse[allocgraph_node_id_dst][2]
        if allocgraph_node_type_dst == :user
            allocgraph_edge_ids_user_demand[allocgraph_node_id_dst] = i
        end
    end

    return graph_allocation,
    capacity,
    node_id_mapping,
    node_id_mapping_inverse,
    source_edge_mapping,
    allocgraph_node_ids_user_with_returnflow,
    allocgraph_edges,
    allocgraph_edge_ids_user_demand
end

"""
Add the flow variables F to the allocation problem.
The variable indices are the allocation graph edge IDs.
Non-negativivity constraints are also immediately added to the flow variables.
"""
function add_variables_flow!(
    problem::JuMP.Model,
    allocgraph_edges::Vector{Edge{Int}},
)::Nothing
    n_flows = length(allocgraph_edges)
    problem[:F] = JuMP.@variable(problem, F[1:n_flows] >= 0.0)
    return nothing
end

# """
# Add the basin allocation variables A_basin to the allocation problem.
# The variable indices are the allocation graph basin node IDs.
# Non-negativivity constraints are also immediately added to the basin allocation variables.
# """
# function add_variables_allocation_basin!(
#     problem::JuMP.Model,
#     allocgraph_node_ids_basin::Vector{Int},
# )::Nothing
#     JuMP.@variable(problem, A_basin[i = allocgraph_node_ids_basin] >= 0.0)
#     return nothing
# end

function add_variables_absolute_value!(
    problem::JuMP.Model,
    allocgraph_edge_ids_user_demand::Dict{Int, Int},
    config::Config,
)::Nothing
    if startswith(config.allocation.objective_type, "linear")
        problem[:F_abs] =
            JuMP.@variable(problem, F_abs[values(allocgraph_edge_ids_user_demand)])
    end
    return nothing
end

"""
Add the basin allocation constraints to the allocation problem;
the allocations to the basins are bounded from above by the basin demand
(these are set before each allocation solve).
The constraint indices are allocation graph basin node IDs.

Constraint:
allocation to basin <= basin demand
"""
function add_constraints_basin_allocation!(
    problem::JuMP.Model,
    allocgraph_node_ids_basin::Vector{Int},
)::Nothing
    A_basin = problem[:A_basin]
    problem[:basin_allocation] = JuMP.@constraint(
        problem,
        [i = allocgraph_node_ids_basin],
        A_basin[i] <= 0.0,
        base_name = "basin_allocation"
    )
    return nothing
end

"""
Add the flow capacity constraints to the allocation problem.
Only finite capacities get a constraint.
The constraint indices are the allocation graph edge IDs.

Constraint:
flow over edge <= edge capacity
"""
function add_constraints_capacity!(
    problem::JuMP.Model,
    capacity::SparseMatrixCSC{Float64, Int},
    allocgraph_edges::Vector{Edge{Int}},
)::Nothing
    F = problem[:F]
    allocgraph_edge_ids_finite_capacity = Int[]
    for (i, allocgraph_edge) in enumerate(allocgraph_edges)
        if !isinf(capacity[allocgraph_edge.src, allocgraph_edge.dst])
            push!(allocgraph_edge_ids_finite_capacity, i)
        end
    end
    problem[:capacity] = JuMP.@constraint(
        problem,
        [i = allocgraph_edge_ids_finite_capacity],
        F[i] <= capacity[allocgraph_edges[i].src, allocgraph_edges[i].dst],
        base_name = "capacity"
    )
    return nothing
end

"""
Add the source constraints to the allocation problem.
The actual threshold values will be set before each allocation solve.
The constraint indices are the allocation graph source node IDs.

Constraint:
flow over source edge <= source flow in subnetwork
"""
function add_constraints_source!(
    problem::JuMP.Model,
    source_edge_mapping::Dict{Int, Int},
    allocgraph_edges::Vector{Edge{Int}},
    graph_allocation::DiGraph{Int},
)::Nothing
    F = problem[:F]
    problem[:source] = JuMP.@constraint(
        problem,
        [i = keys(source_edge_mapping)],
        F[findfirst(
            ==(Edge(i, only(outneighbors(graph_allocation, i)))),
            allocgraph_edges,
        )] <= 0.0,
        base_name = "source"
    )
    return nothing
end

"""
Add the flow conservation constraints to the allocation problem.
The constraint indices are allocgraph user node IDs.

Constraint:
sum(flows out of node node) <= flows into node + flow from storage and vertical fluxes
"""
function add_constraints_flow_conservation!(
    problem::JuMP.Model,
    allocgraph_node_ids_basin::Vector{Int},
    allocgraph_node_inedge_ids::Dict{Int, Vector{Int}},
    allocgraph_node_outedge_ids::Dict{Int, Vector{Int}},
)::Nothing
    F = problem[:F]
    problem[:flow_conservation] = JuMP.@constraint(
        problem,
        [i = allocgraph_node_ids_basin],
        sum([
            F[allocgraph_edge_id] for allocgraph_edge_id in allocgraph_node_outedge_ids[i]
        ]) <= sum([
            F[allocgraph_edge_id] for allocgraph_edge_id in allocgraph_node_inedge_ids[i]
        ]),
        base_name = "flow_conservation",
    )
    return nothing
end

"""
Add the user returnflow constraints to the allocation problem.
The constraint indices are allocation graph user node IDs.

Constraint:
outflow from user = return factor * inflow to user
"""
function add_constraints_user_returnflow!(
    problem::JuMP.Model,
    allocgraph_node_ids_user_with_returnflow::Vector{Int},
)::Nothing
    F = problem[:F]

    problem[:return_flow] = JuMP.@constraint(
        problem,
        [i = allocgraph_node_ids_user_with_returnflow],
        F[only(allocgraph_node_outedge_ids[i])] ==
        user.return_factor[findsorted(user.node_id, node_id_mapping_inverse[i][1])] *
        F[only(allocgraph_node_inedge_ids[i])],
        base_name = "return_flow",
    )
    return nothing
end

"""
Construct the allocation problem for the current subnetwork as a JuMP.jl model.
"""
function allocation_problem(
    config::Config,
    node_id_mapping::Dict{Int, Tuple{Int, Symbol}},
    allocgraph_node_ids_user_with_returnflow::Vector{Int},
    allocgraph_edges::Vector{Edge{Int}},
    allocgraph_edge_ids_user_demand::Dict{Int, Int},
    source_edge_mapping::Dict{Int, Int},
    graph_allocation::DiGraph{Int},
    capacity::SparseMatrixCSC{Float64, Int},
)::JuMP.Model
    allocgraph_node_ids_basin = sort([
        allocgraph_node_id for
        (allocgraph_node_id, node_type) in values(node_id_mapping) if node_type == :basin
    ])

    allocgraph_node_inedge_ids, allocgraph_node_outedge_ids =
        get_node_in_out_edges(graph_allocation)

    optimizer = JuMP.optimizer_with_attributes(HiGHS.Optimizer, "log_to_console" => false)
    problem = JuMP.direct_model(optimizer)

    # Add variables to problem
    add_variables_flow!(problem, allocgraph_edges)
    # add_variables_allocation_basin!(problem, allocgraph_node_ids_basin)
    add_variables_absolute_value!(problem, allocgraph_edge_ids_user_demand, config)

    # Add constraints to problem
    # add_constraints_basin_allocation!(problem, allocgraph_node_ids_basin)
    add_constraints_capacity!(problem, capacity, allocgraph_edges)
    add_constraints_source!(
        problem,
        source_edge_mapping,
        allocgraph_edges,
        graph_allocation,
    )
    add_constraints_flow_conservation!(
        problem,
        allocgraph_node_ids_basin,
        allocgraph_node_inedge_ids,
        allocgraph_node_outedge_ids,
    )
    add_constraints_user_returnflow!(problem, allocgraph_node_ids_user_with_returnflow)
    # TODO: The fractional flow constraints

    # # Add objective to problem
    # add_objective_function!(problem, allocgraph_edge_ids_user_demand, config)

    return problem
end

"""
Construct the JuMP.jl problem for allocation.

Definitions
-----------
- 'subnetwork' is used to refer to the original Ribasim subnetwork;
- 'allocgraph' is used to refer to the allocation graph.

Inputs
------
p: Ribasim problem parameters
subnetwork_node_ids: the problem node IDs that are part of the allocation subnetwork
source_edge_ids:: The IDs of the edges in the subnetwork whose flow fill be taken as
    a source in allocation
Δt_allocation: The timestep between successive allocation solves

Outputs
-------
An AllocationModel object.

"""
function AllocationModel(
<<<<<<< HEAD
    config::Config,
=======
>>>>>>> ac48bb49
    allocation_network_id::Int,
    p::Parameters,
    subnetwork_node_ids::Vector{Int},
    source_edge_ids::Vector{Int},
    Δt_allocation::Float64,
)::AllocationModel
    graph_allocation,
    capacity,
    node_id_mapping,
    node_id_mapping_inverse,
    source_edge_mapping,
    allocgraph_node_ids_user_with_returnflow,
    allocgraph_edges,
    allocgraph_edge_ids_user_demand =
        allocation_graph(p, subnetwork_node_ids, source_edge_ids)

    # The JuMP.jl allocation problem
    problem = allocation_problem(
        config,
        node_id_mapping,
        allocgraph_node_ids_user_with_returnflow,
        allocgraph_edges,
        allocgraph_edge_ids_user_demand,
        source_edge_mapping,
        graph_allocation,
        capacity,
    )

    return AllocationModel(
<<<<<<< HEAD
        Symbol(config.allocation.objective_type),
=======
>>>>>>> ac48bb49
        allocation_network_id,
        subnetwork_node_ids,
        node_id_mapping,
        node_id_mapping_inverse,
        allocgraph_edge_ids_user_demand,
        source_edge_mapping,
        graph_allocation,
        capacity,
        problem,
        Δt_allocation,
    )
end

"""

"""
function set_objective!(
    allocation_model::AllocationModel,
    user::User,
    t::Float64,
    priority_idx::Int,
)::Nothing
    (; objective_type, problem, allocgraph_edge_ids_user_demand, node_id_mapping_inverse) =
        allocation_model
    (; demand, node_id) = user
    F = problem[:F]
    ex = JuMP.QuadExpr()
    if objective_type == :quadratic_absolute
        for (allocgraph_node_id, allocgraph_edge_id) in allocgraph_edge_ids_user_demand
            user_idx = findsorted(node_id, node_id_mapping_inverse[allocgraph_node_id][1])
            d = demand[user_idx][priority_idx](t)
            F_ij = F[allocgraph_edge_id]
            JuMP.add_to_expression!(ex, 1, F_ij, F_ij)
            JuMP.add_to_expression!(ex, -2 * d, F_ij)
            JuMP.add_to_expression!(ex, d^2)
        end
    elseif objective_type == :quadratic_relative
        for (allocgraph_node_id, allocgraph_edge_id) in allocgraph_edge_ids_user_demand
            user_idx = findsorted(node_id, node_id_mapping_inverse[allocgraph_node_id][1])
            d = demand[user_idx][priority_idx](t)
            if d ≈ 0
                continue
            end
            F_ij = F[allocgraph_edge_id]
            JuMP.add_to_expression!(ex, 1.0 / d^2, F_ij, F_ij)
            JuMP.add_to_expression!(ex, -2.0 / d, F_ij)
            JuMP.add_to_expression!(ex, 1.0)
        end
    elseif objective in [:linear_relative, :linear_absolute]
        pass
    else
        error("Invalid allocation objective type $objective_type.")
    end
    new_objective = JuMP.@expression(problem, ex)
    JuMP.@objective(problem, Min, new_objective)
    return nothing
end

"""
Assign the allocations to the users as determined by the solution of the allocation problem.
"""
function assign_allocations!(
    allocation_model::AllocationModel,
    p::Parameters,
    t::Float64,
    priority_idx::Int,
)::Nothing
    (; problem, allocgraph_edge_ids_user_demand, node_id_mapping_inverse) = allocation_model
    (; connectivity, user) = p
    (; graph_flow, flow) = connectivity
    (; record) = user
    F = problem[:F]
    flow = get_tmp(flow, 0)
    for (allocgraph_node_id, allocgraph_edge_id) in allocgraph_edge_ids_user_demand
        model_node_id = node_id_mapping_inverse[allocgraph_node_id][1]
        user_idx = findsorted(user.node_id, model_node_id)
        allocated = JuMP.value(F[allocgraph_edge_id])
        user.allocated[user_idx][priority_idx] = allocated

        # Save allocations to record
        push!(record.time, t)
        push!(record.allocation_network_id, allocation_model.allocation_network_id)
        push!(record.user_node_id, model_node_id)
        push!(record.priority, user.priorities[priority_idx])
        push!(record.demand, user.demand[user_idx][priority_idx](t))
        push!(record.allocated, allocated)
        # Note: This is now the last abstraction before the allocation update,
        # should be the average abstraction since the last allocation solve
        push!(
            record.abstracted,
            flow[only(inneighbors(graph_flow, model_node_id)), model_node_id],
        )
    end
    return nothing
end

"""
Set the source flows as capacities on edges in the AG.
"""
function set_source_flows!(allocation_model::AllocationModel, p::Parameters)::Nothing
    (; problem, source_edge_mapping) = allocation_model
    edge_ids_flow_inv = p.connectivity.edge_ids_flow_inv

    # It is assumed that the allocation procedure does not have to be differentiated.
    flow = get_tmp(p.connectivity.flow, 0)

    for (allocgraph_source_node_id, subnetwork_source_edge_id) in source_edge_mapping
        edge_ids = edge_ids_flow_inv[subnetwork_source_edge_id]
        JuMP.set_normalized_rhs(problem[:source][allocgraph_source_node_id], flow[edge_ids])
    end
    return nothing
end

"""
Set the values of the edge capacities. 2 cases:
- Before the first allocation solve, set the edge capacities to their full capacity;
- Before an allocation solve, subtract the flow used by allocation for the previous priority
  from the edge capacities.
"""
function adjust_edge_capacities!(
    allocation_model::AllocationModel,
    priority_idx::Int,
)::Nothing
    (; problem, capacity, graph_allocation) = allocation_model
    constraints_capacity = problem[:capacity]
    F = problem[:F]

    for (i, e) in enumerate(edges(graph_allocation))
        c = capacity[e.src, e.dst]

        # Edges with infinite capacity have no capacity constraints
        if isinf(c)
            continue
        end

        if priority_idx == 1
            # Before the first allocation solve, set the edge capacities to their full capacity
            JuMP.set_normalized_rhs(constraints_capacity[i], c)
        else
            # Before an allocation solve, subtract the flow used by allocation for the previous priority
            # from the edge capacities
            JuMP.set_normalized_rhs(
                constraints_capacity[i],
                JuMP.normalized_rhs(constraints_capacity[i]) - JuMP.value(F[i]),
            )
        end
    end
end

"""
Update the allocation optimization problem for the given subnetwork with the problem state
and flows, solve the allocation problem and assign the results to the users.
"""
function allocate!(p::Parameters, allocation_model::AllocationModel, t::Float64)::Nothing
    (; user) = p
    (; problem) = allocation_model
<<<<<<< HEAD
    (; priorities, record) = user
=======
    (; priorities) = user
>>>>>>> ac48bb49

    set_source_flows!(allocation_model, p)

    # TODO: Compute basin flow from vertical fluxes and basin volume.
    # Set as basin demand if the net flow is negative, set as source
    # in the flow_conservation constraints if the net flow is positive.
    # Solve this as a separate problem before the priorities below

    for priority_idx in eachindex(priorities)
        # Subtract the flows used by the allocation of the previous priority from the capacities of the edges
        # or set edge capacities if priority_idx = 1
        adjust_edge_capacities!(allocation_model, priority_idx)

        # Set the objective depending on the demands
        # A new objective function is set instead of modifying the coefficients
        # of an existing objective function because this is not supported for
        # quadratic terms:
        # https://jump.dev/JuMP.jl/stable/manual/objective/#Modify-an-objective-coefficient
        set_objective!(allocation_model, user, t, priority_idx)

        # Solve the allocation problem for this priority
        JuMP.optimize!(problem)
        @debug JuMP.solution_summary(problem)
        if JuMP.termination_status(problem) !== JuMP.OPTIMAL
            error("Allocation coudn't find optimal solution.")
        end

        # Assign the allocations to the users for this priority
        assign_allocations!(allocation_model, p, t, priority_idx)
    end
end<|MERGE_RESOLUTION|>--- conflicted
+++ resolved
@@ -621,10 +621,6 @@
 
 """
 function AllocationModel(
-<<<<<<< HEAD
-    config::Config,
-=======
->>>>>>> ac48bb49
     allocation_network_id::Int,
     p::Parameters,
     subnetwork_node_ids::Vector{Int},
@@ -654,10 +650,7 @@
     )
 
     return AllocationModel(
-<<<<<<< HEAD
         Symbol(config.allocation.objective_type),
-=======
->>>>>>> ac48bb49
         allocation_network_id,
         subnetwork_node_ids,
         node_id_mapping,
@@ -814,11 +807,7 @@
 function allocate!(p::Parameters, allocation_model::AllocationModel, t::Float64)::Nothing
     (; user) = p
     (; problem) = allocation_model
-<<<<<<< HEAD
-    (; priorities, record) = user
-=======
     (; priorities) = user
->>>>>>> ac48bb49
 
     set_source_flows!(allocation_model, p)
 
