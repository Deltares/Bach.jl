"""
Find all nodes in the subnetwork which will be used in the allocation network.
Some nodes are skipped to optimize allocation optimization.
"""
function allocation_graph_used_nodes!(p::Parameters, allocation_network_id::Int)::Nothing
    (; graph, basin, fractional_flow) = p

    node_ids = graph[].node_ids[allocation_network_id]
    used_nodes = Set{NodeID}()
    for node_id in node_ids
<<<<<<< HEAD
        use_node = false
        if node_type in [:user, :basin]
            use_node = true
=======
        has_fractional_flow_outneighbors =
            get_fractional_flow_connected_basins(node_id, basin, fractional_flow, graph)[3]
        node_type = graph[node_id].type
        if node_type in [:user, :basin]
            push!(used_nodes, node_id)
        elseif has_fractional_flow_outneighbors
            push!(used_nodes, node_id)
>>>>>>> 7ce31cd5
        elseif count(x -> true, inoutflow_ids(graph, node_id)) > 2
            # use count since the length of the iterator is unknown
            # TODO: Change this to nodes that have FractionalFlow outneighbors
            use_node = true
        else
            # If this node connects to a different subnetwork
            for outneighbor_id in outneighbor_labels(graph)
                if graph[outneighbor_id].allocation_network_id ∉ [0, allocation_network_id]
                    use_node = true
                    break
                end
            end
        end

        if use_node
            push!(used_nodes, node_id)
        end
    end

    # Add nodes in the allocation graph for nodes connected to the source edges
    # One of these nodes can be outside the subnetwork, as long as the edge
    # connects to the subnetwork
    for edge_metadata in graph[].edges_source[allocation_network_id]
        (; from_id, to_id) = edge_metadata
        push!(used_nodes, from_id)
        push!(used_nodes, to_id)
    end

    filter!(in(used_nodes), node_ids)
    return nothing
end

"""
Find out whether the given edge is a source for an allocation network.
"""
function is_allocation_source(graph::MetaGraph, id_src::NodeID, id_dst::NodeID)::Bool
    return haskey(graph, id_src, id_dst) &&
           graph[id_src, id_dst].allocation_network_id_source != 0
end

"""
Add to the edge metadata that the given edge is used for allocation flow.
If the edge does not exist, it is created.
"""
function indicate_allocation_flow!(
    graph::MetaGraph,
    id_src::NodeID,
    id_dst::NodeID,
)::Nothing
    if !haskey(graph, id_src, id_dst)
        edge_metadata = EdgeMetadata(0, EdgeType.none, 0, id_src, id_dst, true)
    else
        edge_metadata = graph[id_src, id_dst]
        edge_metadata = @set edge_metadata.allocation_flow = true
    end
    graph[id_src, id_dst] = edge_metadata
    return nothing
end

"""
This loop finds allocation graph edges in several ways:
- Between allocation graph nodes whose equivalent in the subnetwork are directly connected
- Between allocation graph nodes whose equivalent in the subnetwork are connected
  with one or more allocation graph nodes in between
"""
function find_allocation_graph_edges!(
    p::Parameters,
    allocation_network_id::Int,
)::Tuple{Vector{Vector{NodeID}}, SparseMatrixCSC{Float64, Int}}
    (; graph) = p

    edges_composite = Vector{NodeID}[]
    capacity = spzeros(nv(graph), nv(graph))

    node_ids = graph[].node_ids[allocation_network_id]
    edge_ids = Set{Tuple{NodeID, NodeID}}()
    graph[].edge_ids[allocation_network_id] = edge_ids

    # Loop over all IDs in the model
    for node_id in labels(graph)
        inneighbor_ids = inflow_ids(graph, node_id)
        outneighbor_ids = outflow_ids(graph, node_id)
        neighbor_ids = inoutflow_ids(graph, node_id)

        # If the current node_id is in the current subnetwork
        if node_id in node_ids
            # Direct connections in the subnetwork between nodes that
            # are in the allocation graph
            for inneighbor_id in inneighbor_ids
                if inneighbor_id in node_ids
                    # The opposite of source edges must not be made
                    if is_allocation_source(graph, node_id, inneighbor_id)
                        continue
                    end
                    indicate_allocation_flow!(graph, inneighbor_id, node_id)
                    push!(edge_ids, (inneighbor_id, node_id))
                    # These direct connections cannot have capacity constraints
                    capacity[node_id, inneighbor_id] = Inf
                end
            end
            # Direct connections in the subnetwork between nodes that
            # are in the allocation graph
            for outneighbor_id in outneighbor_ids
                if outneighbor_id in node_ids
                    # The opposite of source edges must not be made
                    if is_allocation_source(graph, outneighbor_id, node_id)
                        continue
                    end
                    indicate_allocation_flow!(graph, node_id, outneighbor_id)
                    push!(edge_ids, (node_id, outneighbor_id))
                    # if subnetwork_outneighbor_id in user.node_id: Capacity depends on user demand at a given priority
                    # else: These direct connections cannot have capacity constraints
                    capacity[node_id, outneighbor_id] = Inf
                end
            end

        elseif graph[node_id].allocation_network_id == allocation_network_id

            # Try to find an existing allocation graph composite edge to add the current subnetwork_node_id to
            found_edge = false
            for edge_composite in edges_composite
                if edge_composite[1] in neighbor_ids
                    pushfirst!(edge_composite, node_id)
                    found_edge = true
                    break
                elseif edge_composite[end] in neighbor_ids
                    push!(edge_composite, node_id)
                    found_edge = true
                    break
                end
            end

            # Start a new allocation graph composite edge if no existing edge to append to was found
            if !found_edge
                push!(edges_composite, [node_id])
            end
        end
    end
    return edges_composite, capacity
end

"""
For the composite allocation graph edges:
- Find out whether they are connected to allocation graph nodes on both ends
- Compute their capacity
- Find out their allowed flow direction(s)
"""
function process_allocation_graph_edges!(
    capacity::SparseMatrixCSC{Float64, Int},
    edges_composite::Vector{Vector{NodeID}},
    p::Parameters,
    allocation_network_id::Int,
)::SparseMatrixCSC{Float64, Int}
    (; graph) = p
    node_ids = graph[].node_ids[allocation_network_id]
    edge_ids = graph[].edge_ids[allocation_network_id]

    for edge_composite in edges_composite
        # Find allocation graph node connected to this edge on the first end
        node_id_1 = nothing
        neighbors_side_1 = inoutflow_ids(graph, edge_composite[1])
        for neighbor_node_id in neighbors_side_1
            if neighbor_node_id in node_ids
                node_id_1 = neighbor_node_id
                pushfirst!(edge_composite, neighbor_node_id)
                break
            end
        end

        # No connection to an allocation node found on this side, so edge is discarded
        if isnothing(node_id_1)
            continue
        end

        # Find allocation graph node connected to this edge on the second end
        node_id_2 = nothing
        neighbors_side_2 = inoutflow_ids(graph, edge_composite[end])
        for neighbor_node_id in neighbors_side_2
            if neighbor_node_id in node_ids
                node_id_2 = neighbor_node_id
                # Make sure this allocation graph node is distinct from the other one
                if node_id_2 ≠ node_id_1
                    push!(edge_composite, neighbor_node_id)
                    break
                end
            end
        end

        # No connection to allocation graph node found on this side, so edge is discarded
        if isnothing(node_id_2)
            continue
        end

        if node_id_1 == node_id_2
            continue
        end

        # Find capacity of this composite allocation graph edge
        positive_flow = true
        negative_flow = true
        edge_capacity = Inf
        # The start and end subnetwork nodes of the composite allocation graph
        # edge are now nodes that have an equivalent in the allocation graph,
        # these do not constrain the composite edge capacity
        for (node_id_1, node_id_2, node_id_3) in IterTools.partition(edge_composite, 3, 1)
            node_type = graph[node_id_2].type
            node = getfield(p, node_type)

            # Find flow constraints
            if is_flow_constraining(node)
                problem_node_idx = Ribasim.findsorted(node.node_id, node_id_2)
                edge_capacity = min(edge_capacity, node.max_flow_rate[problem_node_idx])
            end

            # Find flow direction constraints
            if is_flow_direction_constraining(node)
                inneighbor_node_id = inflow_id(graph, node_id_2)

                if inneighbor_node_id == node_id_1
                    negative_flow = false
                elseif inneighbor_node_id == node_id_3
                    positive_flow = false
                end
            end
        end

        # Add composite allocation graph edge(s)
        if positive_flow
            indicate_allocation_flow!(graph, node_id_1, node_id_2)
            capacity[node_id_1, node_id_2] = edge_capacity
            push!(edge_ids, (node_id_1, node_id_2))
        end

        if negative_flow
            indicate_allocation_flow!(graph, node_id_2, node_id_1)
            capacity[node_id_2, node_id_1] = edge_capacity
            push!(edge_ids, (node_id_2, node_id_1))
        end
    end
    return capacity
end

"""
The source nodes must only have one allocation outneighbor and no allocation inneighbors.
"""
function valid_sources(p::Parameters, allocation_network_id::Int)::Bool
    (; graph) = p

    edge_ids = graph[].edge_ids[allocation_network_id]

    errors = false

    for (id_source, id_dst) in edge_ids
        if graph[id_source, id_dst].allocation_network_id_source == allocation_network_id
            ids_allocation_in = [
                label for label in inneighbor_labels(graph, id_source) if
                graph[label, id_source].allocation_flow
            ]
            if length(ids_allocation_in) !== 0
                errors = true
                @error "Source edge ($id_source, $id_dst) is not an entry point of subnetwork $allocation_network_id"
            end

            ids_allocation_out = [
                label for label in outneighbor_labels(graph, id_source) if
                graph[id_source, label].allocation_flow
            ]
            if length(ids_allocation_out) !== 1
                errors = true
                @error "Source edge ($id_source, $id_dst) is not the only allocation edge coming from $id_source"
            end
        end
    end
    return !errors
end

"""
Remove allocation user return flow edges that are upstream of the user itself.
"""
function avoid_using_own_returnflow!(p::Parameters, allocation_network_id::Int)::Nothing
    (; graph) = p
    node_ids = graph[].node_ids[allocation_network_id]
    edge_ids = graph[].edge_ids[allocation_network_id]
    node_ids_user = [node_id for node_id in node_ids if graph[node_id].type == :user]

    for node_id_user in node_ids_user
        node_id_return_flow = only(outflow_ids_allocation(graph, node_id_user))
        if allocation_path_exists_in_graph(graph, node_id_return_flow, node_id_user)
            edge_metadata = graph[node_id_user, node_id_return_flow]
            graph[node_id_user, node_id_return_flow] =
                @set edge_metadata.allocation_flow = false
            delete!(edge_ids, (node_id_user, node_id_return_flow))
            @debug "The outflow of user $node_id_user is upstream of the user itself and thus ignored in allocation solves."
        end
    end
    return nothing
end

"""
Build the graph used for the allocation problem.
"""
function allocation_graph(
    p::Parameters,
    allocation_network_id::Int,
)::SparseMatrixCSC{Float64, Int}
    # Find out which nodes in the subnetwork are used in the allocation network
    allocation_graph_used_nodes!(p, allocation_network_id)

    # Find the edges in the allocation graph
    edges_composite, capacity = find_allocation_graph_edges!(p, allocation_network_id)

    # Process the edges in the allocation graph
    process_allocation_graph_edges!(capacity, edges_composite, p, allocation_network_id)

    if !valid_sources(p, allocation_network_id)
        error("Errors in sources in allocation graph.")
    end

    # Discard user return flow in allocation if this leads to a closed loop of flow
    avoid_using_own_returnflow!(p, allocation_network_id)

    return capacity
end

"""
Add the flow variables F to the allocation problem.
The variable indices are (edge_source_id, edge_dst_id).
Non-negativivity constraints are also immediately added to the flow variables.
"""
function add_variables_flow!(
    problem::JuMP.Model,
    p::Parameters,
    allocation_network_id::Int,
)::Nothing
    (; graph) = p
    edge_ids = graph[].edge_ids[allocation_network_id]
    problem[:F] = JuMP.@variable(problem, F[edge_id = edge_ids,] >= 0.0)
    return nothing
end

"""
Certain allocation distribution types use absolute values in the objective function.
Since most optimization packages do not support the absolute value function directly,
New variables are introduced that act as the absolute value of an expression by
posing the appropriate constraints.
"""
function add_variables_absolute_value!(
    problem::JuMP.Model,
    p::Parameters,
    allocation_network_id::Int,
    config::Config,
)::Nothing
    (; graph) = p
    node_ids = graph[].node_ids[allocation_network_id]
    node_ids_user = [node_id for node_id in node_ids if graph[node_id].type == :user]
    if startswith(config.allocation.objective_type, "linear")
        problem[:F_abs] = JuMP.@variable(problem, F_abs[node_id = node_ids_user])
    end
    return nothing
end

"""
Add the flow capacity constraints to the allocation problem.
Only finite capacities get a constraint.
The constraint indices are (edge_source_id, edge_dst_id).

Constraint:
flow over edge <= edge capacity
"""
function add_constraints_capacity!(
    problem::JuMP.Model,
    capacity::SparseMatrixCSC{Float64, Int},
    p::Parameters,
    allocation_network_id::Int,
)::Nothing
    (; graph) = p
    F = problem[:F]
    edge_ids = graph[].edge_ids[allocation_network_id]
    edge_ids_finite_capacity = Tuple{NodeID, NodeID}[]
    for edge in edge_ids
        if !isinf(capacity[edge...])
            push!(edge_ids_finite_capacity, edge)
        end
    end
    problem[:capacity] = JuMP.@constraint(
        problem,
        [edge = edge_ids_finite_capacity],
        F[edge] <= capacity[edge...],
        base_name = "capacity"
    )
    return nothing
end

"""
Add the source constraints to the allocation problem.
The actual threshold values will be set before each allocation solve.
The constraint indices are (edge_source_id, edge_dst_id).

Constraint:
flow over source edge <= source flow in subnetwork
"""
function add_constraints_source!(
    problem::JuMP.Model,
    p::Parameters,
    allocation_network_id::Int,
)::Nothing
    (; graph) = p
    edge_ids = graph[].edge_ids[allocation_network_id]
    edge_ids_source = [
        edge_id for edge_id in edge_ids if
        graph[edge_id...].allocation_network_id_source == allocation_network_id
    ]
    F = problem[:F]
    problem[:source] = JuMP.@constraint(
        problem,
        [edge_id = edge_ids_source],
        F[edge_id] <= 0.0,
        base_name = "source"
    )
    return nothing
end

"""
Get the inneighbors of the given ID such that the connecting edge
is an allocation flow edge.
"""
function inflow_ids_allocation(graph::MetaGraph, node_id::NodeID)
    inflow_ids = NodeID[]
    for inneighbor_id in inneighbor_labels(graph, node_id)
        if graph[inneighbor_id, node_id].allocation_flow
            push!(inflow_ids, inneighbor_id)
        end
    end
    return inflow_ids
end

"""
Get the outneighbors of the given ID such that the connecting edge
is an allocation flow edge.
"""
function outflow_ids_allocation(graph::MetaGraph, node_id::NodeID)
    outflow_ids = NodeID[]
    for outneighbor_id in outneighbor_labels(graph, node_id)
        if graph[node_id, outneighbor_id].allocation_flow
            push!(outflow_ids, outneighbor_id)
        end
    end
    return outflow_ids
end

"""
Add the flow conservation constraints to the allocation problem.
The constraint indices are user node IDs.

Constraint:
sum(flows out of node node) <= flows into node + flow from storage and vertical fluxes
"""
function add_constraints_flow_conservation!(
    problem::JuMP.Model,
    p::Parameters,
    allocation_network_id::Int,
)::Nothing
    (; graph) = p
    F = problem[:F]
    node_ids = graph[].node_ids[allocation_network_id]
    node_ids_basin = [node_id for node_id in node_ids if graph[node_id].type == :basin]
    problem[:flow_conservation] = JuMP.@constraint(
        problem,
        [node_id = node_ids_basin],
        sum([
            F[(node_id, outneighbor_id)] for
            outneighbor_id in outflow_ids_allocation(graph, node_id)
        ]) <= sum([
            F[(inneighbor_id, node_id)] for
            inneighbor_id in inflow_ids_allocation(graph, node_id)
        ]),
        base_name = "flow_conservation",
    )
    return nothing
end

"""
Add the user returnflow constraints to the allocation problem.
The constraint indices are user node IDs.

Constraint:
outflow from user <= return factor * inflow to user
"""
function add_constraints_user_returnflow!(
    problem::JuMP.Model,
    p::Parameters,
    allocation_network_id::Int,
)::Nothing
    (; graph, user) = p
    F = problem[:F]

    node_ids = graph[].node_ids[allocation_network_id]
    node_ids_user_with_returnflow = [
        node_id for node_id in node_ids if
        graph[node_id].type == :user && !isempty(outflow_ids_allocation(graph, node_id))
    ]

    problem[:return_flow] = JuMP.@constraint(
        problem,
        [node_id_user = node_ids_user_with_returnflow],
        F[Int(node_id_user), Int(only(outflow_ids_allocation(graph, node_id_user)))] <=
        user.return_factor[findsorted(user.node_id, node_id)] *
        F[Int(only(inflow_ids_allocation(graph, node_id_user))), Int(node_iduser)],
        base_name = "return_flow",
    )
    return nothing
end

"""
Minimizing |expr| can be achieved by introducing a new variable expr_abs
and posing the following constraints:
expr_abs >= expr
expr_abs >= -expr
"""
function add_constraints_absolute_value!(
    problem::JuMP.Model,
    p::Parameters,
    allocation_network_id::Int,
    config::Config,
)::Nothing
    (; graph) = p
    node_ids = graph[].node_ids[allocation_network_id]

    objective_type = config.allocation.objective_type
    if startswith(objective_type, "linear")
        node_ids_user = [node_id for node_id in node_ids if graph[node_id].type == :user]
        node_ids_user_inflow = Dict(
            node_id_user => only(inflow_ids_allocation(graph, node_id_user)) for
            node_id_user in node_ids_user
        )
        F = problem[:F]
        F_abs = problem[:F_abs]
        d = 2.0

        if config.allocation.objective_type == "linear_absolute"
            # These constraints together make sure that F_abs acts as the absolute
            # value F_abs = |x| where x = F-d (here for example d = 2)
            problem[:abs_positive] = JuMP.@constraint(
                problem,
                [node_id_user = node_ids_user],
                F_abs[node_id_user] >=
                (F[(node_ids_user_inflow[node_id_user], node_id_user)] - d),
                base_name = "abs_positive"
            )
            problem[:abs_negative] = JuMP.@constraint(
                problem,
                [node_id_user = node_ids_user],
                F_abs[node_id_user] >=
                -(F[(node_ids_user_inflow[node_id_user], node_id_user)] - d),
                base_name = "abs_negative"
            )
        elseif config.allocation.objective_type == "linear_relative"
            # These constraints together make sure that F_abs acts as the absolute
            # value F_abs = |x| where x = 1-F/d (here for example d = 2)
            problem[:abs_positive] = JuMP.@constraint(
                problem,
                [node_id_user = node_ids_user],
                F_abs[node_id_user] >=
                (1 - F[(node_ids_user_inflow[node_id_user], node_id_user)] / d),
                base_name = "abs_positive"
            )
            problem[:abs_negative] = JuMP.@constraint(
                problem,
                [node_id_user = node_ids_user],
                F_abs[node_id_user] >=
                -(1 - F[(node_ids_user_inflow[node_id_user], node_id_user)] / d),
                base_name = "abs_negative"
            )
        end
    end
    return nothing
end

"""
Add the fractional flow constraints to the allocation problem.
The constraint indices are allocation edges over a fractional flow node.

Constraint:
flow after fractional_flow node <= fraction * inflow
"""
function add_constraints_fractional_flow!(
    problem::JuMP.Model,
    p::Parameters,
    allocation_network_id::Int,
)::Nothing
    (; graph, fractional_flow) = p
    F = problem[:F]
    node_ids = graph[].node_ids[allocation_network_id]

    edges_to_fractional_flow = Tuple{NodeID, NodeID}[]
    fractions = Dict{Tuple{NodeID, NodeID}, Float64}()
    inflows = Dict{NodeID, JuMP.AffExpr}()
    for node_id in node_ids
        for outflow_id_ in outflow_ids(graph, node_id)
            if graph[outflow_id_].type == :fractional_flow
                # The fractional flow nodes themselves are not represented in
                # the allocation graph
                dst_id = outflow_id(graph, outflow_id_)
                # For now only consider fractional flow nodes which end in a basin
                if haskey(graph, node_id, dst_id) && graph[dst_id].type == :basin
                    edge = (node_id, dst_id)
                    push!(edges_to_fractional_flow, edge)
                    node_idx = findsorted(fractional_flow.node_id, outflow_id_)
                    fractions[edge] = fractional_flow.fraction[node_idx]
                    inflows[node_id] = sum([
                        F[(inflow_id_, node_id)] for
                        inflow_id_ in inflow_ids(graph, node_id)
                    ])
                end
            end
        end
    end

    if !isempty(edges_to_fractional_flow)
        problem[:fractional_flow] = JuMP.@constraint(
            problem,
            [edge = edges_to_fractional_flow],
            F[edge] <= fractions[edge] * inflows[edge[1]],
            base_name = "fractional_flow"
        )
    end
    return nothing
end

"""
Construct the allocation problem for the current subnetwork as a JuMP.jl model.
"""
function allocation_problem(
    config::Config,
    p::Parameters,
    capacity::SparseMatrixCSC{Float64, Int},
    allocation_network_id::Int,
)::JuMP.Model
    optimizer = JuMP.optimizer_with_attributes(HiGHS.Optimizer, "log_to_console" => false)
    problem = JuMP.direct_model(optimizer)

    # Add variables to problem
    add_variables_flow!(problem, p, allocation_network_id)
    add_variables_absolute_value!(problem, p, allocation_network_id, config)
    # TODO: Add variables for allocation to basins

    # Add constraints to problem
    add_constraints_capacity!(problem, capacity, p, allocation_network_id)
    add_constraints_source!(problem, p, allocation_network_id)
    add_constraints_flow_conservation!(problem, p, allocation_network_id)
    add_constraints_user_returnflow!(problem, p, allocation_network_id)
    add_constraints_absolute_value!(problem, p, allocation_network_id, config)
    add_constraints_fractional_flow!(problem, p, allocation_network_id)

    return problem
end

"""
Construct the JuMP.jl problem for allocation.

Inputs
------
config: The model configuration with allocation configuration in config.allocation
p: Ribasim problem parameters
Δt_allocation: The timestep between successive allocation solves

Outputs
-------
An AllocationModel object.
"""
function AllocationModel(
    config::Config,
    allocation_network_id::Int,
    p::Parameters,
    Δt_allocation::Float64,
)::AllocationModel
    # Add allocation graph data to the model MetaGraph
    capacity = allocation_graph(p, allocation_network_id)

    # The JuMP.jl allocation problem
    problem = allocation_problem(config, p, capacity, allocation_network_id)

    return AllocationModel(
        Symbol(config.allocation.objective_type),
        allocation_network_id,
        capacity,
        problem,
        Δt_allocation,
    )
end

"""
Set the objective for the given priority.
For an objective with absolute values this also involves adjusting constraints.
"""
function set_objective_priority!(
    allocation_model::AllocationModel,
    p::Parameters,
    t::Float64,
    priority_idx::Int,
)::Nothing
    (; objective_type, problem, allocation_network_id) = allocation_model
    (; graph, user) = p
    (; demand, node_id) = user
    edge_ids = graph[].edge_ids[allocation_network_id]

    F = problem[:F]
    if objective_type in [:quadratic_absolute, :quadratic_relative]
        ex = JuMP.QuadExpr()
    elseif objective_type in [:linear_absolute, :linear_relative]
        ex = sum(problem[:F_abs])
    end

    demand_max = 0.0

    for edge_id in edge_ids
        node_id_user = edge_id[2]
        if graph[node_id_user].type != :user
            continue
        end

        user_idx = findsorted(node_id, node_id_user)
        d = demand[user_idx][priority_idx](t)
        demand_max = max(demand_max, d)
        F_edge = F[edge_id]

        if objective_type == :quadratic_absolute
            # Objective function ∑ (F - d)^2
            JuMP.add_to_expression!(ex, 1, F_edge, F_edge)
            JuMP.add_to_expression!(ex, -2 * d, F_edge)
            JuMP.add_to_expression!(ex, d^2)

        elseif objective_type == :quadratic_relative
            # Objective function ∑ (1 - F/d)^2S
            if d ≈ 0
                continue
            end
            JuMP.add_to_expression!(ex, 1.0 / d^2, F_edge, F_edge)
            JuMP.add_to_expression!(ex, -2.0 / d, F_edge)
            JuMP.add_to_expression!(ex, 1.0)

        elseif objective_type == :linear_absolute
            # Objective function ∑ |F - d|
            JuMP.set_normalized_rhs(problem[:abs_positive][node_id_user], -d)
            JuMP.set_normalized_rhs(problem[:abs_negative][node_id_user], d)

        elseif objective_type == :linear_relative
            # Objective function ∑ |1 - F/d|
            JuMP.set_normalized_coefficient(
                problem[:abs_positive][node_id_user],
                F_edge,
                iszero(d) ? 0 : 1 / d,
            )
            JuMP.set_normalized_coefficient(
                problem[:abs_negative][node_id_user],
                F_edge,
                iszero(d) ? 0 : -1 / d,
            )
        else
            error("Invalid allocation objective type $objective_type.")
        end
    end

    # Add flow cost
    if objective_type == :linear_absolute
        cost_per_flow = 0.5 / length(F)
        for flow in F
            JuMP.add_to_expression!(ex, cost_per_flow * flow)
        end
    elseif objective_type == :linear_relative
        if demand_max > 0.0
            cost_per_flow = 0.5 / (demand_max * length(F))
            for flow in F
                JuMP.add_to_expression!(ex, cost_per_flow * flow)
            end
        end
    end

    new_objective = JuMP.@expression(problem, ex)
    JuMP.@objective(problem, Min, new_objective)
    return nothing
end

"""
Assign the allocations to the users as determined by the solution of the allocation problem.
"""
function assign_allocations!(
    allocation_model::AllocationModel,
    p::Parameters,
    t::Float64,
    priority_idx::Int,
)::Nothing
    (; problem, allocation_network_id) = allocation_model
    (; graph, user) = p
    (; record) = user
    edge_ids = graph[].edge_ids[allocation_network_id]
    F = problem[:F]
    for edge_id in edge_ids
        user_node_id = edge_id[2]
        if graph[user_node_id].type != :user
            continue
        end
        user_idx = findsorted(user.node_id, user_node_id)
        allocated = JuMP.value(F[edge_id])
        user.allocated[user_idx][priority_idx] = allocated

        # Save allocations to record
        push!(record.time, t)
        push!(record.allocation_network_id, allocation_model.allocation_network_id)
        push!(record.user_node_id, Int(user_node_id))
        push!(record.priority, user.priorities[priority_idx])
        push!(record.demand, user.demand[user_idx][priority_idx](t))
        push!(record.allocated, allocated)
        # TODO: This is now the last abstraction before the allocation update,
        # should be the average abstraction since the last allocation solve
        push!(
            record.abstracted,
            get_flow(graph, inflow_id(graph, user_node_id), user_node_id, 0),
        )
    end
    return nothing
end

"""
Adjust the source flows.
"""
function adjust_source_flows!(
    allocation_model::AllocationModel,
    p::Parameters,
    priority_idx::Int,
)::Nothing
    (; problem) = allocation_model
    (; graph) = p
    (; allocation_network_id) = allocation_model
    edge_ids = graph[].edge_ids[allocation_network_id]
    source_constraints = problem[:source]
    F = problem[:F]

    # It is assumed that the allocation procedure does not have to be differentiated.
    for edge_id in edge_ids
        # If it is a source edge.
        if graph[edge_id...].allocation_network_id_source == allocation_network_id
            if priority_idx == 1
                # Reset the source to the current flow.
                JuMP.set_normalized_rhs(
                    source_constraints[edge_id],
                    get_flow(graph, edge_id..., 0),
                )
            else
                # Subtract the allocated flow from the source.
                JuMP.set_normalized_rhs(
                    source_constraints[edge_id],
                    JuMP.normalized_rhs(source_constraints[edge_id]) -
                    JuMP.value(F[edge_id]),
                )
            end
        end
    end
    return nothing
end

"""
Set the values of the edge capacities. 2 cases:
- Before the first allocation solve, set the edge capacities to their full capacity;
- Before an allocation solve, subtract the flow used by allocation for the previous priority
  from the edge capacities.
"""
function adjust_edge_capacities!(
    allocation_model::AllocationModel,
    p::Parameters,
    priority_idx::Int,
)::Nothing
    (; graph) = p
    (; problem, capacity, allocation_network_id) = allocation_model
    edge_ids = graph[].edge_ids[allocation_network_id]
    constraints_capacity = problem[:capacity]
    F = problem[:F]

    for edge_id in edge_ids
        c = capacity[edge_id...]

        # Edges with infinite capacity have no capacity constraints
        if isinf(c)
            continue
        end

        if priority_idx == 1
            # Before the first allocation solve, set the edge capacities to their full capacity
            JuMP.set_normalized_rhs(constraints_capacity[edge_id], c)
        else
            # Before an allocation solve, subtract the flow used by allocation for the previous priority
            # from the edge capacities
            JuMP.set_normalized_rhs(
                constraints_capacity[edge_id],
                JuMP.normalized_rhs(constraints_capacity[edge_id]) - JuMP.value(F[edge_id]),
            )
        end
    end
end

"""
Update the allocation optimization problem for the given subnetwork with the problem state
and flows, solve the allocation problem and assign the results to the users.
"""
function allocate!(p::Parameters, allocation_model::AllocationModel, t::Float64)::Nothing
    (; user) = p
    (; problem) = allocation_model
    (; priorities) = user

    # TODO: Compute basin flow from vertical fluxes and basin volume.
    # Set as basin demand if the net flow is negative, set as source
    # in the flow_conservation constraints if the net flow is positive.
    # Solve this as a separate problem before the priorities below

    for priority_idx in eachindex(priorities)
        adjust_source_flows!(allocation_model, p, priority_idx)

        # Subtract the flows used by the allocation of the previous priority from the capacities of the edges
        # or set edge capacities if priority_idx = 1
        adjust_edge_capacities!(allocation_model, p, priority_idx)

        # Set the objective depending on the demands
        # A new objective function is set instead of modifying the coefficients
        # of an existing objective function because this is not supported for
        # quadratic terms:
        # https://jump.dev/JuMP.jl/v1.16/manual/objective/#Modify-an-objective-coefficient
        set_objective_priority!(allocation_model, p, t, priority_idx)

        # Solve the allocation problem for this priority
        JuMP.optimize!(problem)
        @debug JuMP.solution_summary(problem)
        if JuMP.termination_status(problem) !== JuMP.OPTIMAL
            error("Allocation coudn't find optimal solution.")
        end

        # Assign the allocations to the users for this priority
        assign_allocations!(allocation_model, p, t, priority_idx)
    end
end<|MERGE_RESOLUTION|>--- conflicted
+++ resolved
@@ -8,11 +8,6 @@
     node_ids = graph[].node_ids[allocation_network_id]
     used_nodes = Set{NodeID}()
     for node_id in node_ids
-<<<<<<< HEAD
-        use_node = false
-        if node_type in [:user, :basin]
-            use_node = true
-=======
         has_fractional_flow_outneighbors =
             get_fractional_flow_connected_basins(node_id, basin, fractional_flow, graph)[3]
         node_type = graph[node_id].type
@@ -20,7 +15,6 @@
             push!(used_nodes, node_id)
         elseif has_fractional_flow_outneighbors
             push!(used_nodes, node_id)
->>>>>>> 7ce31cd5
         elseif count(x -> true, inoutflow_ids(graph, node_id)) > 2
             # use count since the length of the iterator is unknown
             # TODO: Change this to nodes that have FractionalFlow outneighbors
