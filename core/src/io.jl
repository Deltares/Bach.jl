function get_ids(db::DB)::Vector{Int}
    return only(execute(columntable, db, "SELECT fid FROM Node ORDER BY fid"))
end

function get_ids(db::DB, nodetype)::Vector{Int}
    sql = "SELECT fid FROM Node where type = $(esc_id(nodetype)) ORDER BY fid"
    return only(execute(columntable, db, sql))
end

function exists(db::DB, tablename::String)
    query = execute(
        db,
        "SELECT name FROM sqlite_master WHERE type='table' AND name=$(esc_id(tablename)) COLLATE NOCASE",
    )
    return !isempty(query)
end

"""
    seconds_since(t::DateTime, t0::DateTime)::Float64

Convert a DateTime to a float that is the number of seconds since the start of the
simulation. This is used to convert between the solver's inner float time, and the calendar.
"""
seconds_since(t::DateTime, t0::DateTime)::Float64 = 0.001 * Dates.value(t - t0)

"""
    datetime_since(t::Real, t0::DateTime)::DateTime

Convert a Real that represents the seconds passed since the simulation start to the nearest
DateTime. This is used to convert between the solver's inner float time, and the calendar.
"""
datetime_since(t::Real, t0::DateTime)::DateTime = t0 + Millisecond(round(1000 * t))

"""
    load_data(db::DB, config::Config, nodetype::Symbol, kind::Symbol)::Union{Table, Query, Nothing}

Load data from Arrow files if available, otherwise the GeoPackage.
Returns either an `Arrow.Table`, `SQLite.Query` or `nothing` if the data is not present.
"""
function load_data(
    db::DB,
    config::Config,
    record::Type{<:Legolas.AbstractRecord},
)::Union{Table, Query, Nothing}
    # TODO load_data doesn't need both config and db, use config to check which one is needed

    schema = Legolas._schema_version_from_record_type(record)

    node, kind = nodetype(schema)
    path = getfield(getfield(config, node), kind)
    sqltable = tablename(schema)

    table = if !isnothing(path)
        table_path = input_path(config, path)
        Table(read(table_path))
    elseif exists(db, sqltable)
        execute(db, "select * from $(esc_id(sqltable))")
    else
        nothing
    end

    return table
end

"""
    load_structvector(db::DB, config::Config, ::Type{T})::StructVector{T}

Load data from Arrow files if available, otherwise the GeoPackage.
Always returns a StructVector of the given struct type T, which is empty if the table is
not found. This function validates the schema, and enforces the required sort order.
"""
function load_structvector(
    db::DB,
    config::Config,
    ::Type{T},
)::StructVector{T} where {T <: AbstractRow}
    table = load_data(db, config, T)

    if isnothing(table)
        return StructVector{T}(undef, 0)
    end

    nt = Tables.columntable(table)
    if table isa Query && haskey(nt, :time)
        # time has type timestamp and is stored as a String in the GeoPackage
        # currently SQLite.jl does not automatically convert it to DateTime
        nt = merge(nt, (; time = DateTime.(nt.time, dateformat"yyyy-mm-dd HH:MM:SS.s")))
    end

    table = StructVector{T}(nt)
    sv = Legolas._schema_version_from_record_type(T)
    tableschema = Tables.schema(table)
    if declared(sv) && !isnothing(tableschema)
        validate(tableschema, sv)
        # R = Legolas.record_type(sv)
        # foreach(R, Tables.rows(table))  # construct each row
    else
        @warn "No (validation) schema declared for $nodetype $kind"
    end

    return sorted_table!(table)
end

"Construct a path relative to both the TOML directory and the optional `input_dir`"
function input_path(config::Config, path::String)
    return normpath(config.relative_dir, config.input_dir, path)
end

"Construct a path relative to both the TOML directory and the optional `output_dir`"
function output_path(config::Config, path::String)
    return normpath(config.relative_dir, config.output_dir, path)
end

"Parse a TOML file to a Config"
function parsefile(config_path::AbstractString)::Config
    return from_toml(Config, config_path; relative_dir = dirname(normpath(config_path)))
end

"Get the storage and level of all basins as matrices of nbasin × ntime"
function get_storages_and_levels(
    model::Model,
)::NamedTuple{
    (:time, :node_id, :storage, :level),
    Tuple{Vector{Dates.DateTime}, Vector{Int64}, Matrix{Float64}, Matrix{Float64}},
}
    (; config, integrator) = model
    (; sol, p) = integrator

    node_id = p.basin.node_id.values::Vector{Int}
    nbasin = length(node_id)
    tsteps = datetime_since.(timesteps(model), config.starttime)
    ntsteps = length(tsteps)

<<<<<<< HEAD
    time = convert.(Arrow.DATETIME, repeat(tsteps; inner = nbasin))
    node_id = repeat(basin_id; outer = ntsteps)

    storage = hcat([collect(u_.storage) for u_ in sol.u]...)
=======
    storage = reshape(vec(sol), nbasin, ntsteps)
>>>>>>> ed4fbefd
    level = zero(storage)
    for (i, basin_storage) in enumerate(eachrow(storage))
        level[i, :] =
            [get_area_and_level(p.basin, i, storage)[2] for storage in basin_storage]
    end

    return (; time = tsteps, node_id, storage, level)
end

function write_basin_output(model::Model)
    (; config, integrator) = model
    (; p) = integrator

    data = get_storages_and_levels(model)
    nbasin = length(data.node_id)
    ntsteps = length(data.time)

    time = convert.(Arrow.DATETIME, repeat(data.time; inner = nbasin))
    node_id = repeat(data.node_id; outer = ntsteps)

    basin = (; time, node_id, storage = vec(data.storage), level = vec(data.level))
    path = output_path(config, config.output.basin)
    mkpath(dirname(path))
    Arrow.write(path, basin; compress = :lz4)
end

function write_flow_output(model::Model)
    (; config, saved_flow, integrator) = model
    (; t, saveval) = saved_flow
    (; connectivity) = integrator.p

    I, J, _ = findnz(connectivity.flow)
    unique_edge_ids = [connectivity.edge_ids_flow[ij] for ij in zip(I, J)]
    nflow = length(I)
    ntsteps = length(t)

    time =
        convert.(
            Arrow.DATETIME,
            repeat(datetime_since.(t, config.starttime); inner = nflow),
        )

    edge_id = repeat(unique_edge_ids; outer = ntsteps)
    from_node_id = repeat(I; outer = ntsteps)
    to_node_id = repeat(J; outer = ntsteps)
    flow = collect(Iterators.flatten(saveval))

    table = (; time, edge_id, from_node_id, to_node_id, flow)
    path = output_path(config, config.output.flow)
    mkpath(dirname(path))
    Arrow.write(path, table; compress = :lz4)
end

function write_control_output(model::Model)
    config = model.config
    record = model.integrator.p.control.record

    time = convert.(Arrow.DATETIME, datetime_since.(record.time, config.starttime))

    table = (; time, record.control_node_id, record.truth_state, record.control_state)

    path = output_path(config, config.output.control)
    mkpath(dirname(path))
    Arrow.write(path, table; compress = :lz4)
end<|MERGE_RESOLUTION|>--- conflicted
+++ resolved
@@ -131,14 +131,7 @@
     tsteps = datetime_since.(timesteps(model), config.starttime)
     ntsteps = length(tsteps)
 
-<<<<<<< HEAD
-    time = convert.(Arrow.DATETIME, repeat(tsteps; inner = nbasin))
-    node_id = repeat(basin_id; outer = ntsteps)
-
     storage = hcat([collect(u_.storage) for u_ in sol.u]...)
-=======
-    storage = reshape(vec(sol), nbasin, ntsteps)
->>>>>>> ed4fbefd
     level = zero(storage)
     for (i, basin_storage) in enumerate(eachrow(storage))
         level[i, :] =
