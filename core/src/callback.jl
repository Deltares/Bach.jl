
"""
Create the different callbacks that are used to store results
and feed the simulation with new data. The different callbacks
are combined to a CallbackSet that goes to the integrator.
Returns the CallbackSet and the SavedValues for flow.
"""
function create_callbacks(
    parameters::Parameters,
    config::Config,
    saveat,
)::Tuple{CallbackSet, SavedResults}
    (; starttime, basin, tabulated_rating_curve) = parameters
    callbacks = SciMLBase.DECallback[]

    negative_storage_cb = FunctionCallingCallback(check_negative_storage)
    push!(callbacks, negative_storage_cb)

    integrating_flows_cb = FunctionCallingCallback(integrate_flows!; func_start = false)
    push!(callbacks, integrating_flows_cb)

    tstops = get_tstops(basin.time.time, starttime)
    basin_cb = PresetTimeCallback(tstops, update_basin!; save_positions = (false, false))
    push!(callbacks, basin_cb)

    tstops = get_tstops(tabulated_rating_curve.time.time, starttime)
    tabulated_rating_curve_cb = PresetTimeCallback(
        tstops,
        update_tabulated_rating_curve!;
        save_positions = (false, false),
    )
    push!(callbacks, tabulated_rating_curve_cb)

    # If saveat is a vector which contains 0.0 this callback will still be called
    # at t = 0.0 despite save_start = false
    saveat = saveat isa Vector ? filter(x -> x != 0.0, saveat) : saveat
    saved_vertical_flux = SavedValues(Float64, typeof(basin.vertical_flux_integrated))
    save_vertical_flux_cb =
        SavingCallback(save_vertical_flux, saved_vertical_flux; saveat, save_start = false)
    push!(callbacks, save_vertical_flux_cb)

    # save the flows over time
    saved_flow = SavedValues(Float64, SavedFlow)
    save_flow_cb = SavingCallback(save_flow, saved_flow; saveat, save_start = false)
    push!(callbacks, save_flow_cb)

    # interpolate the levels
    saved_subgrid_level = SavedValues(Float64, Vector{Float64})
    if config.results.subgrid
        export_cb = SavingCallback(
            save_subgrid_level,
            saved_subgrid_level;
            saveat,
            save_start = true,
        )
        push!(callbacks, export_cb)
    end

    discrete_control_cb = FunctionCallingCallback(apply_discrete_control!)
    push!(callbacks, discrete_control_cb)

    saved = SavedResults(saved_flow, saved_vertical_flux, saved_subgrid_level)
    callback = CallbackSet(callbacks...)

    return callback, saved
end

function check_negative_storage(u, t, integrator)::Nothing
    (; basin) = integrator.p
    (; node_id) = basin
    errors = false
    for id in node_id
        if u.storage[id.idx] < 0
            @error "Negative storage detected in $id"
            errors = true
        end
    end

    if errors
        t_datetime = datetime_since(integrator.t, integrator.p.starttime)
        error("Negative storages found at $t_datetime.")
    end
    return nothing
end

"""
Integrate flows over the last timestep
"""
function integrate_flows!(u, t, integrator)::Nothing
    (; p, dt) = integrator
    (; graph, user_demand, basin, allocation) = p
    (; flow, flow_dict, flow_prev, flow_integrated) = graph[]
    (; vertical_flux, vertical_flux_prev, vertical_flux_integrated, vertical_flux_bmi) =
        basin
    flow = get_tmp(flow, 0)
    vertical_flux = get_tmp(vertical_flux, 0)
    if !isempty(flow_prev) && isnan(flow_prev[1])
        # If flow_prev is not populated yet
        copyto!(flow_prev, flow)
    end

    @. flow_integrated += 0.5 * (flow + flow_prev) * dt
    @. vertical_flux_integrated += 0.5 * (vertical_flux + vertical_flux_prev) * dt
    @. vertical_flux_bmi += 0.5 * (vertical_flux + vertical_flux_prev) * dt

    # UserDemand realized flows for BMI
    for id in user_demand.node_id
        src_id = inflow_id(graph, id)
        flow_idx = flow_dict[src_id, id]
        user_demand.realized_bmi[id.idx] +=
            0.5 * (flow[flow_idx] + flow_prev[flow_idx]) * dt
    end

    # *Demand realized flow for output
    for (edge, value) in allocation.mean_realized_flows
        if edge[1] !== edge[2]
            value +=
                0.5 * (get_flow(graph, edge..., 0) + get_flow_prev(graph, edge..., 0)) * dt
            allocation.mean_realized_flows[edge] = value
        end
    end

    # Allocation source flows
    for (edge, value) in allocation.mean_input_flows
        if edge[1] == edge[2]
            # Vertical fluxes
            allocation.mean_input_flows[edge] =
                value +
                0.5 *
                (
                    get_influx(basin, edge[1].idx) +
                    get_influx(basin, edge[1].idx; prev = true)
                ) *
                dt
        else
            # Horizontal flows
            allocation.mean_input_flows[edge] =
                value +
                0.5 * (get_flow(graph, edge..., 0) + get_flow_prev(graph, edge..., 0)) * dt
        end
    end

    copyto!(flow_prev, flow)
    copyto!(vertical_flux_prev, vertical_flux)
    return nothing
end

"Compute the average flows over the last saveat interval and write
them to SavedValues"
function save_flow(u, t, integrator)
    (; graph) = integrator.p
    (; flow_integrated, flow_dict) = graph[]
    (; node_id) = integrator.p.basin

    Δt = get_Δt(integrator)
    flow_mean = copy(flow_integrated)
    flow_mean ./= Δt
    fill!(flow_integrated, 0.0)

    # Divide the flows over edges to Basin inflow and outflow, regardless of edge direction.
    inflow_mean = zeros(length(node_id))
    outflow_mean = zeros(length(node_id))

    for basin_id in node_id
        for inflow_id in inflow_ids(graph, basin_id)
            q = flow_mean[flow_dict[inflow_id, basin_id]]
            if q > 0
                inflow_mean[basin_id.idx] += q
            else
                outflow_mean[basin_id.idx] -= q
            end
        end
        for outflow_id in outflow_ids(graph, basin_id)
            q = flow_mean[flow_dict[basin_id, outflow_id]]
            if q > 0
                outflow_mean[basin_id.idx] += q
            else
                inflow_mean[basin_id.idx] -= q
            end
        end
    end

    return SavedFlow(; flow = flow_mean, inflow = inflow_mean, outflow = outflow_mean)
end

"Compute the average vertical fluxes over the last saveat interval and write
them to SavedValues"
function save_vertical_flux(u, t, integrator)
    (; basin) = integrator.p
    (; vertical_flux_integrated) = basin

    Δt = get_Δt(integrator)
    vertical_flux_mean = copy(vertical_flux_integrated)
    vertical_flux_mean ./= Δt
    fill!(vertical_flux_integrated, 0.0)

    return vertical_flux_mean
end

"""
Apply the discrete control logic. There's somewhat of a complex structure:
- Each DiscreteControl node can have one or multiple compound variables it listens to
- A compound variable is defined as a linear combination of state/time derived parameters of the model
- Each compound variable has associated with it a sorted vector of greater_than values, which define an ordered
    list of conditions of the form (compound variable value) => greater_than
- Thus, to find out which conditions are true, we only need to find the largest index in the greater than values
    such that the above condition is true
- The truth value (true/false) of all these conditions for all variables of a DiscreteControl node are concatenated
    (in preallocated memory) into what is called the nodes truth state. This concatenation happens in the order in which
    the compound variables appear in discrete_control.compound_variables
- The DiscreteControl node maps this truth state via the logic mapping to a control state, which is a string
- The nodes that are controlled by this DiscreteControl node must have the same control state, for which they have
    parameter values associated with that control state defined in their control_mapping
"""
function apply_discrete_control!(u, t, integrator)::Nothing
    (; p) = integrator
    (; discrete_control) = p
    (; node_id) = discrete_control

    # Loop over the discrete control nodes to determine their truth state
    # and detect possible control state changes
    for i in eachindex(node_id)
        id = node_id[i]
        truth_state = discrete_control.truth_state[i]
        compound_variables = discrete_control.compound_variables[i]

        # Whether a change in truth state was detected, and thus whether
        # a change in control state is possible
        truth_state_change = false

        # As the truth state of this node is being updated for the different variables
        # it listens to, this is the first index of the truth values for the current variable
        truth_value_variable_idx = 1

        # Loop over the variables listened to by this discrete control node
        for compound_variable in compound_variables

            # Compute the value of the current variable
            value = 0.0
            for subvariable in compound_variable.subvariables
                value += subvariable.weight * get_value(p, subvariable, t)
            end

            # The thresholds the value of this variable is being compared with
            greater_thans = compound_variable.greater_than
            n_greater_than = length(greater_thans)

            # Find the largest index i within the greater thans for this variable
            # such that value >= greater_than and shift towards the index in the truth state
            largest_true_index =
                truth_value_variable_idx - 1 + searchsortedlast(greater_thans, value)

            # Update the truth values in the truth states for the current discrete control node
            # corresponding to the conditions on the current variable
            for truth_value_idx in
                truth_value_variable_idx:(truth_value_variable_idx + n_greater_than - 1)
                new_truth_state = (truth_value_idx <= largest_true_index)
                # If no truth state change was detected yet, check whether there is a change
                # at this position
                if !truth_state_change
                    truth_state_change = (new_truth_state != truth_state[truth_value_idx])
                end
                truth_state[truth_value_idx] = new_truth_state
            end

            truth_value_variable_idx += n_greater_than
        end

        # If no truth state change whas detected for this node, no control
        # state change is possible either
        if !((t == 0) || truth_state_change)
            continue
        end

        set_new_control_state!(integrator, id, truth_state)
    end
    return nothing
end

function set_new_control_state!(
    integrator,
    discrete_control_id::NodeID,
    truth_state::Vector{Bool},
)::Nothing
    (; p) = integrator
    (; discrete_control) = p

    # Get the control state corresponding to the new truth state,
    # if one is defined
    control_state_new =
        get(discrete_control.logic_mapping[discrete_control_id.idx], truth_state, nothing)
    isnothing(control_state_new) && error(
        lazy"No control state specified for $discrete_control_id for truth state $truth_state.",
    )

    # Check the new control state against the current control state
    # If there is a change, update parameters and the discrete control record
    control_state_now = discrete_control.control_state[discrete_control_id.idx]
    if control_state_now != control_state_new
        record = discrete_control.record

        push!(record.time, integrator.t)
        push!(record.control_node_id, Int32(discrete_control_id))
        push!(record.truth_state, convert_truth_state(truth_state))
        push!(record.control_state, control_state_new)

        # Loop over nodes which are under control of this control node
        for target_node_id in discrete_control.controlled_nodes[discrete_control_id.idx]
            set_control_params!(p, target_node_id, control_state_new)
        end

        discrete_control.control_state[discrete_control_id.idx] = control_state_new
        discrete_control.control_state_start[discrete_control_id.idx] = integrator.t
    end
    return nothing
end

"""
Get a value for a condition. Currently supports getting levels from basins and flows
from flow boundaries.
"""
function get_value(p::Parameters, subvariable::NamedTuple, t::Float64)
    (; flow_boundary, level_boundary) = p
    (; listen_node_id, look_ahead, variable, variable_ref) = subvariable

    if !iszero(variable_ref.i)
        return variable_ref[]
    end

    if variable == "level"
        if listen_node_id.type == NodeType.LevelBoundary
            level = level_boundary.level[listen_node_id.idx](t + look_ahead)
        else
            error(
                "Level condition node '$node_id' is neither a basin nor a level boundary.",
            )
        end
        value = level

    elseif variable == "flow_rate"
        if listen_node_id.type == NodeType.FlowBoundary
            value = flow_boundary.flow_rate[listen_node_id.idx](t + look_ahead)
        else
            error("Flow condition node $listen_node_id is not a flow boundary.")
        end

    else
        error("Unsupported condition variable $variable.")
    end

    return value
end

function get_allocation_model(p::Parameters, subnetwork_id::Int32)::AllocationModel
    (; allocation) = p
    (; subnetwork_ids, allocation_models) = allocation
    idx = findsorted(subnetwork_ids, subnetwork_id)
    if isnothing(idx)
        error("Invalid allocation network ID $subnetwork_id.")
    else
        return allocation_models[idx]
    end
end

<<<<<<< HEAD
"""
Update the fractional flow fractions in an allocation problem.
"""
function set_fractional_flow_in_allocation!(
    p::Parameters,
    node_id::NodeID,
    fraction::Number,
)::Nothing
    (; graph) = p

    subnetwork_id = graph[node_id].subnetwork_id
    # Get the allocation model this fractional flow node is in
    allocation_model = get_allocation_model(p, subnetwork_id)
    if !isnothing(allocation_model)
        problem = allocation_model.problem
        # The allocation edge which jumps over the fractional flow node
        edge = (inflow_id(graph, node_id), outflow_id(graph, node_id))
        if haskey(graph, edge...)
            # The constraint for this fractional flow node
            if edge in keys(problem[:fractional_flow])
                constraint = problem[:fractional_flow][edge]

                # Set the new fraction on all inflow terms in the constraint
                for inflow_id in inflow_ids_allocation(graph, edge[1])
                    flow = problem[:F][(inflow_id, edge[1])]
                    JuMP.set_normalized_coefficient(constraint, flow, -fraction)
                end
            end
        end
    end
    return nothing
=======
function get_main_network_connections(
    p::Parameters,
    subnetwork_id::Int32,
)::Vector{Tuple{NodeID, NodeID}}
    (; allocation) = p
    (; subnetwork_ids, main_network_connections) = allocation
    idx = findsorted(subnetwork_ids, subnetwork_id)
    if isnothing(idx)
        error("Invalid allocation network ID $subnetwork_id.")
    else
        return main_network_connections[idx]
    end
    return
>>>>>>> 935aeede
end

function set_control_params!(p::Parameters, node_id::NodeID, control_state::String)::Nothing
    (; discrete_control, allocation) = p
    (; control_mappings) = discrete_control
    control_state_update = control_mappings[node_id.type][(node_id, control_state)]
    (; active, scalar_update, itp_update) = control_state_update
    apply_parameter_update!(active)
    apply_parameter_update!.(scalar_update)
    apply_parameter_update!.(itp_update)

    return nothing
end

function apply_parameter_update!(parameter_update)::Nothing
    (; name, value, ref) = parameter_update

    # Ignore this parameter update of the associated node does
    # not have an 'active' field
    if name == :active && ref.i == 0
        return nothing
    end
    ref[] = value
    return nothing
end

function update_subgrid_level!(integrator)::Nothing
    basin_level = get_tmp(integrator.p.basin.current_level, 0)
    subgrid = integrator.p.subgrid
    for (i, (index, interp)) in enumerate(zip(subgrid.basin_index, subgrid.interpolations))
        subgrid.level[i] = interp(basin_level[index])
    end
end

"Interpolate the levels and save them to SavedValues"
function save_subgrid_level(u, t, integrator)
    update_subgrid_level!(integrator)
    return copy(integrator.p.subgrid.level)
end

"Load updates from 'Basin / time' into the parameters"
function update_basin!(integrator)::Nothing
    (; p, u) = integrator
    (; basin) = p
    (; storage) = u
    (; node_id, time, vertical_flux_from_input, vertical_flux, vertical_flux_prev) = basin
    t = datetime_since(integrator.t, integrator.p.starttime)
    vertical_flux = get_tmp(vertical_flux, integrator.u)

    rows = searchsorted(time.time, t)
    timeblock = view(time, rows)

    table = (;
        vertical_flux_from_input.precipitation,
        vertical_flux_from_input.potential_evaporation,
        vertical_flux_from_input.drainage,
        vertical_flux_from_input.infiltration,
    )

    for row in timeblock
        i = searchsortedfirst(node_id, NodeID(NodeType.Basin, row.node_id, 0))
        set_table_row!(table, row, i)
    end

    update_vertical_flux!(basin, storage)

    # Forget about vertical fluxes to handle discontinuous forcing from basin_update
    copyto!(vertical_flux_prev, vertical_flux)
    return nothing
end

"Solve the allocation problem for all demands and assign allocated abstractions."
function update_allocation!(integrator)::Nothing
    (; p, t, u) = integrator
    (; allocation, basin) = p
    (; allocation_models, mean_input_flows, mean_realized_flows) = allocation

    # Don't run the allocation algorithm if allocation is not active
    # (Specifically for running Ribasim via the BMI)
    if !is_active(allocation)
        return nothing
    end

    (; Δt_allocation) = allocation_models[1]

    # Divide by the allocation Δt to obtain the mean input flows
    # from the integrated flows
    for key in keys(mean_input_flows)
        mean_input_flows[key] /= Δt_allocation
    end

    # Divide by the allocation Δt to obtain the mean realized flows
    # from the integrated flows
    for (edge, value) in mean_realized_flows
        if edge[1] == edge[2]
            # Compute the mean realized demand for basins as Δstorage/Δt_allocation
            mean_realized_flows[edge] = value + u[edge[1].idx]
        end
        mean_realized_flows[edge] /= Δt_allocation
    end

    # If a main network is present, collect demands of subnetworks
    if has_main_network(allocation)
        for allocation_model in Iterators.drop(allocation_models, 1)
            collect_demands!(p, allocation_model, t, u)
        end
    end

    # Solve the allocation problems
    # If a main network is present this is solved first,
    # which provides allocation to the subnetworks
    for allocation_model in allocation_models
        allocate_demands!(p, allocation_model, t, u)
    end

    # Reset the mean flows
    for mean_flows in (mean_input_flows, mean_realized_flows)
        for edge in keys(mean_flows)
            mean_flows[edge] = 0.0
        end
    end

    # Set basin storages for mean storage change computation
    for (edge, value) in mean_realized_flows
        if edge[1] == edge[2]
            mean_realized_flows[edge] = value - u[edge[1].idx]
        end
    end
end

"Load updates from 'TabulatedRatingCurve / time' into the parameters"
function update_tabulated_rating_curve!(integrator)::Nothing
    (; node_id, table, time) = integrator.p.tabulated_rating_curve
    t = datetime_since(integrator.t, integrator.p.starttime)

    # get groups of consecutive node_id for the current timestamp
    rows = searchsorted(time.time, t)
    timeblock = view(time, rows)

    for group in IterTools.groupby(row -> row.node_id, timeblock)
        # update the existing LinearInterpolation
        id = first(group).node_id
        level = [row.level for row in group]
        flow_rate = [row.flow_rate for row in group]
        i = searchsortedfirst(node_id, NodeID(NodeType.TabulatedRatingCurve, id, 0))
        table[i] = LinearInterpolation(flow_rate, level; extrapolate = true)
    end
    return nothing
end

function update_subgrid_level(model::Model)::Model
    update_subgrid_level!(model.integrator)
    return model
end<|MERGE_RESOLUTION|>--- conflicted
+++ resolved
@@ -362,39 +362,6 @@
     end
 end
 
-<<<<<<< HEAD
-"""
-Update the fractional flow fractions in an allocation problem.
-"""
-function set_fractional_flow_in_allocation!(
-    p::Parameters,
-    node_id::NodeID,
-    fraction::Number,
-)::Nothing
-    (; graph) = p
-
-    subnetwork_id = graph[node_id].subnetwork_id
-    # Get the allocation model this fractional flow node is in
-    allocation_model = get_allocation_model(p, subnetwork_id)
-    if !isnothing(allocation_model)
-        problem = allocation_model.problem
-        # The allocation edge which jumps over the fractional flow node
-        edge = (inflow_id(graph, node_id), outflow_id(graph, node_id))
-        if haskey(graph, edge...)
-            # The constraint for this fractional flow node
-            if edge in keys(problem[:fractional_flow])
-                constraint = problem[:fractional_flow][edge]
-
-                # Set the new fraction on all inflow terms in the constraint
-                for inflow_id in inflow_ids_allocation(graph, edge[1])
-                    flow = problem[:F][(inflow_id, edge[1])]
-                    JuMP.set_normalized_coefficient(constraint, flow, -fraction)
-                end
-            end
-        end
-    end
-    return nothing
-=======
 function get_main_network_connections(
     p::Parameters,
     subnetwork_id::Int32,
@@ -408,7 +375,6 @@
         return main_network_connections[idx]
     end
     return
->>>>>>> 935aeede
 end
 
 function set_control_params!(p::Parameters, node_id::NodeID, control_state::String)::Nothing
