--- conflicted
+++ resolved
@@ -95,7 +95,6 @@
 
 """
 function update_cumulative_flows!(u, t, integrator)::Nothing
-<<<<<<< HEAD
     (; p, uprev, tprev, dt) = integrator
     (;
         basin,
@@ -106,36 +105,19 @@
         flow_boundary,
         allocation,
     ) = p
-    (; vertical_flux_bmi, vertical_flux_from_input) = basin
-=======
-    (; p, tprev, dt) = integrator
-    (; basin, flow_boundary, allocation) = p
     (; vertical_flux) = basin
->>>>>>> 7e280347
 
     # Update tprev
     p.tprev[] = t
 
-<<<<<<< HEAD
     # Reset cumulative flows
     fill!(basin.cumulative_in, 0.0)
 
-    # Update cumulative flows exposed via the BMI
-    @. user_demand.realized_bmi += u.user_demand_inflow - uprev.user_demand_inflow
-    @. vertical_flux_bmi.drainage += vertical_flux_from_input.drainage * dt
-    @. vertical_flux_bmi.evaporation += u.evaporation - uprev.evaporation
-    @. vertical_flux_bmi.infiltration += u.infiltration - uprev.infiltration
-
-    # Update cumulative forcings which are integrated exactly
-    @. basin.cumulative_drainage += vertical_flux_from_input.drainage * dt
-    @. basin.cumulative_drainage_saveat += vertical_flux_from_input.drainage * dt
-    basin.mass .+= basin.concentration[1, :, :] .* vertical_flux_from_input.drainage * dt
-    basin.cumulative_in .= vertical_flux_from_input.drainage * dt
-=======
     # Update cumulative forcings which are integrated exactly
     @. basin.cumulative_drainage += vertical_flux.drainage * dt
     @. basin.cumulative_drainage_saveat += vertical_flux.drainage * dt
->>>>>>> 7e280347
+    basin.mass .+= basin.concentration[1, :, :] .* vertical_flux.drainage * dt
+    basin.cumulative_in .= vertical_flux.drainage * dt
 
     # Precipitation depends on fixed area
     for node_id in basin.node_id
