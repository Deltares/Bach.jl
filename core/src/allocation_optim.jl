@enumx OptimizationType internal_sources collect_demands allocate

"""
Add an objective term `demand * (1 - flow/demand)²`. If the absolute
value of the demand is very small, this would lead to huge coefficients,
so in that case a term of the form (flow - demand)² is used.
"""
function add_objective_term!(
    ex::JuMP.QuadExpr,
    demand::Float64,
    F::JuMP.VariableRef,
)::Nothing
    if abs(demand) < 1e-5
        # Error term (F - d)² = F² - 2dF + d²
        JuMP.add_to_expression!(ex, 1.0, F, F)
        JuMP.add_to_expression!(ex, -2.0 * demand, F)
        JuMP.add_to_expression!(ex, demand^2)
    else
        # Error term d*(1 - F/d)² = F²/d - 2F + d
        JuMP.add_to_expression!(ex, 1.0 / demand, F, F)
        JuMP.add_to_expression!(ex, -2.0, F)
        JuMP.add_to_expression!(ex, demand)
    end
    return nothing
end

"""
Set the objective for the given priority.
"""
function set_objective_priority!(
    allocation_model::AllocationModel,
    u::ComponentVector,
    p::Parameters,
    t::Float64,
    priority_idx::Int,
)::Nothing
    (; problem, subnetwork_id, capacity) = allocation_model
    (; graph, user_demand, flow_demand, allocation, basin) = p
    (; node_id, demand_reduced) = user_demand
    (; main_network_connections, subnetwork_demands) = allocation
    F = problem[:F]
    F_flow_buffer_in = problem[:F_flow_buffer_in]

    # Initialize an empty quadratic expression for the objective
    ex = JuMP.QuadExpr()

    # Terms for subnetworks acting as UserDemand on the main network
    if is_main_network(subnetwork_id)
        # Loop over the connections between main and subnetwork
        for connections_subnetwork in main_network_connections[2:end]
            for connection in connections_subnetwork
                d = subnetwork_demands[connection][priority_idx]
                F_inlet = F[connection]
                add_objective_term!(ex, d, F_inlet)
            end
        end
    end

    # Terms for UserDemand nodes and FlowDemand nodes
    for edge in keys(capacity.data)
        to_node_id = edge[2]

        if to_node_id.type == NodeType.UserDemand
            # UserDemand
            user_demand_idx = to_node_id.idx
            d = demand_reduced[user_demand_idx, priority_idx]
            F_ud = F[edge]
            add_objective_term!(ex, d, F_ud)
        else
            has_demand, demand_node_id =
                has_external_demand(graph, to_node_id, :flow_demand)
            # FlowDemand
            if has_demand
                flow_priority_idx = get_external_priority_idx(p, to_node_id)
                d =
                    priority_idx == flow_priority_idx ?
                    flow_demand.demand[demand_node_id.idx] : 0.0

                F_fd = F_flow_buffer_in[to_node_id]
                add_objective_term!(ex, d, F_fd)
            end
        end
    end

    # Terms for LevelDemand nodes
    F_basin_in = problem[:F_basin_in]
    for node_id in only(F_basin_in.axes)
        basin_priority_idx = get_external_priority_idx(p, node_id)
        d =
            basin_priority_idx == priority_idx ?
            get_basin_demand(allocation_model, u, p, t, node_id) : 0.0
        basin.demand[node_id.idx] = d
        F_ld = F_basin_in[node_id]
        add_objective_term!(ex, d, F_ld)
    end

    # Add the new objective to the problem
    new_objective = JuMP.@expression(problem, ex)
    JuMP.@objective(problem, Min, new_objective)
    return nothing
end

"""
Assign the allocations to the UserDemand or subnetwork as determined by the solution of the allocation problem.
"""
function assign_allocations!(
    allocation_model::AllocationModel,
    p::Parameters,
    priority_idx::Int,
    optimization_type::OptimizationType.T,
)::Nothing
    (; subnetwork_id, capacity, flow) = allocation_model
    (; graph, user_demand, allocation) = p
    (;
        subnetwork_demands,
        subnetwork_allocateds,
        subnetwork_ids,
        main_network_connections,
    ) = allocation
    main_network_source_edges = get_main_network_connections(p, subnetwork_id)
    for edge in keys(capacity.data)
        # If this edge does not exist in the physical model then it comes from a
        # bidirectional edge, and thus does not have directly allocating flow
        if !haskey(graph, edge...)
            continue
        end
        # If this edge is a source edge from the main network to a subnetwork,
        # and demands are being collected, add its flow to the demand of this edge
        if optimization_type == OptimizationType.collect_demands
            if graph[edge...].subnetwork_id_source == subnetwork_id &&
               edge ∈ main_network_source_edges
                allocated = flow[edge]
                subnetwork_demands[edge][priority_idx] += allocated
            end
        elseif optimization_type == OptimizationType.allocate
            user_demand_node_id = edge[2]
            if user_demand_node_id.type == NodeType.UserDemand
                allocated = flow[edge]
                user_demand.allocated[user_demand_node_id.idx, priority_idx] = allocated
            end
        end
    end

    # Write the flows to the subnetworks as allocated flows
    # in the allocation object
    if is_main_network(subnetwork_id)
        for (subnetwork_id, main_network_source_edges) in
            zip(subnetwork_ids, main_network_connections)
            if is_main_network(subnetwork_id)
                continue
            end
            for edge_id in main_network_source_edges
                subnetwork_allocateds[edge_id][priority_idx] = flow[edge_id]
            end
        end
    end
    return nothing
end

"""
Set the capacities of the main network to subnetwork inlets.
Per optimization type:
internal_sources: 0.0
collect_demands: Inf
allocate: the total flow allocated to this inlet from the main network
"""
function set_initial_capacities_inlet!(
    allocation_model::AllocationModel,
    p::Parameters,
    optimization_type::OptimizationType.T,
)::Nothing
    (; sources) = allocation_model
    (; allocation) = p
    (; subnetwork_id) = allocation_model
    (; subnetwork_allocateds) = allocation

    main_network_source_edges = get_main_network_connections(p, subnetwork_id)

    for edge_id in main_network_source_edges
        source_capacity = if optimization_type == OptimizationType.internal_sources
            # Set the source capacity to 0 if optimization is being done for the internal subnetwork sources
            0.0
        elseif optimization_type == OptimizationType.collect_demands
            # Set the source capacity to effectively unlimited if subnetwork demands are being collected
            Inf
        elseif optimization_type == OptimizationType.allocate
            # Set the source capacity to the sum over priorities of the values allocated to the subnetwork over this edge
            sum(subnetwork_allocateds[edge_id])
        end
        source = sources[edge_id]
        @assert source.type == AllocationSourceType.main_to_sub
        source.capacity = source_capacity
    end
    return nothing
end

"""
Set the capacities of the sources in the subnetwork
as the average flow over the last Δt_allocation of the source in the physical layer
"""
function set_initial_capacities_source!(
    allocation_model::AllocationModel,
    p::Parameters,
)::Nothing
    (; sources) = allocation_model
    (; allocation) = p
    (; mean_input_flows) = allocation
    (; subnetwork_id) = allocation_model
    main_network_source_edges = get_main_network_connections(p, subnetwork_id)

<<<<<<< HEAD
    for edge in keys(p.allocation.mean_input_flows[subnetwork_id])
        # If it is a source edge for this allocation problem
        if edge ∉ main_network_source_edges
            # Reset the source to the averaged flow over the last allocation period
            source = sources[edge]
            @assert source.type == AllocationSourceType.edge
            source.capacity[] = mean_input_flows[edge][]
=======
    for edge_metadata in values(graph.edge_data)
        (; edge) = edge_metadata
        if graph[edge...].subnetwork_id_source == subnetwork_id
            # If it is a source edge for this allocation problem
            if edge ∉ main_network_source_edges
                # Reset the source to the averaged flow over the last allocation period
                source = sources[edge]
                @assert source.type == AllocationSourceType.edge
                source.capacity = mean_input_flows[edge][]
            end
>>>>>>> b3b57b0f
        end
    end
    return nothing
end

"""
Reduce the capacity of a source by the amount of flow taken from them in the latest optimization.
"""
function reduce_source_capacity!(problem::JuMP.Model, source::AllocationSource)::Nothing
    (; edge) = source

    used_capacity =
        if source.type in (
            AllocationSourceType.edge,
            AllocationSourceType.main_to_sub,
            AllocationSourceType.user_return,
        )
            JuMP.value(problem[:F][edge])
        elseif source.type == AllocationSourceType.basin
            JuMP.value(problem[:F_basin_out][edge[1]])
        elseif source.type == AllocationSourceType.buffer
            JuMP.value(problem[:F_flow_buffer_out][edge[1]])
        else
            error("Unknown source type")
        end

    source.capacity_reduced = max(source.capacity_reduced - used_capacity, 0.0)
    return nothing
end

"""
Increase the capacity of sources if applicable. Possible for
user return flow and flow demand buffers.
"""
function increase_source_capacities!(
    allocation_model::AllocationModel,
    p::Parameters,
    t::AbstractFloat,
)::Nothing
    (; problem, sources) = allocation_model
    (; user_demand) = p

    for source in values(sources)
        (; edge) = source

        additional_capacity = if source.type == AllocationSourceType.user_return
            id_user_demand = edge[1]
            inflow_edge = user_demand.inflow_edge[id_user_demand.idx].edge
            user_demand.return_factor[id_user_demand.idx](t) *
            JuMP.value(problem[:F][inflow_edge])
        elseif source.type == AllocationSourceType.buffer
            id_connector_node = edge[1]
            JuMP.value(problem[:F_flow_buffer_in][id_connector_node])
        else
            continue
        end

        source.capacity_reduced += additional_capacity
    end
    return nothing
end

"""
Set the capacities of the allocation flow edges as determined by
the smallest max_flow_rate of a node on this edge
"""
function set_initial_capacities_edge!(
    allocation_model::AllocationModel,
    p::Parameters,
)::Nothing
    (; problem, capacity, subnetwork_id) = allocation_model
    constraints_capacity = problem[:capacity]
    main_network_source_edges = get_main_network_connections(p, subnetwork_id)

    for (edge_id, c) in capacity.data

        # These edges have no capacity constraints:
        # - With infinite capacity
        # - Being a source from the main network to a subnetwork
        if isinf(c) || edge_id ∈ main_network_source_edges
            continue
        end
        JuMP.set_normalized_rhs(constraints_capacity[edge_id], c)
    end

    return nothing
end

"""
Before an allocation solve, subtract the flow used by allocation for the previous priority
from the edge capacities.
"""
function reduce_edge_capacities!(allocation_model::AllocationModel)::Nothing
    (; problem) = allocation_model
    constraints_capacity = problem[:capacity]
    F = problem[:F]

    for edge_id in only(constraints_capacity.axes)
        # Before an allocation solve, subtract the flow used by allocation for the previous priority
        # from the edge capacities
        JuMP.set_normalized_rhs(
            constraints_capacity[edge_id],
            max(
                0.0,
                JuMP.normalized_rhs(constraints_capacity[edge_id]) - JuMP.value(F[edge_id]),
            ),
        )
    end
end

"""
Get several variables associated with a basin:
- Its current storage
- The allocation update interval
- The influx (sum of instantaneous vertical fluxes of the basin)
- The index of the connected level_demand node (0 if such a
  node does not exist)
- The index of the basin
"""
function get_basin_data(
    allocation_model::AllocationModel,
    p::Parameters,
    u::ComponentVector,
    node_id::NodeID,
)
    (; graph, allocation, basin) = p
    (; Δt_allocation) = allocation_model
    (; mean_input_flows) = allocation
    @assert node_id.type == NodeType.Basin
    influx = mean_input_flows[(node_id, node_id)][]
    storage_basin = basin.current_properties.current_storage[parent(u)][node_id.idx]
    control_inneighbors = inneighbor_labels_type(graph, node_id, EdgeType.control)
    if isempty(control_inneighbors)
        level_demand_idx = 0
    else
        level_demand_node_id = first(control_inneighbors)
        level_demand_idx = level_demand_node_id.idx
    end
    return storage_basin, Δt_allocation, influx, level_demand_idx, node_id.idx
end

"""
Get the capacity of the basin, i.e. the maximum
flow that can be abstracted from the basin if it is in a
state of surplus storage (0 if no reference levels are provided by
a level_demand node).
Storages are converted to flows by dividing by the allocation timestep.
"""
function get_basin_capacity(
    allocation_model::AllocationModel,
    u::ComponentVector,
    p::Parameters,
    t::Float64,
    node_id::NodeID,
)::Float64
    (; level_demand) = p
    @assert node_id.type == NodeType.Basin
    storage_basin, Δt_allocation, influx, level_demand_idx, basin_idx =
        get_basin_data(allocation_model, p, u, node_id)
    if iszero(level_demand_idx)
        return 0.0
    else
        level_max = level_demand.max_level[level_demand_idx](t)
        if isinf(level_max)
            storage_max = Inf
        else
            storage_max = get_storage_from_level(p.basin, basin_idx, level_max)
        end
        return max(0.0, (storage_basin - storage_max) / Δt_allocation + influx)
    end
end

"""
Get the demand of the basin, i.e. how large a flow the
basin needs to get to its minimum target level (0 if no
reference levels are provided by a level_demand node).
Storages are converted to flows by dividing by the allocation timestep.
"""
function get_basin_demand(
    allocation_model::AllocationModel,
    u::ComponentVector,
    p::Parameters,
    t::Float64,
    node_id::NodeID,
)::Float64
    (; level_demand) = p
    @assert node_id.type == NodeType.Basin
    storage_basin, Δt_allocation, influx, level_demand_idx, basin_idx =
        get_basin_data(allocation_model, p, u, node_id)
    if iszero(level_demand_idx)
        return 0.0
    else
        level_min = level_demand.min_level[level_demand_idx](t)
        storage_min = get_storage_from_level(p.basin, basin_idx, level_min)
        return max(0.0, (storage_min - storage_basin) / Δt_allocation - influx)
    end
end

"""
Set the initial capacity of each basin in the subnetwork as
vertical fluxes + the disk of storage above the maximum level / Δt_allocation
"""
function set_initial_capacities_basin!(
    allocation_model::AllocationModel,
    u::ComponentVector,
    p::Parameters,
    t::Float64,
)::Nothing
    (; problem, sources) = allocation_model
    constraints_outflow = problem[:basin_outflow]

    for node_id in only(constraints_outflow.axes)
        source = sources[(node_id, node_id)]
        @assert source.type == AllocationSourceType.basin
        source.capacity = get_basin_capacity(allocation_model, u, p, t, node_id)
    end
    return nothing
end

"""
Set the demands of the user demand nodes as given
by either a coupled model or a timeseries
"""
function set_initial_demands_user!(
    allocation_model::AllocationModel,
    p::Parameters,
    t::Float64,
)::Nothing
    (; subnetwork_id) = allocation_model
    (; graph, user_demand, allocation) = p
    (; node_id, demand_from_timeseries, demand_itp, demand, demand_reduced) = user_demand

    # Read the demand from the interpolated timeseries
    # for users for which the demand comes from there
    for id in node_id
        if demand_from_timeseries[id.idx] && graph[id].subnetwork_id == subnetwork_id
            for priority_idx in eachindex(allocation.priorities)
                demand[id.idx, priority_idx] = demand_itp[id.idx][priority_idx](t)
            end
        end
    end
    copy!(demand_reduced, demand)
    return nothing
end

"""
Set the initial demand of each basin in the subnetwork as
- vertical fluxes + the disk of missing storage below the minimum level / Δt_allocation
"""
function set_initial_demands_level!(
    allocation_model::AllocationModel,
    u::ComponentVector,
    p::Parameters,
    t::Float64,
)::Nothing
    (; subnetwork_id, problem) = allocation_model
    (; graph, basin) = p
    (; demand) = basin

    node_ids_level_demand = only(problem[:basin_outflow].axes)

    for id in node_ids_level_demand
        if graph[id].subnetwork_id == subnetwork_id
            demand[id.idx] = get_basin_demand(allocation_model, u, p, t, id)
        end
    end

    return nothing
end

"""
Set the initial capacities of the UserDemand return flow sources to 0.
"""
function set_initial_capacities_returnflow!(
    allocation_model::AllocationModel,
    p::Parameters,
)::Nothing
    (; problem, sources) = allocation_model
    (; user_demand) = p
    constraints_outflow = problem[:source_user]

    for node_id in only(constraints_outflow.axes)
        source = sources[user_demand.outflow_edge[node_id.idx].edge]
        @assert source.type == AllocationSourceType.user_return
        source.capacity = 0.0
    end
    return nothing
end

"""
Before an allocation solve, subtract the flow trough the node with a flow demand
from the total flow demand (which will be used at the priority of the flow demand only).
"""
function reduce_demands!(
    allocation_model::AllocationModel,
    p::Parameters,
    priority_idx::Int,
    user_demand::UserDemand,
)::Nothing
    (; problem, subnetwork_id) = allocation_model
    (; graph) = p
    (; node_id, demand_reduced) = user_demand
    F = problem[:F]

    # Reduce the demand by what was allocated
    for id in node_id
        if graph[id].subnetwork_id == subnetwork_id
            d = max(
                0.0,
                demand_reduced[id.idx, priority_idx] -
                JuMP.value(F[(inflow_id(graph, id), id)]),
            )
            demand_reduced[id.idx, priority_idx] = d
        end
    end
    return nothing
end

"""
Subtract the allocated flow to the basin from its demand,
to obtain the reduced demand used for goal programming
"""

function reduce_demands!(
    allocation_model::AllocationModel,
    p::Parameters,
    ::Int,
    ::LevelDemand,
)::Nothing
    (; graph, basin) = p
    (; demand) = basin
    (; subnetwork_id, problem) = allocation_model
    F_basin_in = problem[:F_basin_in]

    # Reduce the demand by what was allocated
    for id in only(F_basin_in.axes)
        if graph[id].subnetwork_id == subnetwork_id
            demand[id.idx] -= JuMP.value(F_basin_in[id])
        end
    end

    return nothing
end

"""
Set the initial demands of the nodes with a flow demand to the
interpolated value from the given timeseries.
"""
function set_initial_demands_flow!(
    allocation_model::AllocationModel,
    p::Parameters,
    t::Float64,
)::Nothing
    (; flow_demand, graph) = p
    (; subnetwork_id) = allocation_model

    for node_id in flow_demand.node_id
        if graph[node_id].subnetwork_id != subnetwork_id
            continue
        end
        flow_demand.demand[node_id.idx] = flow_demand.demand_itp[node_id.idx](t)
    end
    return nothing
end

"""
Reduce the flow demand based on flow trough the node with the demand.
Flow from any priority counts.
"""
function reduce_demands!(
    allocation_model::AllocationModel,
    p::Parameters,
    ::Int,
    flow_demand::FlowDemand,
)::Nothing
    (; graph) = p
    (; problem, subnetwork_id) = allocation_model
    F = problem[:F]

    for node_id in flow_demand.node_id

        # Only update data for FlowDemand nodes in the current subnetwork
        if graph[node_id].subnetwork_id != subnetwork_id
            continue
        end

        node_with_demand_id =
            only(outneighbor_labels_type(graph, node_id, EdgeType.control))

        flow_demand.demand[node_id.idx] = max(
            0.0,
            flow_demand.demand[node_id.idx] -
            JuMP.value(F[(inflow_id(graph, node_with_demand_id), node_with_demand_id)]),
        )
    end
    return nothing
end

"""
Set the flow buffer of nodes with a flow demand to 0.0
"""
function set_initial_capacities_buffer!(allocation_model::AllocationModel)::Nothing
    (; problem, sources) = allocation_model
    constraints_flow_buffer = problem[:flow_buffer_outflow]

    for node_id in only(constraints_flow_buffer.axes)
        source = sources[(node_id, node_id)]
        @assert source.type == AllocationSourceType.buffer
        source.capacity = 0.0
    end
    return nothing
end

"""
Save the demands and allocated flows for UserDemand and Basin.
Note: Basin supply (negative demand) is only saved for the first priority.
"""
function save_demands_and_allocations!(
    p::Parameters,
    allocation_model::AllocationModel,
    t::Float64,
    priority_idx::Int,
)::Nothing
    (; graph, allocation, user_demand, flow_demand, basin) = p
    (; record_demand, priorities, mean_realized_flows) = allocation
    (; subnetwork_id, sources, flow) = allocation_model
    node_ids = graph[].node_ids[subnetwork_id]

    # Loop over nodes in subnetwork
    for node_id in node_ids
        has_demand = false

        if node_id.type == NodeType.UserDemand
            # UserDemand nodes
            has_demand = true
            demand = user_demand.demand[node_id.idx, priority_idx]
            allocated = user_demand.allocated[node_id.idx, priority_idx]
            realized = mean_realized_flows[(inflow_id(graph, node_id), node_id)]

        elseif node_id.type == NodeType.Basin &&
               has_external_demand(graph, node_id, :level_demand)[1]
            # Basins
            basin_priority_idx = get_external_priority_idx(p, node_id)

            if priority_idx == 1 || basin_priority_idx == priority_idx
                has_demand = true
                demand = 0.0
                if priority_idx == 1
                    # Basin surplus
                    demand -= sources[(node_id, node_id)].capacity[]
                end
                if priority_idx == basin_priority_idx
                    # Basin demand
                    demand += basin.demand[node_id.idx]
                end
                allocated = basin.allocated[node_id.idx]
                realized = mean_realized_flows[(node_id, node_id)]
            end

        else
            # Connector node with flow demand
            has_demand, flow_demand_node_id =
                has_external_demand(graph, node_id, :flow_demand)
            if has_demand
                # Full demand, not the possibly reduced demand
                flow_priority_idx = get_external_priority_idx(p, node_id)
                demand =
                    priority_idx == flow_priority_idx ?
                    flow_demand.demand[flow_demand_node_id.idx,] : 0.0
                allocated = flow[(inflow_id(graph, node_id), node_id)]
                realized = mean_realized_flows[(inflow_id(graph, node_id), node_id)]
            end
        end

        if has_demand
            # Save allocations and demands to record
            push!(record_demand.time, t)
            push!(record_demand.subnetwork_id, subnetwork_id)
            push!(record_demand.node_type, string(node_id.type))
            push!(record_demand.node_id, Int32(node_id))
            push!(record_demand.priority, priorities[priority_idx])
            push!(record_demand.demand, demand)
            push!(record_demand.allocated, allocated)
            push!(record_demand.realized, realized)
        end
    end
    return nothing
end

"""
Save the allocation flows per basin and physical edge.
"""
function save_allocation_flows!(
    p::Parameters,
    t::Float64,
    allocation_model::AllocationModel,
    priority::Int32,
    optimization_type::OptimizationType.T,
)::Nothing
    (; flow, problem, subnetwork_id) = allocation_model
    (; allocation, graph) = p
    (; record_flow) = allocation
    F_basin_in = problem[:F_basin_in]
    F_basin_out = problem[:F_basin_out]

    edges_allocation = keys(flow.data)

    skip = false

    # Loop over all tuples of 2 consecutive edges so that they can be processed
    # simultaneously if they represent the same edge in both directions
    for (edge_1, edge_2) in IterTools.partition(edges_allocation, 2, 1)
        if skip
            skip = false
            continue
        end

        flow_rate = 0.0

        if haskey(graph, edge_1...)
            flow_rate += flow[edge_1]
            sign_2 = -1.0
            edge_metadata = graph[edge_1...]
        else
            edge_1_reverse = reverse(edge_1)
            flow_rate -= flow[edge_1_reverse]
            sign_2 = 1.0
            edge_metadata = graph[edge_1_reverse...]
        end

        # Check whether the next edge is the current one reversed
        # and the edge does not have a UserDemand end
        if edge_2 == reverse(edge_1) &&
           !(edge_1[1].type == NodeType.UserDemand || edge_1[2].type == NodeType.UserDemand)
            # If so, these edges are both processed in this iteration
            flow_rate += sign_2 * flow[edge_2]
            skip = true
        end

        id_from = edge_metadata.edge[1]
        id_to = edge_metadata.edge[2]

        push!(record_flow.time, t)
        push!(record_flow.edge_id, edge_metadata.id)
        push!(record_flow.from_node_type, string(id_from.type))
        push!(record_flow.from_node_id, Int32(id_from))
        push!(record_flow.to_node_type, string(id_to.type))
        push!(record_flow.to_node_id, Int32(id_to))
        push!(record_flow.subnetwork_id, subnetwork_id)
        push!(record_flow.priority, priority)
        push!(record_flow.flow_rate, flow_rate)
        push!(record_flow.optimization_type, string(optimization_type))
    end

    # Basin flows
    for node_id in graph[].node_ids[subnetwork_id]
        if node_id.type == NodeType.Basin &&
           has_external_demand(graph, node_id, :level_demand)[1]
            flow_rate = JuMP.value(F_basin_out[node_id]) - JuMP.value(F_basin_in[node_id])
            push!(record_flow.time, t)
            push!(record_flow.edge_id, 0)
            push!(record_flow.from_node_type, string(NodeType.Basin))
            push!(record_flow.from_node_id, node_id)
            push!(record_flow.to_node_type, string(NodeType.Basin))
            push!(record_flow.to_node_id, node_id)
            push!(record_flow.subnetwork_id, subnetwork_id)
            push!(record_flow.priority, priority)
            push!(record_flow.flow_rate, flow_rate)
            push!(record_flow.optimization_type, string(optimization_type))
        end
    end

    return nothing
end

function allocate_to_users_from_connected_basin!(
    allocation_model::AllocationModel,
    p::Parameters,
    priority_idx::Int,
)::Nothing
    (; flow, problem, sources) = allocation_model
    (; graph, user_demand) = p

    # Get all UserDemand nodes from this subnetwork
    node_ids_user_demand = only(problem[:source_user].axes)
    for node_id in node_ids_user_demand

        # Check whether the upstream basin has a level demand
        # and thus can act as a source
        upstream_basin_id = user_demand.inflow_edge[node_id.idx].edge[1]
        if has_external_demand(graph, upstream_basin_id, :level_demand)[1]

            # The demand of the UserDemand node at the current priority
            demand = user_demand.demand_reduced[node_id.idx, priority_idx]

            # The capacity of the upstream basin
            source = sources[(upstream_basin_id, upstream_basin_id)]
            @assert source.type == AllocationSourceType.basin
            capacity = source.capacity

            # The allocated amount
            allocated = min(demand, capacity)

            # Subtract the allocated amount from the user demand and basin capacity
            user_demand.demand_reduced[node_id.idx, priority_idx] -= allocated
            source.capacity -= allocated

            # Add the allocated flow
            flow[(upstream_basin_id, node_id)] += allocated
        end
    end

    return nothing
end

"""
Set the capacity of the source that is currently being optimized for to its actual capacity,
and the capacities of all other sources to 0.
"""
function set_source_capacity!(
    allocation_model::AllocationModel,
    source_current::AllocationSource,
    optimization_type::OptimizationType.T,
)::Nothing
    (; problem, sources) = allocation_model
    constraints_source_edge = problem[:source]
    constraints_source_basin = problem[:basin_outflow]
    constraints_source_user_out = problem[:source_user]
    constraints_source_buffer = problem[:flow_buffer_outflow]

    for source in values(sources)
        (; edge) = source

        capacity_effective = if source == source_current
            if optimization_type == OptimizationType.collect_demands &&
               source.type == AllocationSourceType.main_to_sub
                Inf
            else
                source_current.capacity_reduced
            end
        else
            0.0
        end

        constraint =
            if source.type in (AllocationSourceType.edge, AllocationSourceType.main_to_sub)
                constraints_source_edge[edge]
            elseif source.type == AllocationSourceType.basin
                constraints_source_basin[edge[1]]
            elseif source.type == AllocationSourceType.user_return
                constraints_source_user_out[edge[1]]
            elseif source.type == AllocationSourceType.buffer
                constraints_source_buffer[edge[1]]
            end

        JuMP.set_normalized_rhs(constraint, capacity_effective)
    end

    return nothing
end

"""
Solve the allocation problem for a single priority by optimizing for each source
in the subnetwork individually.
"""
function optimize_per_source!(
    allocation::Allocation,
    allocation_model::AllocationModel,
    priority_idx::Integer,
    u::ComponentVector,
    p::Parameters,
    t::AbstractFloat,
    optimization_type::OptimizationType.T,
)::Nothing
    (; problem, sources, subnetwork_id, flow) = allocation_model
    (; priorities) = allocation

    priority = priorities[priority_idx]

    for source in values(sources)
        # Skip source when it has no capacity
        if optimization_type !== OptimizationType.collect_demands &&
           source.capacity_reduced == 0.0
            continue
        end

        # Set the objective depending on the demands
        # A new objective function is set instead of modifying the coefficients
        # of an existing objective function because this is not supported for
        # quadratic terms:
        # https://jump.dev/JuMP.jl/v1.16/manual/objective/#Modify-an-objective-coefficient
        set_objective_priority!(allocation_model, u, p, t, priority_idx)

        # Set only the capacity of the current source to nonzero
        set_source_capacity!(allocation_model, source, optimization_type)

        JuMP.optimize!(problem)
        @debug JuMP.solution_summary(problem)
        if JuMP.termination_status(problem) !== JuMP.OPTIMAL
            error(
                "Allocation of subnetwork $subnetwork_id, priority $priority, source $source couldn't find optimal solution.",
            )
        end

        # Add the values of the flows at this priority
        for edge in only(problem[:F].axes)
            flow[edge] += max(JuMP.value(problem[:F][edge]), 0.0)
        end

        # Adjust capacities for the optimization for the next source
        increase_source_capacities!(allocation_model, p, t)
        reduce_source_capacity!(problem, source)
        reduce_edge_capacities!(allocation_model)

        # Adjust demands for next optimization (in case of internal_sources -> collect_demands)
        for parameter in propertynames(p)
            demand_node = getfield(p, parameter)
            if demand_node isa AbstractDemandNode
                reduce_demands!(allocation_model, p, priority_idx, demand_node)
            end
        end

        # Adjust allocated flow to basins
        increase_allocateds!(p.basin, problem)
    end
    return nothing
end

"""
Keep track of how much is taken from or added to the basins in the subnetwork.
"""
function increase_allocateds!(basin::Basin, problem::JuMP.Model)::Nothing
    (; allocated) = basin

    F_basin_in = problem[:F_basin_in]
    F_basin_out = problem[:F_basin_out]

    for node_id in only(F_basin_in.axes)
        allocated[node_id.idx] +=
            JuMP.value(F_basin_in[node_id]) - JuMP.value(F_basin_out[node_id])
    end
    return nothing
end

function optimize_priority!(
    allocation_model::AllocationModel,
    u::ComponentVector,
    p::Parameters,
    t::Float64,
    priority_idx::Int,
    optimization_type::OptimizationType.T,
)::Nothing
    (; flow) = allocation_model
    (; allocation, basin) = p
    (; priorities) = allocation

    # Start the values of the flows at this priority at 0.0
    for edge in keys(flow.data)
        flow[edge] = 0.0
    end

    # Start the allocated amounts to basins at this priority at 0.0
    basin.allocated .= 0.0

    # Allocate to UserDemand nodes from the directly connected basin
    # This happens outside the JuMP optimization
    allocate_to_users_from_connected_basin!(allocation_model, p, priority_idx)

    # Solve the allocation problem for this priority
    optimize_per_source!(
        allocation,
        allocation_model,
        priority_idx,
        u,
        p,
        t,
        optimization_type,
    )

    # Assign the allocations to the UserDemand or subnetwork for this priority
    assign_allocations!(allocation_model, p, priority_idx, optimization_type)

    # Save the demands and allocated flows for all nodes that have these
    save_demands_and_allocations!(p, allocation_model, t, priority_idx)

    # Save the flows over all edges in the subnetwork
    save_allocation_flows!(
        p,
        t,
        allocation_model,
        priorities[priority_idx],
        optimization_type,
    )
    return nothing
end

"""
Set the initial capacities and demands which are reduced by usage.
"""
function set_initial_values!(
    allocation_model::AllocationModel,
    u::ComponentVector,
    p::Parameters,
    t::Float64,
)::Nothing
    set_initial_capacities_source!(allocation_model, p)
    set_initial_capacities_edge!(allocation_model, p)
    set_initial_capacities_basin!(allocation_model, u, p, t)
    set_initial_capacities_buffer!(allocation_model)
    set_initial_capacities_returnflow!(allocation_model, p)

    for source in values(allocation_model.sources)
        source.capacity_reduced = source.capacity
    end

    set_initial_demands_user!(allocation_model, p, t)
    set_initial_demands_level!(allocation_model, u, p, t)
    set_initial_demands_flow!(allocation_model, p, t)
    return nothing
end

"""
Set the capacities of all edges that denote a source to 0.0.
"""
function empty_sources!(allocation_model::AllocationModel, allocation::Allocation)::Nothing
    (; problem) = allocation_model
    (; subnetwork_demands) = allocation

    for constraint_set_name in [:source, :source_user, :basin_outflow, :flow_buffer_outflow]
        constraint_set = problem[constraint_set_name]
        for key in only(constraint_set.axes)
            # Do not set the capacity to 0.0 if the edge
            # is a main to subnetwork connection edge
            if key ∉ keys(subnetwork_demands)
                JuMP.set_normalized_rhs(constraint_set[key], 0.0)
            end
        end
    end
    return nothing
end

"""
Update the allocation optimization problem for the given subnetwork with the problem state
and flows, solve the allocation problem and assign the results to the UserDemand.
"""
function collect_demands!(
    p::Parameters,
    allocation_model::AllocationModel,
    t::Float64,
    u::ComponentVector,
)::Nothing
    (; allocation) = p
    (; subnetwork_id) = allocation_model
    (; priorities, subnetwork_demands) = allocation

    ## Find internal sources
    optimization_type = OptimizationType.internal_sources
    set_initial_capacities_inlet!(allocation_model, p, optimization_type)
    set_initial_values!(allocation_model, u, p, t)

    # Loop over priorities
    for priority_idx in eachindex(priorities)
        optimize_priority!(allocation_model, u, p, t, priority_idx, optimization_type)
    end

    ## Collect demand
    optimization_type = OptimizationType.collect_demands

    main_network_source_edges = get_main_network_connections(p, subnetwork_id)

    # Reset the subnetwork demands to 0.0
    for main_network_connection in keys(subnetwork_demands)
        if main_network_connection in main_network_source_edges
            subnetwork_demands[main_network_connection] .= 0.0
        end
    end

    set_initial_capacities_inlet!(allocation_model, p, optimization_type)

    # When collecting demands, only flow should be available
    # from the main to subnetwork connections
    empty_sources!(allocation_model, allocation)

    # Loop over priorities
    for priority_idx in eachindex(priorities)
        optimize_priority!(allocation_model, u, p, t, priority_idx, optimization_type)
    end
end

function allocate_demands!(
    p::Parameters,
    allocation_model::AllocationModel,
    t::Float64,
    u::ComponentVector,
)::Nothing
    optimization_type = OptimizationType.allocate
    (; allocation) = p
    (; priorities) = allocation

    set_initial_capacities_inlet!(allocation_model, p, optimization_type)

    set_initial_values!(allocation_model, u, p, t)

    # Loop over the priorities
    for priority_idx in eachindex(priorities)
        optimize_priority!(allocation_model, u, p, t, priority_idx, optimization_type)
    end
end<|MERGE_RESOLUTION|>--- conflicted
+++ resolved
@@ -208,26 +208,13 @@
     (; subnetwork_id) = allocation_model
     main_network_source_edges = get_main_network_connections(p, subnetwork_id)
 
-<<<<<<< HEAD
     for edge in keys(p.allocation.mean_input_flows[subnetwork_id])
         # If it is a source edge for this allocation problem
         if edge ∉ main_network_source_edges
             # Reset the source to the averaged flow over the last allocation period
             source = sources[edge]
             @assert source.type == AllocationSourceType.edge
-            source.capacity[] = mean_input_flows[edge][]
-=======
-    for edge_metadata in values(graph.edge_data)
-        (; edge) = edge_metadata
-        if graph[edge...].subnetwork_id_source == subnetwork_id
-            # If it is a source edge for this allocation problem
-            if edge ∉ main_network_source_edges
-                # Reset the source to the averaged flow over the last allocation period
-                source = sources[edge]
-                @assert source.type == AllocationSourceType.edge
-                source.capacity = mean_input_flows[edge][]
-            end
->>>>>>> b3b57b0f
+            source.capacity = mean_input_flows[subnetwork_id][edge]
         end
     end
     return nothing
