"""
    module Ribasim

Ribasim is a water resources model.
The computational core is implemented in Julia in the Ribasim package.
It is currently mainly designed to be used as an application.
To run a simulation from Julia, use [`Ribasim.run`](@ref).

For more granular access, see:
- [`Config`](@ref)
- [`Model`](@ref)
- [`solve!`](@ref)
- [`write_results`](@ref)
"""
module Ribasim

import BasicModelInterface as BMI
import HiGHS
import IterTools
import JuMP
import LoggingExtras
import TranscodingStreams

using Accessors: @set
using Arrow: Arrow, Table
using CodecZstd: ZstdCompressor
using ComponentArrays: ComponentVector, Axis
using DataInterpolations:
    LinearInterpolation,
    LinearInterpolationIntInv,
    invert_integral,
    derivative,
    integral,
    AbstractInterpolation
using Dates: Dates, DateTime, Millisecond, @dateformat_str
using DBInterface: execute
using DiffEqCallbacks:
    FunctionCallingCallback,
    PeriodicCallback,
    PresetTimeCallback,
    SavedValues,
    SavingCallback
using EnumX: EnumX, @enumx
using ForwardDiff: pickchunksize
using Graphs:
    DiGraph, Edge, edges, inneighbors, nv, outneighbors, induced_subgraph, is_connected
using Legolas: Legolas, @schema, @version, validate, SchemaVersion, declared
using Logging: with_logger, @logmsg, LogLevel, AbstractLogger
using MetaGraphsNext:
    MetaGraphsNext,
    MetaGraph,
    label_for,
    code_for,
    labels,
    outneighbor_labels,
    inneighbor_labels
<<<<<<< HEAD
using NonlinearSolve: solve
using OrdinaryDiffEq:
    OrdinaryDiffEq, OrdinaryDiffEqRosenbrockAdaptiveAlgorithm, get_du, SteadyStateProblem
using PreallocationTools: DiffCache, get_tmp
using ReadOnlyArrays: ReadOnlyVector
=======
using OrdinaryDiffEq: OrdinaryDiffEq, OrdinaryDiffEqRosenbrockAdaptiveAlgorithm, get_du
using PreallocationTools: LazyBufferCache
>>>>>>> 9bdb262a
using SciMLBase:
    init,
    solve!,
    step!,
    check_error!,
    SciMLBase,
    ReturnCode,
    successful_retcode,
    CallbackSet,
    ODEFunction,
    ODEProblem,
    ODESolution,
    VectorContinuousCallback,
    get_proposed_dt
<<<<<<< HEAD
using SparseArrays: SparseMatrixCSC, spzeros
using SteadyStateDiffEq: DynamicSS
=======
>>>>>>> 9bdb262a
using SQLite: SQLite, DB, Query, esc_id
using StructArrays: StructVector
using Tables: Tables, AbstractRow, columntable
using TerminalLoggers: TerminalLogger
using TimerOutputs: TimerOutputs, TimerOutput, @timeit_debug
using SparseConnectivityTracer: TracerSparsityDetector, jacobian_sparsity, GradientTracer
export libribasim

const to = TimerOutput()
TimerOutputs.complement!()

include("schema.jl")
include("config.jl")
using .config
include("parameter.jl")
include("validation.jl")
include("solve.jl")
include("logging.jl")
include("allocation_init.jl")
include("allocation_optim.jl")
include("util.jl")
include("graph.jl")
include("model.jl")
include("read.jl")
include("write.jl")
include("bmi.jl")
include("callback.jl")
include("main.jl")
include("libribasim.jl")

# Define names used in Makie extension
function plot_basin_data end
function plot_basin_data! end
function plot_flow end
function plot_flow! end

end  # module Ribasim<|MERGE_RESOLUTION|>--- conflicted
+++ resolved
@@ -54,16 +54,10 @@
     labels,
     outneighbor_labels,
     inneighbor_labels
-<<<<<<< HEAD
 using NonlinearSolve: solve
+using PreallocationTools: LazyBufferCache
 using OrdinaryDiffEq:
     OrdinaryDiffEq, OrdinaryDiffEqRosenbrockAdaptiveAlgorithm, get_du, SteadyStateProblem
-using PreallocationTools: DiffCache, get_tmp
-using ReadOnlyArrays: ReadOnlyVector
-=======
-using OrdinaryDiffEq: OrdinaryDiffEq, OrdinaryDiffEqRosenbrockAdaptiveAlgorithm, get_du
-using PreallocationTools: LazyBufferCache
->>>>>>> 9bdb262a
 using SciMLBase:
     init,
     solve!,
@@ -78,11 +72,7 @@
     ODESolution,
     VectorContinuousCallback,
     get_proposed_dt
-<<<<<<< HEAD
-using SparseArrays: SparseMatrixCSC, spzeros
 using SteadyStateDiffEq: DynamicSS
-=======
->>>>>>> 9bdb262a
 using SQLite: SQLite, DB, Query, esc_id
 using StructArrays: StructVector
 using Tables: Tables, AbstractRow, columntable
