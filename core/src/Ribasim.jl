"""
    module Ribasim

Ribasim is a water resources model.
The computational core is implemented in Julia in the Ribasim package.
It is currently mainly designed to be used as an application.
To run a simulation from Julia, use [`Ribasim.run`](@ref).

For more granular access, see:
- [`Config`](@ref)
- [`Model`](@ref)
- [`solve!`](@ref)
- [`write_results`](@ref)
"""
module Ribasim

# Algorithms for solving ODEs.
<<<<<<< HEAD
using OrdinaryDiffEq: OrdinaryDiffEq, get_du, AbstractNLSolver
using OrdinaryDiffEqRosenbrock: OrdinaryDiffEqRosenbrockAdaptiveAlgorithm
using OrdinaryDiffEqNonlinearSolve:
    OrdinaryDiffEqNonlinearSolve, relax!, _compute_rhs!, calculate_residuals!
=======
using OrdinaryDiffEqCore:
    OrdinaryDiffEqCore,
    OrdinaryDiffEqRosenbrockAdaptiveAlgorithm,
    get_du,
    AbstractNLSolver,
    calculate_residuals!
using OrdinaryDiffEqNonlinearSolve: OrdinaryDiffEqNonlinearSolve, relax!, _compute_rhs!
>>>>>>> b28b8ebf
using LineSearches: BackTracking

# Interface for defining and solving the ODE problem of the physical layer.
using SciMLBase:
    init,
    solve!,
    step!,
    check_error!,
    SciMLBase,
    ReturnCode,
    successful_retcode,
    CallbackSet,
    ODEFunction,
    ODEProblem,
    ODESolution,
    VectorContinuousCallback,
    get_proposed_dt,
    DEIntegrator

# Automatically detecting the sparsity pattern of the Jacobian of water_balance!
# through operator overloading
using SparseConnectivityTracer: TracerSparsityDetector, jacobian_sparsity, GradientTracer

# PreallocationTools is used because the RHS function (water_balance!) gets called with different input types
# for u, du:
# - Float64 for normal calls
# - Dual numbers for automatic differentiation with ForwardDiff
# - GradientTracer for automatic Jacobian sparsity detection with SparseConnectivityTracer
# The computations inside the rhs go trough preallocated arrays of the required type which are created by LazyBufferCache.
# Retrieving a cache from a LazyBufferCache looks like indexing: https://docs.sciml.ai/PreallocationTools/stable/#LazyBufferCache
using PreallocationTools: LazyBufferCache

# Interpolation functionality, used for e.g.
# basin profiles and TabulatedRatingCurve. See also the node
# references in the docs.
using DataInterpolations:
    LinearInterpolation,
    LinearInterpolationIntInv,
    invert_integral,
    derivative,
    integral,
    AbstractInterpolation

# Modeling language for Mathematical Optimization.
# Used for allocation, see the docs: https://ribasim.org/dev/allocation.html
import JuMP
# The optimization backend of JuMP.
import HiGHS

# The BMI is a standard for interacting with a Ribasim model,
# see the docs: https://ribasim.org/dev/bmi.html
import BasicModelInterface as BMI

# Reading and writing optionally compressed Arrow tables
using Arrow: Arrow, Table
import TranscodingStreams
using CodecZstd: ZstdCompressor
# Reading GeoPackage files, which are SQLite databases with spatial data
using SQLite: SQLite, DB, Query, esc_id
using DBInterface: execute

# Logging to both the console and a file
using Logging: with_logger, @logmsg, LogLevel, AbstractLogger
import LoggingExtras
using TerminalLoggers: TerminalLogger

# Convenience wrapper around arrays, divides vectors in
# separate sections which can be indexed individually.
# Used for e.g. Basin forcing and the state vector.
using ComponentArrays: ComponentVector, Axis

# Date and time handling; externally we use the proleptic Gregorian calendar,
# internally we use a Float64; seconds since the start of the simulation.
using Dates: Dates, DateTime, Millisecond, @dateformat_str

# Callbacks are used to trigger function calls at specific points in the similation.
# E.g. after each timestep for discrete control,
# or at each saveat for saving storage and flow results.
using DiffEqCallbacks:
    FunctionCallingCallback,
    PeriodicCallback,
    PresetTimeCallback,
    SavedValues,
    SavingCallback

# The network defined by the Node and Edge table is converted to a graph internally.
using Graphs:
    DiGraph, Edge, edges, inneighbors, nv, outneighbors, induced_subgraph, is_connected
# Convenience functionality built on top of Graphs. Used to store e.g. node and edge metadata
# alongside the graph. Extra metadata is stored in a NamedTuple retrieved as graph[].
using MetaGraphsNext:
    MetaGraphsNext,
    MetaGraph,
    label_for,
    code_for,
    labels,
    outneighbor_labels,
    inneighbor_labels

# Improved enumeration type compared to Base, used for e.g. node types.
using EnumX: EnumX, @enumx

# Easily change an immutable field of an object.
using Accessors: @set

# Iteration utilities, used to partition and group tables.
import IterTools

# Define and validate the schemas of the input tables.
using Legolas: Legolas, @schema, @version, validate, SchemaVersion, declared

# Tables interface that works with either SQLite or Arrow tables.
using Tables: Tables, AbstractRow, columntable

# Wrapper around a vector of structs to easily retrieve the same field from all elements.
using StructArrays: StructVector

export libribasim

include("schema.jl")
include("config.jl")
using .config
include("parameter.jl")
include("validation.jl")
include("solve.jl")
include("logging.jl")
include("allocation_init.jl")
include("allocation_optim.jl")
include("util.jl")
include("graph.jl")
include("model.jl")
include("read.jl")
include("write.jl")
include("bmi.jl")
include("callback.jl")
include("main.jl")
include("libribasim.jl")

# Define names used in Makie extension
function plot_basin_data end
function plot_basin_data! end
function plot_flow end
function plot_flow! end

end  # module Ribasim<|MERGE_RESOLUTION|>--- conflicted
+++ resolved
@@ -15,12 +15,6 @@
 module Ribasim
 
 # Algorithms for solving ODEs.
-<<<<<<< HEAD
-using OrdinaryDiffEq: OrdinaryDiffEq, get_du, AbstractNLSolver
-using OrdinaryDiffEqRosenbrock: OrdinaryDiffEqRosenbrockAdaptiveAlgorithm
-using OrdinaryDiffEqNonlinearSolve:
-    OrdinaryDiffEqNonlinearSolve, relax!, _compute_rhs!, calculate_residuals!
-=======
 using OrdinaryDiffEqCore:
     OrdinaryDiffEqCore,
     OrdinaryDiffEqRosenbrockAdaptiveAlgorithm,
@@ -28,8 +22,8 @@
     AbstractNLSolver,
     calculate_residuals!
 using OrdinaryDiffEqNonlinearSolve: OrdinaryDiffEqNonlinearSolve, relax!, _compute_rhs!
->>>>>>> b28b8ebf
 using LineSearches: BackTracking
+using DiffEqBase: remake
 
 # Interface for defining and solving the ODE problem of the physical layer.
 using SciMLBase:
