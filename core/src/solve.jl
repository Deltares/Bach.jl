"""
The right hand side function of the system of ODEs set up by Ribasim.
"""
function water_balance!(
    du::ComponentVector,
    u::ComponentVector,
    p::Parameters,
    t::Number,
)::Nothing
    (; graph, basin, pid_control) = p

<<<<<<< HEAD
    # Overrule given t with fixed_t for steady state runs
    t = p.fixed_t[] >= 0 ? p.fixed_t[] : t

    storage = u.storage
    integral = u.integral

=======
>>>>>>> 9bdb262a
    du .= 0.0
    graph[].flow[parent(du)] .= 0.0

    # Ensures current_* vectors are current
    set_current_basin_properties!(basin, u, du)

    # Notes on the ordering of these formulations:
    # - Continuous control can depend on flows (which are not continuously controlled themselves),
    #   so these flows have to be formulated first.
    # - Pid control can depend on the du of basins and subsequently change them
    #   because of the error derivative term.

    # Basin forcings
    formulate_basins!(du, basin)

    # Formulate intermediate flows (non continuously controlled)
    formulate_flows!(du, u, p, t)

    # Compute continuous control
    formulate_continuous_control!(du, p, t)

    # Formulate intermediate flows (controlled by ContinuousControl)
    formulate_flows!(
        du,
        u,
        p,
        t;
        continuous_control_type = ContinuousControlType.Continuous,
    )

    # Formulate du (all)
    formulate_du!(du, graph, u)

    # Compute PID control
    formulate_pid_control!(u, du, pid_control, p, t)

    # Formulate intermediate flow (controlled by PID control)
    formulate_flows!(du, u, p, t; continuous_control_type = ContinuousControlType.PID)

    # Formulate du (controlled by PidControl)
    formulate_du_pid_controlled!(du, graph, pid_control)

    return nothing
end

function formulate_continuous_control!(du, p, t)::Nothing
    (; compound_variable, target_ref, func) = p.continuous_control

    for (cvar, ref, func_) in zip(compound_variable, target_ref, func)
        value = compound_variable_value(cvar, p, du, t)
        set_value!(ref, func_(value), du)
    end
    return nothing
end

function set_current_basin_properties!(
    basin::Basin,
    u::AbstractVector,
    du::AbstractVector,
)::Nothing
    (; current_level, current_area) = basin
    current_level = current_level[parent(du)]
    current_area = current_area[parent(du)]

    storage = u.storage

    for i in eachindex(du.storage)
        s = storage[i]
        area, level = get_area_and_level(basin, i, s)

        current_area[i] = area
        current_level[i] = level
    end
end

"""
Smoothly let the evaporation flux go to 0 when at small water depths
Currently at less than 0.1 m.
"""
function update_vertical_flux!(basin::Basin, du::AbstractVector)::Nothing
    (; current_level, current_area, vertical_flux_from_input, vertical_flux) = basin
    current_level = current_level[parent(du)]
    current_area = current_area[parent(du)]
    vertical_flux = wrap_forcing(vertical_flux[parent(du)])

    for id in basin.node_id
        level = current_level[id.idx]
        area = current_area[id.idx]

        bottom = basin_levels(basin, id.idx)[1]
        fixed_area = basin_areas(basin, id.idx)[end]
        depth = max(level - bottom, 0.0)
        factor = reduction_factor(depth, 0.1)

        precipitation = fixed_area * vertical_flux_from_input.precipitation[id.idx]
        evaporation = area * factor * vertical_flux_from_input.potential_evaporation[id.idx]
        drainage = vertical_flux_from_input.drainage[id.idx]
        infiltration = factor * vertical_flux_from_input.infiltration[id.idx]

        vertical_flux.precipitation[id.idx] = precipitation
        vertical_flux.evaporation[id.idx] = evaporation
        vertical_flux.drainage[id.idx] = drainage
        vertical_flux.infiltration[id.idx] = infiltration
    end

    return nothing
end

function formulate_basins!(du::AbstractVector, basin::Basin)::Nothing
    update_vertical_flux!(basin, du)
    for id in basin.node_id
        # add all vertical fluxes that enter the Basin
        du.storage[id.idx] += get_influx(basin, id.idx)
    end
    return nothing
end

function set_error!(pid_control::PidControl, p::Parameters, du::ComponentVector, t::Number)
    (; basin) = p
    (; listen_node_id, target, error) = pid_control
    error = error[parent(du)]
    current_level = basin.current_level[parent(du)]

    for i in eachindex(listen_node_id)
        listened_node_id = listen_node_id[i]
        @assert listened_node_id.type == NodeType.Basin lazy"Listen node $listened_node_id is not a Basin."
        error[i] = target[i](t) - current_level[listened_node_id.idx]
    end
end

function formulate_pid_control!(
    u::ComponentVector,
    du::ComponentVector,
    pid_control::PidControl,
    p::Parameters,
    t::Number,
)::Nothing
    (; basin) = p
    (; node_id, active, target, listen_node_id, error) = pid_control
    (; current_area) = basin

    current_area = current_area[parent(du)]
    error = error[parent(du)]
    all_nodes_active = p.all_nodes_active[]

    set_error!(pid_control, p, du, t)

    for (i, id) in enumerate(node_id)
        if !(active[i] || all_nodes_active)
            du.integral[i] = 0.0
            u.integral[i] = 0.0
            continue
        end

        du.integral[i] = error[i]

        listened_node_id = listen_node_id[i]

        flow_rate = 0.0

        K_p = pid_control.proportional[i](t)
        K_i = pid_control.integral[i](t)
        K_d = pid_control.derivative[i](t)

        if !iszero(K_d)
            # dlevel/dstorage = 1/area
            # TODO: replace by DataInterpolations.derivative(storage_to_level, storage)
            area = current_area[listened_node_id.idx]
            D = 1.0 - K_d / area
        else
            D = 1.0
        end

        if !iszero(K_p)
            flow_rate += K_p * error[i] / D
        end

        if !iszero(K_i)
            flow_rate += K_i * u.integral[i] / D
        end

        if !iszero(K_d)
            dlevel_demand = derivative(target[i], t)
            du_listened_basin_old = du.storage[listened_node_id.idx]
            # The expression below is the solution to an implicit equation for
            # du_listened_basin. This equation results from the fact that if the derivative
            # term in the PID controller is used, the controlled pump flow rate depends on itself.
            flow_rate += K_d * (dlevel_demand - du_listened_basin_old / area) / D
        end

        # Set flow_rate
        set_value!(pid_control.target_ref[i], flow_rate, du)
    end
    return nothing
end

function formulate_flow!(
    user_demand::UserDemand,
    du::AbstractVector,
    u::AbstractVector,
    p::Parameters,
    t::Number,
)::Nothing
    (; graph, allocation) = p
    all_nodes_active = p.all_nodes_active[]
    for (
        node_id,
        inflow_edge,
        outflow_edge,
        active,
        demand_itp,
        demand,
        allocated,
        return_factor,
        min_level,
        demand_from_timeseries,
    ) in zip(
        user_demand.node_id,
        user_demand.inflow_edge,
        user_demand.outflow_edge,
        user_demand.active,
        user_demand.demand_itp,
        # TODO permute these so the nodes are the last dimension, for performance
        eachrow(user_demand.demand),
        eachrow(user_demand.allocated),
        user_demand.return_factor,
        user_demand.min_level,
        user_demand.demand_from_timeseries,
    )
        if !(active || all_nodes_active)
            continue
        end

        q = 0.0

        # Take as effectively allocated the minimum of what is allocated by allocation optimization
        # and the current demand.
        # If allocation is not optimized then allocated = Inf, so the result is always
        # effectively allocated = demand.
        for priority_idx in eachindex(allocation.priorities)
            alloc_prio = allocated[priority_idx]
            demand_prio = if demand_from_timeseries
                demand_itp[priority_idx](t)
            else
                demand[priority_idx]
            end
            alloc = min(alloc_prio, demand_prio)
            q += alloc
        end

        # Smoothly let abstraction go to 0 as the source basin dries out
        inflow_id = inflow_edge.edge[1]
        factor_basin = low_storage_factor(u.storage, inflow_id, 10.0)
        q *= factor_basin

        # Smoothly let abstraction go to 0 as the source basin
        # level reaches its minimum level
        _, source_level = get_level(p, inflow_id, t, du)
        Δsource_level = source_level - min_level
        factor_level = reduction_factor(Δsource_level, 0.1)
        q *= factor_level

        set_flow!(graph, inflow_edge, q, du)

        # Return flow is immediate
        set_flow!(graph, outflow_edge, q * return_factor(t), du)
    end
    return nothing
end

"""
Directed graph: outflow is positive!
"""
function formulate_flow!(
    linear_resistance::LinearResistance,
    du::AbstractVector,
    u::AbstractVector,
    p::Parameters,
    t::Number,
)::Nothing
    (; graph) = p
    all_nodes_active = p.all_nodes_active[]
    (; node_id, active, resistance, max_flow_rate) = linear_resistance
    for id in node_id
        inflow_edge = linear_resistance.inflow_edge[id.idx]
        outflow_edge = linear_resistance.outflow_edge[id.idx]

        inflow_id = inflow_edge.edge[1]
        outflow_id = outflow_edge.edge[2]

        if (active[id.idx] || all_nodes_active)
            _, h_a = get_level(p, inflow_id, t, du)
            _, h_b = get_level(p, outflow_id, t, du)
            q_unlimited = (h_a - h_b) / resistance[id.idx]
            q = clamp(q_unlimited, -max_flow_rate[id.idx], max_flow_rate[id.idx])

            q *= low_storage_factor(u.storage, inflow_id, 10.0)
            q *= low_storage_factor(u.storage, outflow_id, 10.0)

            set_flow!(graph, inflow_edge, q, du)
            set_flow!(graph, outflow_edge, q, du)
        end
    end
    return nothing
end

"""
Directed graph: outflow is positive!
"""
function formulate_flow!(
    tabulated_rating_curve::TabulatedRatingCurve,
    du::AbstractVector,
    u::AbstractVector,
    p::Parameters,
    t::Number,
)::Nothing
    (; graph) = p
    all_nodes_active = p.all_nodes_active[]
    (; node_id, active, table, inflow_edge, outflow_edges) = tabulated_rating_curve

    for id in node_id
        upstream_edge = inflow_edge[id.idx]
        downstream_edges = outflow_edges[id.idx]
        upstream_basin_id = upstream_edge.edge[1]

        if active[id.idx] || all_nodes_active
            factor = low_storage_factor(u.storage, upstream_basin_id, 10.0)
            q = factor * table[id.idx](get_level(p, upstream_basin_id, t, du)[2])
        else
            q = 0.0
        end

        set_flow!(graph, upstream_edge, q, du)
        for downstream_edge in downstream_edges
            set_flow!(graph, downstream_edge, q, du)
        end
    end
    return nothing
end

"""
Conservation of energy for two basins, a and b:

    h_a + v_a^2 / (2 * g) = h_b + v_b^2 / (2 * g) + S_f * L + C / 2 * g * (v_b^2 - v_a^2)

Where:

* h_a, h_b are the heads at basin a and b.
* v_a, v_b are the velocities at basin a and b.
* g is the gravitational constant.
* S_f is the friction slope.
* C is an expansion or extraction coefficient.

We assume velocity differences are negligible (v_a = v_b):

    h_a = h_b + S_f * L

The friction losses are approximated by the Gauckler-Manning formula:

    Q = A * (1 / n) * R_h^(2/3) * S_f^(1/2)

Where:

* Where A is the cross-sectional area.
* V is the cross-sectional average velocity.
* n is the Gauckler-Manning coefficient.
* R_h is the hydraulic radius.
* S_f is the friction slope.

The hydraulic radius is defined as:

    R_h = A / P

Where P is the wetted perimeter.

The average of the upstream and downstream water depth is used to compute cross-sectional area and
hydraulic radius. This ensures that a basin can receive water after it has gone
dry.
"""
function formulate_flow!(
    manning_resistance::ManningResistance,
    du::AbstractVector,
    u::AbstractVector,
    p::Parameters,
    t::Number,
)::Nothing
    (; graph) = p
    (;
        node_id,
        active,
        length,
        manning_n,
        profile_width,
        profile_slope,
        upstream_bottom,
        downstream_bottom,
    ) = manning_resistance
    all_nodes_active = p.all_nodes_active[]
    for id in node_id
        inflow_edge = manning_resistance.inflow_edge[id.idx]
        outflow_edge = manning_resistance.outflow_edge[id.idx]

        inflow_id = inflow_edge.edge[1]
        outflow_id = outflow_edge.edge[2]

        if !(active[id.idx] || all_nodes_active)
            continue
        end

        _, h_a = get_level(p, inflow_id, t, du)
        _, h_b = get_level(p, outflow_id, t, du)

        bottom_a = upstream_bottom[id.idx]
        bottom_b = downstream_bottom[id.idx]
        slope = profile_slope[id.idx]
        width = profile_width[id.idx]
        n = manning_n[id.idx]
        L = length[id.idx]

        Δh = h_a - h_b
        q_sign = sign(Δh)

        # Average d, A, R
        d_a = h_a - bottom_a
        d_b = h_b - bottom_b
        d = 0.5 * (d_a + d_b)

        A_a = width * d + slope * d_a^2
        A_b = width * d + slope * d_b^2
        A = 0.5 * (A_a + A_b)

        slope_unit_length = sqrt(slope^2 + 1.0)
        P_a = width + 2.0 * d_a * slope_unit_length
        P_b = width + 2.0 * d_b * slope_unit_length
        R_h_a = A_a / P_a
        R_h_b = A_b / P_b
        R_h = 0.5 * (R_h_a + R_h_b)
        k = 1000.0
        # This epsilon makes sure the AD derivative at Δh = 0 does not give NaN
        eps = 1e-200

        q = q_sign * A / n * ∛(R_h^2) * sqrt(Δh / L * 2 / π * atan(k * Δh) + eps)

        set_flow!(graph, inflow_edge, q, du)
        set_flow!(graph, outflow_edge, q, du)
    end
    return nothing
end

function formulate_flow!(
    flow_boundary::FlowBoundary,
    du::AbstractVector,
    u::AbstractVector,
    p::Parameters,
    t::Number,
)::Nothing
    (; graph, all_nodes_active) = p
    all_nodes_active = p.all_nodes_active[]
    (; node_id, active, flow_rate, outflow_edges) = flow_boundary

    for id in node_id
        if active[id.idx] || all_nodes_active
            rate = flow_rate[id.idx](t)
            for outflow_edge in outflow_edges[id.idx]

                # Adding water is always possible
                set_flow!(graph, outflow_edge, rate, du)
            end
        end
    end
end

function formulate_flow!(
    pump::Pump,
    du::AbstractVector,
    u::AbstractVector,
    p::Parameters,
    t::Number,
    continuous_control_type_::ContinuousControlType.T,
)::Nothing
    (; graph) = p
    all_nodes_active = p.all_nodes_active[]

    for (
        node_id,
        inflow_edge,
        outflow_edges,
        active,
        flow_rate,
        min_flow_rate,
        max_flow_rate,
        continuous_control_type,
    ) in zip(
        pump.node_id,
        pump.inflow_edge,
        pump.outflow_edges,
        pump.active,
        pump.flow_rate[parent(du)],
        pump.min_flow_rate,
        pump.max_flow_rate,
        pump.continuous_control_type,
    )
        if !(active || all_nodes_active) ||
           (continuous_control_type != continuous_control_type_)
            continue
        end

        inflow_id = inflow_edge.edge[1]
        factor = low_storage_factor(u.storage, inflow_id, 10.0)
        q = flow_rate * factor
        q = clamp(q, min_flow_rate, max_flow_rate)

        set_flow!(graph, inflow_edge, q, du)

        for outflow_edge in outflow_edges
            set_flow!(graph, outflow_edge, q, du)
        end
    end
    return nothing
end

function formulate_flow!(
    outlet::Outlet,
    du::AbstractVector,
    u::AbstractVector,
    p::Parameters,
    t::Number,
    continuous_control_type_::ContinuousControlType.T,
)::Nothing
    (; graph) = p
    all_nodes_active = p.all_nodes_active[]

    for (
        node_id,
        inflow_edge,
        outflow_edges,
        active,
        flow_rate,
        min_flow_rate,
        max_flow_rate,
        continuous_control_type,
        min_crest_level,
    ) in zip(
        outlet.node_id,
        outlet.inflow_edge,
        outlet.outflow_edges,
        outlet.active,
        outlet.flow_rate[parent(du)],
        outlet.min_flow_rate,
        outlet.max_flow_rate,
        outlet.continuous_control_type,
        outlet.min_crest_level,
    )
        if !(active || all_nodes_active) ||
           (continuous_control_type != continuous_control_type_)
            continue
        end

        inflow_id = inflow_edge.edge[1]
        q = flow_rate
        q *= low_storage_factor(u.storage, inflow_id, 10.0)

        # No flow of outlet if source level is lower than target level
        outflow_edge = only(outflow_edges)
        outflow_id = outflow_edge.edge[2]
        _, src_level = get_level(p, inflow_id, t, du)
        _, dst_level = get_level(p, outflow_id, t, du)

        if src_level !== nothing && dst_level !== nothing
            Δlevel = src_level - dst_level
            q *= reduction_factor(Δlevel, 0.1)
        end

        # No flow out outlet if source level is lower than minimum crest level
        if src_level !== nothing
            q *= reduction_factor(src_level - min_crest_level, 0.1)
        end

        q = clamp(q, min_flow_rate, max_flow_rate)

        set_flow!(graph, inflow_edge, q, du)

        for outflow_edge in outflow_edges
            set_flow!(graph, outflow_edge, q, du)
        end
    end
    return nothing
end

function formulate_du!(du::ComponentVector, graph::MetaGraph, u::AbstractVector)::Nothing
    # loop over basins
    # subtract all outgoing flows
    # add all ingoing flows
    for edge_metadata in values(graph[].flow_edges)
        from_id, to_id = edge_metadata.edge

        if from_id.type == NodeType.Basin
            q = get_flow(graph, edge_metadata, du)
            du[from_id.idx] -= q
        elseif to_id.type == NodeType.Basin
            q = get_flow(graph, edge_metadata, du)
            du[to_id.idx] += q
        end
    end
    return nothing
end

function formulate_du_pid_controlled!(
    du::ComponentVector,
    graph::MetaGraph,
    pid_control::PidControl,
)::Nothing
    for id in pid_control.controlled_basins
        du[id.idx] = zero(eltype(du))
        for id_in in inflow_ids(graph, id)
            du[id.idx] += get_flow(graph, id_in, id, du)
        end
        for id_out in outflow_ids(graph, id)
            du[id.idx] -= get_flow(graph, id, id_out, du)
        end
    end
    return nothing
end

function formulate_flows!(
    du::AbstractVector,
    u::AbstractVector,
    p::Parameters,
    t::Number;
    continuous_control_type::ContinuousControlType.T = ContinuousControlType.None,
)::Nothing
    (;
        linear_resistance,
        manning_resistance,
        tabulated_rating_curve,
        flow_boundary,
        pump,
        outlet,
        user_demand,
    ) = p

    formulate_flow!(pump, du, u, p, t, continuous_control_type)
    formulate_flow!(outlet, du, u, p, t, continuous_control_type)

    if continuous_control_type == ContinuousControlType.None
        formulate_flow!(linear_resistance, du, u, p, t)
        formulate_flow!(manning_resistance, du, u, p, t)
        formulate_flow!(tabulated_rating_curve, du, u, p, t)
        formulate_flow!(flow_boundary, du, u, p, t)
        formulate_flow!(user_demand, du, u, p, t)
    end
end<|MERGE_RESOLUTION|>--- conflicted
+++ resolved
@@ -9,15 +9,9 @@
 )::Nothing
     (; graph, basin, pid_control) = p
 
-<<<<<<< HEAD
     # Overrule given t with fixed_t for steady state runs
     t = p.fixed_t[] >= 0 ? p.fixed_t[] : t
 
-    storage = u.storage
-    integral = u.integral
-
-=======
->>>>>>> 9bdb262a
     du .= 0.0
     graph[].flow[parent(du)] .= 0.0
 
