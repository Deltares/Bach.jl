--- conflicted
+++ resolved
@@ -7,11 +7,8 @@
 """
 Store information for a subnetwork used for allocation.
 
-<<<<<<< HEAD
 objective_type: The name of the type of objective used
-=======
 allocation_network_id: The ID of this allocation network
->>>>>>> bcfc493e
 node_id: All the IDs of the nodes that are in this subnetwork
 node_id_mapping: Mapping Dictionary; model_node_id => AG_node_id where such a correspondence exists
     (all AG node ids are in the values)
@@ -24,11 +21,8 @@
 Δt_allocation: The time interval between consecutive allocation solves
 """
 struct AllocationModel
-<<<<<<< HEAD
     objective_type::Symbol
-=======
     allocation_network_id::Int
->>>>>>> bcfc493e
     node_id::Vector{Int}
     node_id_mapping::Dict{Int, Tuple{Int, Symbol}}
     node_id_mapping_inverse::Dict{Int, Tuple{Int, Symbol}}
