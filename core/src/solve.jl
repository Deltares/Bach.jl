--- conflicted
+++ resolved
@@ -162,10 +162,8 @@
 
             # No flow out outlet if source level is lower than minimum crest level
             if src_level !== nothing
-<<<<<<< HEAD
                 controlled_node_idx = findsorted(outlet.node_id, controlled_node_id)
-=======
->>>>>>> 5974e08c
+
                 factor_outlet *= reduction_factor(
                     src_level - outlet.min_crest_level[controlled_node_idx],
                     0.1,
