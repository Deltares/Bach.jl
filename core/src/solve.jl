--- conflicted
+++ resolved
@@ -382,23 +382,8 @@
     p::Parameters,
     t::Number,
 )::Nothing
+    (; basin) = p
     all_nodes_active = p.all_nodes_active[]
-<<<<<<< HEAD
-    (; basin) = p
-    (; node_id, active, table, inflow_edge) = tabulated_rating_curve
-
-    for id in node_id
-        upstream_edge = inflow_edge[id.idx]
-        upstream_basin_id = upstream_edge.edge[1]
-
-        if active[id.idx] || all_nodes_active
-            factor = low_storage_factor(
-                basin.current_storage[parent(du)],
-                upstream_basin_id,
-                10.0,
-            )
-            q = factor * table[id.idx](get_level(p, upstream_basin_id, t, du))
-=======
     (; node_id, active, table) = tabulated_rating_curve
 
     for id in node_id
@@ -413,21 +398,15 @@
         Δh = h_a - h_b
 
         if active[id.idx] || all_nodes_active
-            factor = low_storage_factor(u.storage, inflow_id, 10.0)
+            factor = low_storage_factor(basin.current_storage[parent(du)], inflow_id, 10.0)
             q = factor * table[id.idx](h_a)
             q *= reduction_factor(Δh, 0.02)
             q *= reduction_factor(max_downstream_level - h_b, 0.02)
->>>>>>> 6d20dcf4
         else
             q = 0.0
         end
 
-<<<<<<< HEAD
         du.tabulated_rating_curve[id.idx] = q
-=======
-        set_flow!(graph, inflow_edge, q, du)
-        set_flow!(graph, outflow_edge, q, du)
->>>>>>> 6d20dcf4
     end
     return nothing
 end
