"""Find the edges from the main network to a subnetwork."""
function find_subnetwork_connections!(p::Parameters)::Nothing
    (; allocation, graph, allocation) = p
    n_priorities = length(allocation.priorities)
    (; subnetwork_demands, subnetwork_allocateds) = allocation
    # Find edges (node_id, outflow_id) where the source node has subnetwork id 1 and the
    # destination node subnetwork id ≠1
    for node_id in graph[].node_ids[1]
        for outflow_id in outflow_ids(graph, node_id)
            if (graph[outflow_id].subnetwork_id != 1)
                main_network_source_edges =
                    get_main_network_connections(p, graph[outflow_id].subnetwork_id)
                edge = (node_id, outflow_id)
                push!(main_network_source_edges, edge)
                # Allocate memory for the demands and priorities
                # from the subnetwork via this edge
                subnetwork_demands[edge] = zeros(n_priorities)
                subnetwork_allocateds[edge] = zeros(n_priorities)
            end
        end
    end
    return nothing
end

function get_main_network_connections(
    p::Parameters,
    subnetwork_id::Int32,
)::Vector{Tuple{NodeID, NodeID}}
    (; allocation) = p
    (; subnetwork_ids, main_network_connections) = allocation
    idx = findsorted(subnetwork_ids, subnetwork_id)
    if isnothing(idx)
        error("Invalid allocation network ID $subnetwork_id.")
    else
        return main_network_connections[idx]
    end
    return
end

"""
Get the fixed capacity (∈[0,∞]) of the edges in the subnetwork in a JuMP.Containers.SparseAxisArray,
which is a type of sparse arrays that in this case takes NodeID in stead of Int as indices.
E.g. capacity[(node_a, node_b)] gives the capacity of edge (node_a, node_b).
"""
function get_subnetwork_capacity(
    p::Parameters,
    subnetwork_id::Int32,
)::JuMP.Containers.SparseAxisArray{Float64, 2, Tuple{NodeID, NodeID}}
    (; graph) = p
    node_ids_subnetwork = graph[].node_ids[subnetwork_id]

    dict = Dict{Tuple{NodeID, NodeID}, Float64}()
    capacity = JuMP.Containers.SparseAxisArray(dict)

    for edge_metadata in values(graph.edge_data)
        # Only flow edges are used for allocation
        if edge_metadata.type != EdgeType.flow
            continue
        end

        # If this edge is part of this subnetwork
        # edges between the main network and a subnetwork are added in add_subnetwork_connections!
        if edge_metadata.edge ⊆ node_ids_subnetwork
            id_src, id_dst = edge_metadata.edge

<<<<<<< HEAD
            # The AbstractParameterNode objects containing the data for
            # the source and destination onde of the edge
            node_src = getfield(p, graph[id_src].type)
            node_dst = getfield(p, graph[id_dst].type)

            # Initialize edge capacity as infinite
            capacity_edge = Inf

            # Find flow constraints for this edge, given by the
            # max_flow_rate of the source or destination node of the edge
            if is_flow_constraining(node_src)
=======
            capacity_edge = Inf

            # Find flow constraints for this edge
            if is_flow_constraining(id_src.type)
                node_src = getfield(p, graph[id_src].type)

>>>>>>> 935aeede
                capacity_node_src = node_src.max_flow_rate[id_src.idx]
                capacity_edge = min(capacity_edge, capacity_node_src)
            end
            if is_flow_constraining(id_dst.type)
                node_dst = getfield(p, graph[id_dst].type)
                capacity_node_dst = node_dst.max_flow_rate[id_dst.idx]
                capacity_edge = min(capacity_edge, capacity_node_dst)
            end

            # Set the capacity
            capacity[edge_metadata.edge] = capacity_edge

            # If allowed by the nodes from this edge,
            # allow allocation flow in opposite direction of the edge
            if !(
                is_flow_direction_constraining(id_src.type) ||
                is_flow_direction_constraining(id_dst.type)
            )
                capacity[reverse(edge_metadata.edge)] = capacity_edge
            end
        end
    end

    return capacity
end

const allocation_source_nodetypes =
    Set{NodeType.T}([NodeType.LevelBoundary, NodeType.FlowBoundary])

"""
Add the edges connecting the main network work to a subnetwork to both the main network
and subnetwork allocation network (defined by their capacity objects).
"""
function add_subnetwork_connections!(
    capacity::JuMP.Containers.SparseAxisArray{Float64, 2, Tuple{NodeID, NodeID}},
    p::Parameters,
    subnetwork_id::Int32,
)::Nothing
    (; allocation) = p
    (; main_network_connections) = allocation

    # Add the connections to the main network
    if is_main_network(subnetwork_id)
        for connections in main_network_connections
            for connection in connections
                capacity[connection...] = Inf
            end
        end
    else
        # Add the connections to this subnetwork
        for connection in get_main_network_connections(p, subnetwork_id)
            capacity[connection...] = Inf
        end
    end
    return nothing
end

"""
Get the capacity of all edges in the subnetwork in a JuMP
dictionary wrapper. The keys of this dictionary define
the which edges are used in the allocation optimization problem.
"""
function get_capacity(
    p::Parameters,
    subnetwork_id::Int32,
)::JuMP.Containers.SparseAxisArray{Float64, 2, Tuple{NodeID, NodeID}}
    capacity = get_subnetwork_capacity(p, subnetwork_id)
    add_subnetwork_connections!(capacity, p, subnetwork_id)

    if !valid_sources(p, capacity, subnetwork_id)
        error("Errors in sources in allocation network.")
    end

    return capacity
end

"""
Add the flow variables F to the allocation problem.
The variable indices are (edge_source_id, edge_dst_id).
Non-negativivity constraints are also immediately added to the flow variables.
"""
function add_variables_flow!(
    problem::JuMP.Model,
    capacity::JuMP.Containers.SparseAxisArray{Float64, 2, Tuple{NodeID, NodeID}},
)::Nothing
    edges = keys(capacity.data)
    problem[:F] = JuMP.@variable(problem, F[edge = edges] >= 0.0)
    return nothing
end

"""
Add the variables for supply/demand of a basin to the problem.
The variable indices are the node IDs of the basins in the subnetwork.
"""
function add_variables_basin!(
    problem::JuMP.Model,
    p::Parameters,
    subnetwork_id::Int32,
)::Nothing
    (; graph) = p

    # Get the node IDs from the subnetwork for basins that have a level demand
    node_ids_basin = [
        node_id for
        node_id in graph[].node_ids[subnetwork_id] if graph[node_id].type == :basin &&
        has_external_demand(graph, node_id, :level_demand)[1]
    ]
    problem[:F_basin_in] =
        JuMP.@variable(problem, F_basin_in[node_id = node_ids_basin,] >= 0.0)
    problem[:F_basin_out] =
        JuMP.@variable(problem, F_basin_out[node_id = node_ids_basin,] >= 0.0)
    return nothing
end

"""
Add the variables for supply/demand of the buffer of a node with a flow demand to the problem.
The variable indices are the node IDs of the nodes with a buffer in the subnetwork.
"""
function add_variables_flow_buffer!(
    problem::JuMP.Model,
    p::Parameters,
    subnetwork_id::Int32,
)::Nothing
    (; graph) = p

    # Collect the nodes in the subnetwork that have a flow demand
    node_ids_flow_demand = NodeID[]
    for node_id in graph[].node_ids[subnetwork_id]
        if has_external_demand(graph, node_id, :flow_demand)[1]
            push!(node_ids_flow_demand, node_id)
        end
    end

    problem[:F_flow_buffer_in] =
        JuMP.@variable(problem, F_flow_buffer_in[node_id = node_ids_flow_demand,] >= 0.0)
    problem[:F_flow_buffer_out] =
        JuMP.@variable(problem, F_flow_buffer_out[node_id = node_ids_flow_demand,] >= 0.0)
    return nothing
end

"""
Add the flow capacity constraints to the allocation problem.
Only finite capacities get a constraint.
The constraint indices are (edge_source_id, edge_dst_id).

Constraint:
flow over edge <= edge capacity
"""
function add_constraints_capacity!(
    problem::JuMP.Model,
    capacity::JuMP.Containers.SparseAxisArray{Float64, 2, Tuple{NodeID, NodeID}},
    p::Parameters,
    subnetwork_id::Int32,
)::Nothing
    main_network_source_edges = get_main_network_connections(p, subnetwork_id)
    F = problem[:F]

    # Find the edges within the subnetwork with finite capacity
    edge_ids_finite_capacity = Tuple{NodeID, NodeID}[]
    for (edge, c) in capacity.data
        if !isinf(c) && edge ∉ main_network_source_edges
            push!(edge_ids_finite_capacity, edge)
        end
    end

    problem[:capacity] = JuMP.@constraint(
        problem,
        [edge = edge_ids_finite_capacity],
        F[edge] <= capacity[edge...],
        base_name = "capacity"
    )
    return nothing
end

"""
Add capacity constraints to the outflow edge of UserDemand nodes.
The constraint indices are the UserDemand node IDs.

Constraint:
flow over UserDemand edge outflow edge <= cumulative return flow from previous priorities
"""
function add_constraints_user_source!(
    problem::JuMP.Model,
    p::Parameters,
    subnetwork_id::Int32,
)::Nothing
    (; graph) = p
    F = problem[:F]
    node_ids = graph[].node_ids[subnetwork_id]

    # Find the UserDemand nodes in the subnetwork
    node_ids_user = [node_id for node_id in node_ids if node_id.type == NodeType.UserDemand]

    problem[:source_user] = JuMP.@constraint(
        problem,
        [node_id = node_ids_user],
        F[(node_id, outflow_id(graph, node_id))] <= 0.0,
        base_name = "source_user"
    )
    return nothing
end

"""
Add the source constraints to the allocation problem.
The actual threshold values will be set before each allocation solve.
The constraint indices are (edge_source_id, edge_dst_id).

Constraint:
flow over source edge <= source flow in subnetwork
"""
function add_constraints_source!(
    problem::JuMP.Model,
    p::Parameters,
    subnetwork_id::Int32,
)::Nothing
    (; graph) = p
    edges_source = Tuple{NodeID, NodeID}[]
    F = problem[:F]

    # Find the edges in the whole model which are a source for
    # this subnetwork
    for edge_metadata in values(graph.edge_data)
        (; edge) = edge_metadata
        if graph[edge...].subnetwork_id_source == subnetwork_id
            push!(edges_source, edge)
        end
    end

    problem[:source] = JuMP.@constraint(
        problem,
        [edge_id = edges_source],
        F[edge_id] <= 0.0,
        base_name = "source"
    )
    return nothing
end

"""
Add the basin flow conservation constraints to the allocation problem.
The constraint indices are Basin node IDs.

Constraint:
sum(flows out of basin) == sum(flows into basin) + flow from storage and vertical fluxes
"""
function add_constraints_conservation_node!(
    problem::JuMP.Model,
    p::Parameters,
    subnetwork_id::Int32,
)::Nothing
    (; graph) = p
    F = problem[:F]
    F_basin_in = problem[:F_basin_in]
    F_basin_out = problem[:F_basin_out]
    F_flow_buffer_in = problem[:F_flow_buffer_in]
    F_flow_buffer_out = problem[:F_flow_buffer_out]
    node_ids = graph[].node_ids[subnetwork_id]

    inflows = Dict{NodeID, Set{JuMP.VariableRef}}()
    outflows = Dict{NodeID, Set{JuMP.VariableRef}}()

    edges_allocation = only(F.axes)

    for node_id in node_ids

        # If a node is a source or a sink (i.e. a boundary node),
        # there is no flow conservation on that node
        is_source_sink = node_id.type in
        [NodeType.FlowBoundary, NodeType.LevelBoundary, NodeType.UserDemand]

        if is_source_sink
            continue
        end

        inflows_node = Set{JuMP.VariableRef}()
        outflows_node = Set{JuMP.VariableRef}()
        inflows[node_id] = inflows_node
        outflows[node_id] = outflows_node

        # Find in- and outflow allocation edges of this node
        for neighbor_id in inoutflow_ids(graph, node_id)
            edge_in = (neighbor_id, node_id)
            if edge_in in edges_allocation
                push!(inflows_node, F[edge_in])
            end
            edge_out = (node_id, neighbor_id)
            if edge_out in edges_allocation
                push!(outflows_node, F[edge_out])
            end
        end

        # If the node is a Basin with a level demand, add basin in- and outflow
        if has_external_demand(graph, node_id, :level_demand)[1]
            push!(inflows_node, F_basin_out[node_id])
            push!(outflows_node, F_basin_in[node_id])
        end

        # If the node has a buffer
        if has_external_demand(graph, node_id, :flow_demand)[1]
            push!(inflows_node, F_flow_buffer_out[node_id])
            push!(outflows_node, F_flow_buffer_in[node_id])
        end
    end

    # Only the node IDs with conservation constraints on them
    # Discard constraints of the form 0 == 0
    node_ids = [
        node_id for node_id in keys(inflows) if
        !(isempty(inflows[node_id]) && isempty(outflows[node_id]))
    ]

    problem[:flow_conservation] = JuMP.@constraint(
        problem,
        [node_id = node_ids],
        sum(inflows[node_id]) == sum(outflows[node_id]);
        base_name = "flow_conservation"
    )

    return nothing
end

"""
<<<<<<< HEAD
Add the fractional flow constraints to the allocation problem.
The constraint indices are allocation edges over a fractional flow node.

Constraint:
flow after fractional_flow node <= fraction * inflow
"""
function add_constraints_fractional_flow!(
    problem::JuMP.Model,
    p::Parameters,
    subnetwork_id::Int32,
)::Nothing
    (; graph, fractional_flow) = p
    F = problem[:F]
    node_ids = graph[].node_ids[subnetwork_id]

    # Find the nodes in this subnetwork with a FractionalFlow
    # outneighbor, and collect the corresponding flow fractions
    # and inflow variable
    edges_to_fractional_flow = Tuple{NodeID, NodeID}[]
    fractions = Dict{Tuple{NodeID, NodeID}, Float64}()
    inflows = Dict{NodeID, JuMP.AffExpr}()

    # Find edges of the form (node_id, outflow_id) where outflow_id
    # is for a FractionalFlow node
    for node_id in node_ids
        for outflow_id in outflow_ids(graph, node_id)
            if outflow_id.type == NodeType.FractionalFlow
                edge = (node_id, outflow_id)
                push!(edges_to_fractional_flow, edge)
                fractions[edge] = fractional_flow.fraction[outflow_id.idx]
                inflows[node_id] = sum([
                    F[(inflow_id, node_id)] for inflow_id in inflow_ids(graph, node_id)
                ])
            end
        end
    end

    # Create the constraints if there is at least one
    if !isempty(edges_to_fractional_flow)
        problem[:fractional_flow] = JuMP.@constraint(
            problem,
            [edge = edges_to_fractional_flow],
            F[edge] <= fractions[edge] * inflows[edge[1]],
            base_name = "fractional_flow"
        )
    end
    return nothing
end

"""
=======
>>>>>>> 935aeede
Add the Basin flow constraints to the allocation problem.
The constraint indices are the Basin node IDs.

Constraint:
flow out of basin <= basin capacity
"""
function add_constraints_basin_flow!(problem::JuMP.Model)::Nothing
    F_basin_out = problem[:F_basin_out]
    problem[:basin_outflow] = JuMP.@constraint(
        problem,
        [node_id = only(F_basin_out.axes)],
        F_basin_out[node_id] <= 0.0,
        base_name = "basin_outflow"
    )
    return nothing
end

"""
Add the buffer outflow constraints to the allocation problem.
The constraint indices are the node IDs of the nodes that have a flow demand.

Constraint:
flow out of buffer <= flow buffer capacity
"""
function add_constraints_buffer!(problem::JuMP.Model)::Nothing
    F_flow_buffer_out = problem[:F_flow_buffer_out]
    problem[:flow_buffer_outflow] = JuMP.@constraint(
        problem,
        [node_id = only(F_flow_buffer_out.axes)],
        F_flow_buffer_out[node_id] <= 0.0,
        base_name = "flow_buffer_outflow"
    )
    return nothing
end

"""
Add the flow demand node outflow constraints to the allocation problem.
The constraint indices are the node IDs of the nodes that have a flow demand.

Constraint:
flow out of node with flow demand <= ∞ if not at flow demand priority, 0.0 otherwise
"""
function add_constraints_flow_demand_outflow!(
    problem::JuMP.Model,
    p::Parameters,
    subnetwork_id::Int32,
)::Nothing
    (; graph) = p
    F = problem[:F]
    node_ids = graph[].node_ids[subnetwork_id]

    # Collect the node IDs in the subnetwork which have a flow demand
    node_ids_flow_demand = [
        node_id for
        node_id in node_ids if has_external_demand(graph, node_id, :flow_demand)[1]
    ]

    problem[:flow_demand_outflow] = JuMP.@constraint(
        problem,
        [node_id = node_ids_flow_demand],
        F[(node_id, outflow_id(graph, node_id))] <= 0.0,
        base_name = "flow_demand_outflow"
    )
    return nothing
end

"""
Construct the allocation problem for the current subnetwork as a JuMP model.
"""
function allocation_problem(
    p::Parameters,
    capacity::JuMP.Containers.SparseAxisArray{Float64, 2, Tuple{NodeID, NodeID}},
    subnetwork_id::Int32,
)::JuMP.Model
    optimizer = JuMP.optimizer_with_attributes(
        HiGHS.Optimizer,
        "log_to_console" => false,
        "objective_bound" => 0.0,
        "time_limit" => 60.0,
        "random_seed" => 0,
        "primal_feasibility_tolerance" => 1e-5,
        "dual_feasibility_tolerance" => 1e-5,
    )
    problem = JuMP.direct_model(optimizer)

    # Add variables to problem
    add_variables_flow!(problem, capacity)
    add_variables_basin!(problem, p, subnetwork_id)
    add_variables_flow_buffer!(problem, p, subnetwork_id)

    # Add constraints to problem
    add_constraints_conservation_node!(problem, p, subnetwork_id)

    add_constraints_capacity!(problem, capacity, p, subnetwork_id)
    add_constraints_source!(problem, p, subnetwork_id)
    add_constraints_user_source!(problem, p, subnetwork_id)
    add_constraints_basin_flow!(problem)
    add_constraints_flow_demand_outflow!(problem, p, subnetwork_id)
    add_constraints_buffer!(problem)

    return problem
end

"""
Construct the JuMP.jl problem for allocation.

Inputs
------
subnetwork_id: the ID of this allocation network
p: Ribasim problem parameters
Δt_allocation: The timestep between successive allocation solves

Outputs
-------
An AllocationModel object.
"""
function AllocationModel(
    subnetwork_id::Int32,
    p::Parameters,
    Δt_allocation::Float64,
)::AllocationModel
    capacity = get_capacity(p, subnetwork_id)
    problem = allocation_problem(p, capacity, subnetwork_id)

    return AllocationModel(; subnetwork_id, capacity, problem, Δt_allocation)
end<|MERGE_RESOLUTION|>--- conflicted
+++ resolved
@@ -63,26 +63,12 @@
         if edge_metadata.edge ⊆ node_ids_subnetwork
             id_src, id_dst = edge_metadata.edge
 
-<<<<<<< HEAD
-            # The AbstractParameterNode objects containing the data for
-            # the source and destination onde of the edge
-            node_src = getfield(p, graph[id_src].type)
-            node_dst = getfield(p, graph[id_dst].type)
-
-            # Initialize edge capacity as infinite
-            capacity_edge = Inf
-
-            # Find flow constraints for this edge, given by the
-            # max_flow_rate of the source or destination node of the edge
-            if is_flow_constraining(node_src)
-=======
             capacity_edge = Inf
 
             # Find flow constraints for this edge
             if is_flow_constraining(id_src.type)
                 node_src = getfield(p, graph[id_src].type)
 
->>>>>>> 935aeede
                 capacity_node_src = node_src.max_flow_rate[id_src.idx]
                 capacity_edge = min(capacity_edge, capacity_node_src)
             end
@@ -404,7 +390,6 @@
 end
 
 """
-<<<<<<< HEAD
 Add the fractional flow constraints to the allocation problem.
 The constraint indices are allocation edges over a fractional flow node.
 
@@ -455,8 +440,6 @@
 end
 
 """
-=======
->>>>>>> 935aeede
 Add the Basin flow constraints to the allocation problem.
 The constraint indices are the Basin node IDs.
 
