name = "libribasim"
uuid = "f319f290-633d-4573-adfe-d6d5548b6388"
authors = ["Deltares and contributors"]
version = "0.1.0"

[deps]
BasicModelInterface = "59605e27-edc0-445a-b93d-c09a3a50b330"
Dates = "ade2ca70-3891-5945-98fb-dc099432e06a"
Ribasim = "aac5e3d9-0b8f-4d4f-8241-b1a7a9632635"
TOML = "fa267f1f-6049-4f14-aa54-33bafae1ed76"

[compat]
BasicModelInterface = "0.1"
<<<<<<< HEAD
julia = "1.10"
=======
Dates = "1"
TOML = "1"
julia = "1.9"
>>>>>>> 5ecfd83a
<|MERGE_RESOLUTION|>--- conflicted
+++ resolved
@@ -11,10 +11,6 @@
 
 [compat]
 BasicModelInterface = "0.1"
-<<<<<<< HEAD
-julia = "1.10"
-=======
 Dates = "1"
 TOML = "1"
-julia = "1.9"
->>>>>>> 5ecfd83a
+julia = "1.10"