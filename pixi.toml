--- conflicted
+++ resolved
@@ -185,11 +185,8 @@
 xarray = "*"
 networkx = ">=3.3"
 ipykernel = ">=6.29"
-<<<<<<< HEAD
 dash = ">=2.17.1,<2.18"
-=======
 minio = "*"
->>>>>>> 3fcbfb71
 
 [pypi-dependencies]
 ribasim = { path = "python/ribasim", editable = true }
