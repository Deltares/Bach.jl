--- conflicted
+++ resolved
@@ -52,13 +52,6 @@
     "mypy-ribasim-api",
 ] }
 # Build
-<<<<<<< HEAD
-build-ribasim-cli = { cmd = "cd build/create_binaries && julia --project create_app.jl", depends_on = [
-    "generate-testmodels",
-] }
-build-libribasim = { cmd = "cd build/create_binaries && julia --project create_lib.jl", depends_on = [
-    "generate-testmodels",
-=======
 instantiate-build-environment = "cd build/create_binaries && julia --project --eval \"using Pkg; Pkg.instantiate()\""
 build-ribasim-cli = { cmd = "cd build/create_binaries && julia --project create_app.jl", depends_on = [
     "generate-testmodels",
@@ -67,7 +60,6 @@
 build-libribasim = { cmd = "cd build/create_binaries && julia --project create_lib.jl", depends_on = [
     "generate-testmodels",
     "instantiate-build-environment",
->>>>>>> 2d3b6d63
 ] }
 build = { depends_on = ["build-ribasim-cli", "build-libribasim"] }
 # Test
@@ -82,8 +74,8 @@
 # Codegen
 generate-schema = "julia --project=docs docs/gen_schema.jl"
 generate-python = """\
-    datamodel-codegen --use-title-as-name --target-python-version=3.9 --use-double-quotes --disable-timestamp --use-default --strict-nullable --input-file-type=jsonschema --input docs/schema/root.schema.json --output-model-type=pydantic_v2.BaseModel --output python/ribasim/ribasim/models.py && \
-    datamodel-codegen --use-title-as-name --target-python-version=3.9 --use-double-quotes --disable-timestamp --use-default --strict-nullable --input-file-type=jsonschema --input docs/schema/Config.schema.json --output-model-type=pydantic_v2.BaseModel --output python/ribasim/ribasim/config.py"""
+    datamodel-codegen --use-title-as-name --use-double-quotes --disable-timestamp --use-default --strict-nullable --input-file-type=jsonschema --input docs/schema/root.schema.json --output python/ribasim/ribasim/models.py && \
+    datamodel-codegen --use-title-as-name --use-double-quotes --disable-timestamp --use-default --strict-nullable --input-file-type=jsonschema --input docs/schema/Config.schema.json --output python/ribasim/ribasim/config.py"""
 codegen = { depends_on = ["generate-schema", "generate-python", "lint"] }
 
 [dependencies]
@@ -99,7 +91,7 @@
 pip = "*"
 pre-commit = "*"
 pyarrow = "*"
-pydantic = "*"
+pydantic = "~=1.0"
 pyogrio = "*"
 pytest = "*"
 pytest-cov = "*"
