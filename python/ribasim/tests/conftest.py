--- conflicted
+++ resolved
@@ -76,10 +76,7 @@
     pid_control_equation_model().write(datadir / "pid_control_equation")
     invalid_discrete_control_model().write(datadir / "invalid_discrete_control")
     invalid_edge_types_model().write(datadir / "invalid_edge_types")
-<<<<<<< HEAD
     discrete_control_of_pid_control_model().write(
         datadir / "discrete_control_of_pid_control"
     )
-=======
-    level_boundary_condition_model().write(datadir / "level_boundary_condition")
->>>>>>> e9af79c6
+    level_boundary_condition_model().write(datadir / "level_boundary_condition")