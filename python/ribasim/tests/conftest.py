from pathlib import Path

import pytest
import ribasim
from ribasim_testmodels import (
    backwater_model,
    basic_model,
    basic_transient_model,
    bucket_model,
    linear_resistance_model,
<<<<<<< HEAD
    manning_resistance_model,
    pid_control_model_1,
    pump_control_model,
=======
    pid_control_model_1,
    pump_discrete_control_model,
>>>>>>> fe2539b2
    rating_curve_model,
    tabulated_rating_curve_model,
    trivial_model,
)


# we can't call fixtures directly, so we keep separate versions
@pytest.fixture()
def basic() -> ribasim.Model:
    return basic_model()


@pytest.fixture()
def basic_transient(basic) -> ribasim.Model:
    return basic_transient_model(basic)


@pytest.fixture()
def tabulated_rating_curve() -> ribasim.Model:
    return tabulated_rating_curve_model()


@pytest.fixture()
def backwater() -> ribasim.Model:
    return backwater_model()


# write models to disk for Julia tests to use
if __name__ == "__main__":
    datadir = Path("data")
    trivial_model().write(datadir / "trivial")
    bucket_model().write(datadir / "bucket")
    basic_model().write(datadir / "basic")
    basic_transient_model(basic_model()).write(datadir / "basic-transient")
    tabulated_rating_curve_model().write(datadir / "tabulated_rating_curve")
    pump_discrete_control_model().write(datadir / "pump_discrete_control")
    backwater_model().write(datadir / "backwater")
    linear_resistance_model().write(datadir / "linear_resistance")
    rating_curve_model().write(datadir / "rating_curve")
<<<<<<< HEAD
    manning_resistance_model().write(datadir / "manning_resistance")
=======
>>>>>>> fe2539b2
    pid_control_model_1().write(datadir / "pid_1")<|MERGE_RESOLUTION|>--- conflicted
+++ resolved
@@ -8,14 +8,9 @@
     basic_transient_model,
     bucket_model,
     linear_resistance_model,
-<<<<<<< HEAD
     manning_resistance_model,
     pid_control_model_1,
-    pump_control_model,
-=======
-    pid_control_model_1,
     pump_discrete_control_model,
->>>>>>> fe2539b2
     rating_curve_model,
     tabulated_rating_curve_model,
     trivial_model,
@@ -55,8 +50,5 @@
     backwater_model().write(datadir / "backwater")
     linear_resistance_model().write(datadir / "linear_resistance")
     rating_curve_model().write(datadir / "rating_curve")
-<<<<<<< HEAD
     manning_resistance_model().write(datadir / "manning_resistance")
-=======
->>>>>>> fe2539b2
     pid_control_model_1().write(datadir / "pid_1")