--- conflicted
+++ resolved
@@ -7,12 +7,9 @@
     basic_model,
     basic_transient_model,
     bucket_model,
-<<<<<<< HEAD
     linear_resistance_model,
     manning_resistance_model,
-=======
     pid_control_model_1,
->>>>>>> c22289fa
     pump_control_model,
     rating_curve_model,
     tabulated_rating_curve_model,
@@ -51,10 +48,7 @@
     tabulated_rating_curve_model().write(datadir / "tabulated_rating_curve")
     pump_control_model().write(datadir / "pump_control")
     backwater_model().write(datadir / "backwater")
-<<<<<<< HEAD
     linear_resistance_model().write(datadir / "linear_resistance")
     rating_curve_model().write(datadir / "rating_curve")
     manning_resistance_model().write(datadir / "manning_resistance")
-=======
-    pid_control_model_1().write(datadir / "pid_1")
->>>>>>> c22289fa
+    pid_control_model_1().write(datadir / "pid_1")