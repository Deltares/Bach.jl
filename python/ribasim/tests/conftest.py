from pathlib import Path

import pytest
import ribasim
from ribasim_testmodels import (
    backwater_model,
    basic_model,
    basic_transient_model,
    bucket_model,
<<<<<<< HEAD
    dutch_waterways_model,
=======
    flow_boundary_time_model,
>>>>>>> 04702c6d
    flow_condition_model,
    invalid_qh_model,
    linear_resistance_model,
    manning_resistance_model,
    miscellaneous_nodes_model,
    pid_control_model_1,
    pump_discrete_control_model,
    rating_curve_model,
    tabulated_rating_curve_control_model,
    tabulated_rating_curve_model,
    trivial_model,
)


# we can't call fixtures directly, so we keep separate versions
@pytest.fixture()
def basic() -> ribasim.Model:
    return basic_model()


@pytest.fixture()
def basic_transient(basic) -> ribasim.Model:
    return basic_transient_model(basic)


@pytest.fixture()
def tabulated_rating_curve() -> ribasim.Model:
    return tabulated_rating_curve_model()


@pytest.fixture()
def backwater() -> ribasim.Model:
    return backwater_model()


# write models to disk for Julia tests to use
if __name__ == "__main__":
    datadir = Path("data")
<<<<<<< HEAD

    models = [
        model_generator()
        for model_generator in (
            backwater_model,
            basic_model,
            bucket_model,
            dutch_waterways_model,
            flow_condition_model,
            linear_resistance_model,
            manning_resistance_model,
            miscellaneous_nodes_model,
            pid_control_model_1,
            pump_discrete_control_model,
            rating_curve_model,
            tabulated_rating_curve_control_model,
            tabulated_rating_curve_model,
            trivial_model,
        )
    ]

    for model in models:
        model.write(datadir / model.modelname)

        if model.modelname == "basic":
            model = basic_transient_model(model)
            model.write(datadir / model.modelname)
=======
    trivial_model().write(datadir / "trivial")
    bucket_model().write(datadir / "bucket")
    basic_model().write(datadir / "basic")
    basic_transient_model(basic_model()).write(datadir / "basic-transient")
    tabulated_rating_curve_model().write(datadir / "tabulated_rating_curve")
    tabulated_rating_curve_control_model().write(
        datadir / "tabulated_rating_curve_control"
    )
    pump_discrete_control_model().write(datadir / "pump_discrete_control")
    flow_condition_model().write(datadir / "flow_condition")
    backwater_model().write(datadir / "backwater")
    linear_resistance_model().write(datadir / "linear_resistance")
    rating_curve_model().write(datadir / "rating_curve")
    manning_resistance_model().write(datadir / "manning_resistance")
    pid_control_model_1().write(datadir / "pid_1")
    miscellaneous_nodes_model().write(datadir / "misc_nodes")
    invalid_qh_model().write(datadir / "invalid_qh")
    flow_boundary_time_model().write(datadir / "flow_boundary_time")
>>>>>>> 04702c6d
<|MERGE_RESOLUTION|>--- conflicted
+++ resolved
@@ -7,11 +7,8 @@
     basic_model,
     basic_transient_model,
     bucket_model,
-<<<<<<< HEAD
     dutch_waterways_model,
-=======
     flow_boundary_time_model,
->>>>>>> 04702c6d
     flow_condition_model,
     invalid_qh_model,
     linear_resistance_model,
@@ -50,7 +47,6 @@
 # write models to disk for Julia tests to use
 if __name__ == "__main__":
     datadir = Path("data")
-<<<<<<< HEAD
 
     models = [
         model_generator()
@@ -59,7 +55,9 @@
             basic_model,
             bucket_model,
             dutch_waterways_model,
+            flow_boundary_time_model,
             flow_condition_model,
+            invalid_qh_model,
             linear_resistance_model,
             manning_resistance_model,
             miscellaneous_nodes_model,
@@ -77,24 +75,4 @@
 
         if model.modelname == "basic":
             model = basic_transient_model(model)
-            model.write(datadir / model.modelname)
-=======
-    trivial_model().write(datadir / "trivial")
-    bucket_model().write(datadir / "bucket")
-    basic_model().write(datadir / "basic")
-    basic_transient_model(basic_model()).write(datadir / "basic-transient")
-    tabulated_rating_curve_model().write(datadir / "tabulated_rating_curve")
-    tabulated_rating_curve_control_model().write(
-        datadir / "tabulated_rating_curve_control"
-    )
-    pump_discrete_control_model().write(datadir / "pump_discrete_control")
-    flow_condition_model().write(datadir / "flow_condition")
-    backwater_model().write(datadir / "backwater")
-    linear_resistance_model().write(datadir / "linear_resistance")
-    rating_curve_model().write(datadir / "rating_curve")
-    manning_resistance_model().write(datadir / "manning_resistance")
-    pid_control_model_1().write(datadir / "pid_1")
-    miscellaneous_nodes_model().write(datadir / "misc_nodes")
-    invalid_qh_model().write(datadir / "invalid_qh")
-    flow_boundary_time_model().write(datadir / "flow_boundary_time")
->>>>>>> 04702c6d
+            model.write(datadir / model.modelname)