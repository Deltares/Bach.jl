import datetime
from collections.abc import Generator
from os import PathLike
from pathlib import Path
from typing import Any

import numpy as np
import pandas as pd
import tomli
import tomli_w
from matplotlib import pyplot as plt
from pydantic import (
    DirectoryPath,
    Field,
    field_serializer,
    model_validator,
)

import ribasim
from ribasim.config import (
    Allocation,
    Basin,
    DiscreteControl,
    FlowBoundary,
    FlowDemand,
    FractionalFlow,
    LevelBoundary,
    LevelDemand,
    LinearResistance,
    Logging,
    ManningResistance,
    MultiNodeModel,
    Outlet,
    PidControl,
    Pump,
    Results,
    Solver,
    TabulatedRatingCurve,
    Terminal,
    UserDemand,
)
from ribasim.geometry.edge import EdgeTable
from ribasim.geometry.node import NodeTable
from ribasim.input_base import (
    ChildModel,
    FileModel,
    context_file_loading,
)
from ribasim.utils import MissingOptionalModule

try:
    import xugrid
except ImportError:
    xugrid = MissingOptionalModule("xugrid")


class Model(FileModel):
    starttime: datetime.datetime
    endtime: datetime.datetime

    input_dir: Path = Field(default=Path("."))
    results_dir: Path = Field(default=Path("results"))

    logging: Logging = Field(default_factory=Logging)
    solver: Solver = Field(default_factory=Solver)
    results: Results = Field(default_factory=Results)

    allocation: Allocation = Field(default_factory=Allocation)

    basin: Basin = Field(default_factory=Basin)
    discrete_control: DiscreteControl = Field(default_factory=DiscreteControl)
    flow_boundary: FlowBoundary = Field(default_factory=FlowBoundary)
    flow_demand: FlowDemand = Field(default_factory=FlowDemand)
    fractional_flow: FractionalFlow = Field(default_factory=FractionalFlow)
    level_boundary: LevelBoundary = Field(default_factory=LevelBoundary)
    level_demand: LevelDemand = Field(default_factory=LevelDemand)
    linear_resistance: LinearResistance = Field(default_factory=LinearResistance)
    manning_resistance: ManningResistance = Field(default_factory=ManningResistance)
    outlet: Outlet = Field(default_factory=Outlet)
    pid_control: PidControl = Field(default_factory=PidControl)
    pump: Pump = Field(default_factory=Pump)
    tabulated_rating_curve: TabulatedRatingCurve = Field(
        default_factory=TabulatedRatingCurve
    )
    terminal: Terminal = Field(default_factory=Terminal)
    user_demand: UserDemand = Field(default_factory=UserDemand)

    edge: EdgeTable = Field(default_factory=EdgeTable)

    @model_validator(mode="after")
    def set_node_parent(self) -> "Model":
        for (
            k,
            v,
        ) in self._children().items():
            setattr(v, "_parent", self)
            setattr(v, "_parent_field", k)
        return self

    @field_serializer("input_dir", "results_dir")
    def serialize_path(self, path: Path) -> str:
        return str(path)

    def model_post_init(self, __context: Any) -> None:
        # When serializing we exclude fields that are set to their default values
        # However, we always want to write `input_dir` and `results_dir`
        # By overriding `BaseModel.model_post_init` we can set the explicitly,
        # and enforce that they are always written.
        self.model_fields_set.update({"input_dir", "results_dir"})

    def __repr__(self) -> str:
        """Generate a succinct overview of the Model content.

        Skip "empty" NodeModel instances: when all dataframes are None.
        """
        content = ["ribasim.Model("]
        INDENT = "    "
        for field in self.fields():
            attr = getattr(self, field)
            if isinstance(attr, EdgeTable):
                content.append(f"{INDENT}{field}=Edge(...),")
            else:
                if isinstance(attr, MultiNodeModel) and attr.node.df is None:
                    # Skip unused node types
                    continue
                content.append(f"{INDENT}{field}={repr(attr)},")

        content.append(")")
        return "\n".join(content)

<<<<<<< HEAD
    def _write_toml(self, fn: FilePath) -> FilePath:
        """
        Write the model data to a TOML file.

        Parameters
        ----------
        fn : FilePath
            The file path where the TOML file will be written.

        Returns
        -------
        FilePath
            The file path of the written TOML file.
        """
        fn = Path(fn)

=======
    def _write_toml(self, fn: Path):
>>>>>>> 116069f6
        content = self.model_dump(exclude_unset=True, exclude_none=True, by_alias=True)
        # Filter empty dicts (default Nodes)
        content = dict(filter(lambda x: x[1], content.items()))
        content["ribasim_version"] = ribasim.__version__
        with open(fn, "wb") as f:
            tomli_w.dump(content, f)
        return fn

    def _save(self, directory: DirectoryPath, input_dir: DirectoryPath):
        db_path = directory / input_dir / "database.gpkg"
        db_path.parent.mkdir(parents=True, exist_ok=True)
        db_path.unlink(missing_ok=True)
        context_file_loading.get()["database"] = db_path
        self.edge._save(directory, input_dir)

        node = self.node_table()
        # Temporarily require unique node_id for #1262
        # and copy them to the fid for #1306.
        if not node.df["node_id"].is_unique:
            raise ValueError("node_id must be unique")
        node.df.set_index("node_id", drop=False, inplace=True)
        node.df.sort_index(inplace=True)
        node.df.index.name = "fid"
        node._save(directory, input_dir)

        for sub in self._nodes():
            sub._save(directory, input_dir)

    def node_table(self) -> NodeTable:
        """Compute the full NodeTable from all node types."""
        df_chunks = [node.node.df for node in self._nodes()]
        df = pd.concat(df_chunks, ignore_index=True)
        node_table = NodeTable(df=df)
        node_table.sort()
        return node_table

    def _nodes(self) -> Generator[MultiNodeModel, Any, None]:
        """Return all non-empty MultiNodeModel instances."""
        for key in self.model_fields.keys():
            attr = getattr(self, key)
            if (
                isinstance(attr, MultiNodeModel)
                and attr.node.df is not None
                # TODO: Model.read creates empty node tables (#1278)
                and not attr.node.df.empty
            ):
                yield attr

    def _children(self):
        return {
            k: getattr(self, k)
            for k in self.model_fields.keys()
            if isinstance(getattr(self, k), ChildModel)
        }

    def validate_model_node_field_ids(self):
        raise NotImplementedError()

    def validate_model_node_ids(self):
        raise NotImplementedError()

    def validate_model(self):
        """Validate the model.

        Checks:
        - Whether the node IDs of the node_type fields are valid
        - Whether the node IDs in the node field correspond to the node IDs on the node type fields
        """

        self.validate_model_node_field_ids()
        self.validate_model_node_ids()

    @classmethod
    def read(cls, filepath: str | PathLike[str]) -> "Model":
        """Read model from TOML file."""
        return cls(filepath=filepath)  # type: ignore

    def write(self, filepath: str | PathLike[str]) -> Path:
        """
        Write the contents of the model to disk and save it as a TOML configuration file.

        If ``filepath.parent`` does not exist, it is created before writing.

        Parameters
        ----------
        filepath: str | PathLike[str] A file path with .toml extension
        """
        # TODO
        # self.validate_model()
        filepath = Path(filepath)
        if not filepath.suffix == ".toml":
            raise ValueError(f"Filepath '{filepath}' is not a .toml file.")
        context_file_loading.set({})
        filepath = Path(filepath)
        directory = filepath.parent
        directory.mkdir(parents=True, exist_ok=True)
        self._save(directory, self.input_dir)
        fn = self._write_toml(filepath)

        context_file_loading.set({})
        return fn

    @classmethod
    def _load(cls, filepath: Path | None) -> dict[str, Any]:
        context_file_loading.set({})

        if filepath is not None:
            with open(filepath, "rb") as f:
                config = tomli.load(f)

            directory = filepath.parent / config.get("input_dir", ".")
            context_file_loading.get()["directory"] = directory
            context_file_loading.get()["database"] = directory / "database.gpkg"

            return config
        else:
            return {}

    @model_validator(mode="after")
    def reset_contextvar(self) -> "Model":
        # Drop database info
        context_file_loading.set({})
        return self

    def plot_control_listen(self, ax):
        df_listen_edge = pd.DataFrame(
            data={
                "control_node_id": pd.Series([], dtype=np.int32),
                "control_node_type": pd.Series([], dtype=str),
                "listen_node_id": pd.Series([], dtype=np.int32),
                "listen_node_type": pd.Series([], dtype=str),
            }
        )

        # Listen edges from PidControl
        for table in (self.pid_control.static.df, self.pid_control.time.df):
            if table is None:
                continue

            to_add = table[
                ["node_id", "listen_node_id", "listen_node_type"]
            ].drop_duplicates()
            to_add.columns = ["control_node_id", "listen_node_id", "listen_node_type"]
            to_add["control_node_type"] = "PidControl"
            df_listen_edge = pd.concat([df_listen_edge, to_add])

        # Listen edges from DiscreteControl
        condition = self.discrete_control.condition.df
        if condition is not None:
            to_add = condition[
                ["node_id", "listen_node_id", "listen_node_type"]
            ].drop_duplicates()
            to_add.columns = ["control_node_id", "listen_node_id", "listen_node_type"]
            to_add["control_node_type"] = "DiscreteControl"
            df_listen_edge = pd.concat([df_listen_edge, to_add])

        # Collect geometry data
        node = self.node_table().df
        control_nodes_geometry = df_listen_edge.merge(
            node,
            left_on=["control_node_id", "control_node_type"],
            right_on=["node_id", "node_type"],
            how="left",
        )["geometry"]

        listen_nodes_geometry = df_listen_edge.merge(
            node,
            left_on=["listen_node_id", "listen_node_type"],
            right_on=["node_id", "node_type"],
            how="left",
        )["geometry"]

        # Plot listen edges
        for i, (point_listen, point_control) in enumerate(
            zip(listen_nodes_geometry, control_nodes_geometry)
        ):
            ax.plot(
                [point_listen.x, point_control.x],
                [point_listen.y, point_control.y],
                color="gray",
                ls="--",
                label="Listen edge" if i == 0 else None,
            )
        return

    def plot(self, ax=None, indicate_subnetworks: bool = True) -> Any:
        """
        Plot the nodes, edges and allocation networks of the model.

        Parameters
        ----------
        ax : matplotlib.pyplot.Artist, optional
            Axes on which to draw the plot.

        Returns
        -------
        ax : matplotlib.pyplot.Artist
        """
        if ax is None:
            _, ax = plt.subplots()
            ax.axis("off")

        node = self.node_table()
        self.edge.plot(ax=ax, zorder=2)
        self.plot_control_listen(ax)
        node.plot(ax=ax, zorder=3)

        handles, labels = ax.get_legend_handles_labels()

        if indicate_subnetworks:
            (
                handles_subnetworks,
                labels_subnetworks,
            ) = node.plot_allocation_networks(ax=ax, zorder=1)
            handles += handles_subnetworks
            labels += labels_subnetworks

        ax.legend(handles, labels, loc="lower left", bbox_to_anchor=(1, 0.5))

        return ax

    def to_xugrid(self):
        """
        Convert the network to a `xugrid.UgridDataset`.
        This method will throw `ImportError`,
        if the optional dependency `xugrid` isn't installed.
        """
        node_df = self.node_table().df

        # This will need to be adopted for locally unique node IDs,
        # otherwise the `node_lookup` with `argsort` is not correct.
        if not node_df.node_id.is_unique:
            raise ValueError("node_id must be unique")
        node_df.sort_values("node_id", inplace=True)

        edge_df = self.edge.df.copy()
        # We assume only the flow network is of interest.
        edge_df = edge_df[edge_df.edge_type == "flow"]

        node_id = node_df.node_id.to_numpy()
        from_node_id = edge_df.from_node_id.to_numpy()
        to_node_id = edge_df.to_node_id.to_numpy()

        # from node_id to the node_dim index
        node_lookup = pd.Series(
            index=node_id,
            data=node_id.argsort().astype(np.int32),
            name="node_index",
        )

        if node_df.crs is None:
            # TODO: can be removed when CRS is required, #1254
            projected = False
        else:
            projected = node_df.crs.is_projected

        grid = xugrid.Ugrid1d(
            node_x=node_df.geometry.x,
            node_y=node_df.geometry.y,
            fill_value=-1,
            edge_node_connectivity=np.column_stack(
                (
                    node_lookup[from_node_id],
                    node_lookup[to_node_id],
                )
            ),
            name="ribasim",
            projected=projected,
            crs=node_df.crs,
        )

        edge_dim = grid.edge_dimension
        node_dim = grid.node_dimension

        uds = xugrid.UgridDataset(None, grid)
        uds = uds.assign_coords(node_id=(node_dim, node_id))
        uds = uds.assign_coords(from_node_id=(edge_dim, from_node_id))
        uds = uds.assign_coords(to_node_id=(edge_dim, to_node_id))

        return uds<|MERGE_RESOLUTION|>--- conflicted
+++ resolved
@@ -128,8 +128,7 @@
         content.append(")")
         return "\n".join(content)
 
-<<<<<<< HEAD
-    def _write_toml(self, fn: FilePath) -> FilePath:
+    def _write_toml(self, fn: Path) -> Path:
         """
         Write the model data to a TOML file.
 
@@ -140,14 +139,9 @@
 
         Returns
         -------
-        FilePath
+        Path
             The file path of the written TOML file.
         """
-        fn = Path(fn)
-
-=======
-    def _write_toml(self, fn: Path):
->>>>>>> 116069f6
         content = self.model_dump(exclude_unset=True, exclude_none=True, by_alias=True)
         # Filter empty dicts (default Nodes)
         content = dict(filter(lambda x: x[1], content.items()))
