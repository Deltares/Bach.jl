import datetime
from pathlib import Path
from typing import Any

import tomli
import tomli_w
from matplotlib import pyplot as plt
from pydantic import (
    DirectoryPath,
    Field,
    FilePath,
    field_serializer,
    model_validator,
)

import ribasim
from ribasim.config import (
    Allocation,
    Basin,
    DiscreteControl,
    FlowBoundary,
    FlowDemand,
    FractionalFlow,
    LevelBoundary,
    LevelDemand,
    LinearResistance,
    Logging,
    ManningResistance,
    Outlet,
    PidControl,
    Pump,
    Results,
    Solver,
    TabulatedRatingCurve,
    Terminal,
    UserDemand,
)
from ribasim.geometry.edge import EdgeTable
from ribasim.input_base import (
    ChildModel,
    FileModel,
    NodeModel,
    context_file_loading,
)


class Model(FileModel):
<<<<<<< HEAD
    """
    A full Ribasim model schematisation with all input.

    Ribasim model containing the location of the nodes, the edges between the
    nodes, and the node parametrization.

    Parameters
    ----------
    starttime : datetime.datetime
        Starting time of the simulation.
    endtime : datetime.datetime
        End time of the simulation.

    input_dir: Path = Path(".")
        The directory of the input files.
    results_dir: Path = Path("results")
        The directory of the results files.

    network: Network
        Class containing the topology (nodes and edges) of the model.
    results: Results
        Results configuration options.
    solver: Solver
        Solver configuration options.
    logging: Logging
        Logging configuration options.

    allocation: Allocation
        The allocation configuration.
    basin : Basin
        The waterbodies.
    discrete_control : DiscreteControl
        Discrete control logic.
    flow_boundary : FlowBoundary
        Boundary conditions specifying the flow.
    flow_demand : FlowDemand
        Prescribe flow demand trough a node at with priority.
    fractional_flow : FractionalFlow
        Split flows into fractions.
    level_boundary : LevelBoundary
        Boundary condition specifying the water level.
    level_demand : LevelDemand
        Prescribe level window of basin with priority.
    linear_resistance: LinearResistance
        Linear flow resistance.
    manning_resistance : ManningResistance
        Flow resistance based on the Manning formula.
    outlet : Outlet
        Prescribed flow rate from one basin to the other.
    pid_control : PidControl
        PID controller attempting to set the level of a basin to a desired value using a pump/outlet.
    pump : Pump
        Prescribed flow rate from one basin to the other.
    tabulated_rating_curve : TabulatedRatingCurve
        Tabulated rating curve describing flow based on the upstream water level.
    terminal : Terminal
        Water sink without state or properties.
    user_demand : UserDemand
        UserDemand node type with demand and priority.
    """

=======
>>>>>>> 006ff906
    starttime: datetime.datetime
    endtime: datetime.datetime

    input_dir: Path = Field(default_factory=lambda: Path("."))
    results_dir: Path = Field(default_factory=lambda: Path("results"))

    allocation: Allocation = Field(default_factory=Allocation)
<<<<<<< HEAD
    basin: Basin = Field(default_factory=Basin)
    discrete_control: DiscreteControl = Field(default_factory=DiscreteControl)
    flow_boundary: FlowBoundary = Field(default_factory=FlowBoundary)
    flow_demand: FlowDemand = Field(default_factory=FlowDemand)
    fractional_flow: FractionalFlow = Field(default_factory=FractionalFlow)
    level_demand: LevelDemand = Field(default_factory=LevelDemand)
    level_boundary: LevelBoundary = Field(default_factory=LevelBoundary)
=======
    logging: Logging = Field(default_factory=Logging)
    solver: Solver = Field(default_factory=Solver)
    results: Results = Field(default_factory=Results)

    basin: Basin = Field(default_factory=Basin)
>>>>>>> 006ff906
    linear_resistance: LinearResistance = Field(default_factory=LinearResistance)
    manning_resistance: ManningResistance = Field(default_factory=ManningResistance)
    outlet: Outlet = Field(default_factory=Outlet)
    pid_control: PidControl = Field(default_factory=PidControl)
    pump: Pump = Field(default_factory=Pump)
    tabulated_rating_curve: TabulatedRatingCurve = Field(
        default_factory=TabulatedRatingCurve
    )
<<<<<<< HEAD
=======
    fractional_flow: FractionalFlow = Field(default_factory=FractionalFlow)
    pump: Pump = Field(default_factory=Pump)
    level_boundary: LevelBoundary = Field(default_factory=LevelBoundary)
    flow_boundary: FlowBoundary = Field(default_factory=FlowBoundary)
    outlet: Outlet = Field(default_factory=Outlet)
>>>>>>> 006ff906
    terminal: Terminal = Field(default_factory=Terminal)
    user_demand: UserDemand = Field(default_factory=UserDemand)
    level_demand: LevelDemand = Field(default_factory=LevelDemand)

    edge: EdgeTable = Field(default_factory=EdgeTable)

    @model_validator(mode="after")
    def set_node_parent(self) -> "Model":
        for (
            k,
            v,
        ) in self.children().items():
            setattr(v, "_parent", self)
            setattr(v, "_parent_field", k)
        return self

    @field_serializer("input_dir", "results_dir")
    def serialize_path(self, path: Path) -> str:
        return str(path)

    def model_post_init(self, __context: Any) -> None:
        # Always write dir fields
        self.model_fields_set.update({"input_dir", "results_dir"})

    def __repr__(self) -> str:
        """Generate a succinct overview of the Model content.

        Skip "empty" NodeModel instances: when all dataframes are None.
        """
        content = ["ribasim.Model("]
        INDENT = "    "
        for field in self.fields():
            attr = getattr(self, field)
            content.append(f"{INDENT}{field}={repr(attr)},")

        content.append(")")
        return "\n".join(content)

    def _write_toml(self, fn: FilePath):
        fn = Path(fn)

        content = self.model_dump(exclude_unset=True, exclude_none=True, by_alias=True)
        # Filter empty dicts (default Nodes)
        content = dict(filter(lambda x: x[1], content.items()))
        content["ribasim_version"] = ribasim.__version__
        with open(fn, "wb") as f:
            tomli_w.dump(content, f)
        return fn

    def _save(self, directory: DirectoryPath, input_dir: DirectoryPath):
        db_path = directory / input_dir / "database.gpkg"
        db_path.parent.mkdir(parents=True, exist_ok=True)
        db_path.unlink(missing_ok=True)
        context_file_loading.get()["database"] = db_path
        self.edge._save(directory, input_dir)
        for sub in self.nodes().values():
            sub._save(directory, input_dir)

    def nodes(self):
        return {
            k: getattr(self, k)
            for k in self.model_fields.keys()
            if isinstance(getattr(self, k), NodeModel)
        }

    def children(self):
        return {
            k: getattr(self, k)
            for k in self.model_fields.keys()
            if isinstance(getattr(self, k), ChildModel)
        }

    def validate_model_node_field_ids(self):
        raise NotImplementedError()

    def validate_model_node_ids(self):
        raise NotImplementedError()

    def validate_model(self):
        """Validate the model.

        Checks:
        - Whether the node IDs of the node_type fields are valid
        - Whether the node IDs in the node field correspond to the node IDs on the node type fields
        """

        self.validate_model_node_field_ids()
        self.validate_model_node_ids()

    @classmethod
    def read(cls, filepath: FilePath) -> "Model":
        """Read model from TOML file."""
        return cls(filepath=filepath)  # type: ignore

    def write(self, filepath: Path | str) -> Path:
        """
        Write the contents of the model to disk and save it as a TOML configuration file.

        If ``filepath.parent`` does not exist, it is created before writing.

        Parameters
        ----------
        filepath: FilePath ending in .toml
        """
        # TODO
        # self.validate_model()
        filepath = Path(filepath)
        if not filepath.suffix == ".toml":
            raise ValueError(f"Filepath '{filepath}' is not a .toml file.")
        context_file_loading.set({})
        filepath = Path(filepath)
        directory = filepath.parent
        directory.mkdir(parents=True, exist_ok=True)
        self._save(directory, self.input_dir)
        fn = self._write_toml(filepath)

        context_file_loading.set({})
        return fn

    @classmethod
    def _load(cls, filepath: Path | None) -> dict[str, Any]:
        context_file_loading.set({})

        if filepath is not None:
            with open(filepath, "rb") as f:
                config = tomli.load(f)

            context_file_loading.get()["directory"] = filepath.parent / config.get(
                "input_dir", "."
            )
            return config
        else:
            return {}

    @model_validator(mode="after")
    def reset_contextvar(self) -> "Model":
        # Drop database info
        context_file_loading.set({})
        return self

    def plot_control_listen(self, ax):
        raise NotImplementedError()

    def plot(self, ax=None, indicate_subnetworks: bool = True) -> Any:
        """
        Plot the nodes, edges and allocation networks of the model.

        Parameters
        ----------
        ax : matplotlib.pyplot.Artist, optional
            Axes on which to draw the plot.

        Returns
        -------
        ax : matplotlib.pyplot.Artist
        """
        if ax is None:
            _, ax = plt.subplots()
            ax.axis("off")

        self.edge.plot(ax=ax, zorder=2)
        for node in self.nodes().values():
            node.node.plot(ax=ax, zorder=3)
        # TODO
        # self.plot_control_listen(ax)
        # self.node.plot(ax=ax, zorder=3)

        handles, labels = ax.get_legend_handles_labels()

        # TODO
        # if indicate_subnetworks:
        #     (
        #         handles_subnetworks,
        #         labels_subnetworks,
        #     ) = self.network.node.plot_allocation_networks(ax=ax, zorder=1)
        #     handles += handles_subnetworks
        #     labels += labels_subnetworks

        ax.legend(handles, labels, loc="lower left", bbox_to_anchor=(1, 0.5))

        return ax<|MERGE_RESOLUTION|>--- conflicted
+++ resolved
@@ -45,92 +45,25 @@
 
 
 class Model(FileModel):
-<<<<<<< HEAD
-    """
-    A full Ribasim model schematisation with all input.
-
-    Ribasim model containing the location of the nodes, the edges between the
-    nodes, and the node parametrization.
-
-    Parameters
-    ----------
-    starttime : datetime.datetime
-        Starting time of the simulation.
-    endtime : datetime.datetime
-        End time of the simulation.
-
-    input_dir: Path = Path(".")
-        The directory of the input files.
-    results_dir: Path = Path("results")
-        The directory of the results files.
-
-    network: Network
-        Class containing the topology (nodes and edges) of the model.
-    results: Results
-        Results configuration options.
-    solver: Solver
-        Solver configuration options.
-    logging: Logging
-        Logging configuration options.
-
-    allocation: Allocation
-        The allocation configuration.
-    basin : Basin
-        The waterbodies.
-    discrete_control : DiscreteControl
-        Discrete control logic.
-    flow_boundary : FlowBoundary
-        Boundary conditions specifying the flow.
-    flow_demand : FlowDemand
-        Prescribe flow demand trough a node at with priority.
-    fractional_flow : FractionalFlow
-        Split flows into fractions.
-    level_boundary : LevelBoundary
-        Boundary condition specifying the water level.
-    level_demand : LevelDemand
-        Prescribe level window of basin with priority.
-    linear_resistance: LinearResistance
-        Linear flow resistance.
-    manning_resistance : ManningResistance
-        Flow resistance based on the Manning formula.
-    outlet : Outlet
-        Prescribed flow rate from one basin to the other.
-    pid_control : PidControl
-        PID controller attempting to set the level of a basin to a desired value using a pump/outlet.
-    pump : Pump
-        Prescribed flow rate from one basin to the other.
-    tabulated_rating_curve : TabulatedRatingCurve
-        Tabulated rating curve describing flow based on the upstream water level.
-    terminal : Terminal
-        Water sink without state or properties.
-    user_demand : UserDemand
-        UserDemand node type with demand and priority.
-    """
-
-=======
->>>>>>> 006ff906
     starttime: datetime.datetime
     endtime: datetime.datetime
 
     input_dir: Path = Field(default_factory=lambda: Path("."))
     results_dir: Path = Field(default_factory=lambda: Path("results"))
 
+    logging: Logging = Field(default_factory=Logging)
+    solver: Solver = Field(default_factory=Solver)
+    results: Results = Field(default_factory=Results)
+
     allocation: Allocation = Field(default_factory=Allocation)
-<<<<<<< HEAD
+
     basin: Basin = Field(default_factory=Basin)
     discrete_control: DiscreteControl = Field(default_factory=DiscreteControl)
     flow_boundary: FlowBoundary = Field(default_factory=FlowBoundary)
     flow_demand: FlowDemand = Field(default_factory=FlowDemand)
     fractional_flow: FractionalFlow = Field(default_factory=FractionalFlow)
+    level_boundary: LevelBoundary = Field(default_factory=LevelBoundary)
     level_demand: LevelDemand = Field(default_factory=LevelDemand)
-    level_boundary: LevelBoundary = Field(default_factory=LevelBoundary)
-=======
-    logging: Logging = Field(default_factory=Logging)
-    solver: Solver = Field(default_factory=Solver)
-    results: Results = Field(default_factory=Results)
-
-    basin: Basin = Field(default_factory=Basin)
->>>>>>> 006ff906
     linear_resistance: LinearResistance = Field(default_factory=LinearResistance)
     manning_resistance: ManningResistance = Field(default_factory=ManningResistance)
     outlet: Outlet = Field(default_factory=Outlet)
@@ -139,17 +72,8 @@
     tabulated_rating_curve: TabulatedRatingCurve = Field(
         default_factory=TabulatedRatingCurve
     )
-<<<<<<< HEAD
-=======
-    fractional_flow: FractionalFlow = Field(default_factory=FractionalFlow)
-    pump: Pump = Field(default_factory=Pump)
-    level_boundary: LevelBoundary = Field(default_factory=LevelBoundary)
-    flow_boundary: FlowBoundary = Field(default_factory=FlowBoundary)
-    outlet: Outlet = Field(default_factory=Outlet)
->>>>>>> 006ff906
     terminal: Terminal = Field(default_factory=Terminal)
     user_demand: UserDemand = Field(default_factory=UserDemand)
-    level_demand: LevelDemand = Field(default_factory=LevelDemand)
 
     edge: EdgeTable = Field(default_factory=EdgeTable)
 
