import datetime
from pathlib import Path
from typing import Any, List, Optional

import matplotlib.pyplot as plt
import tomli
import tomli_w
from pydantic import BaseModel

from ribasim.basin import Basin
from ribasim.edge import Edge
from ribasim.fractional_flow import FractionalFlow

# Do not import from ribasim namespace: will create import errors.
# E.g. not: from ribasim import Basin
from ribasim.input_base import InputMixin
from ribasim.level_boundary import LevelBoundary
from ribasim.level_control import LevelControl
from ribasim.linear_level_connection import LinearLevelConnection
from ribasim.manning_resistance import ManningResistance
from ribasim.node import Node
from ribasim.pump import Pump
from ribasim.tabulated_rating_curve import TabulatedRatingCurve
from ribasim.types import FilePath

_NODES = (
    (Node, "node"),
    (Edge, "edge"),
    (Basin, "basin"),
    (FractionalFlow, "fractional_flow"),
    (LevelControl, "level_control"),
    (LevelBoundary, "level_boundary"),
    (LinearLevelConnection, "linear_level_connection"),
    (ManningResistance, "manning_resistance"),
    (TabulatedRatingCurve, "tabulated_rating_curve"),
    (Pump, "pump"),
)


class Solver(BaseModel):
    algorithm: Optional[str]
    autodiff: Optional[bool]
    saveat: Optional[List[float]]
    dt: Optional[float]
    abstol: Optional[float]
    reltol: Optional[float]
    maxiters: Optional[int]


class Model(BaseModel):
    """
    Ribasim model containing the location of the nodes, the edges between the
    nodes, and the node parametrization.

    Parameters
    ----------
    modelname: str
    node: Node
    edge: Edge
    basin: Basin
    fractional_flow: Optional[FractionalFlow]
    level_control: Optional[LevelControl]
    level_boundary: Optional[LevelBoundary]
    linear_level_connection: Optional[LinearLevelConnection]
    tabulated_rating_curve: Optional[TabulatedRatingCurve]
    starttime: Union[str, datetime.datetime]
    endtime: Union[str, datetime.datetime]
    solver: Optional[Solver]
    """

    modelname: str
    node: Node
    edge: Edge
    basin: Basin
    fractional_flow: Optional[FractionalFlow]
    level_control: Optional[LevelControl]
    level_boundary: Optional[LevelBoundary]
    linear_level_connection: Optional[LinearLevelConnection]
    manning_resistance: Optional[ManningResistance]
    tabulated_rating_curve: Optional[TabulatedRatingCurve]
    pump: Optional[Pump]
    starttime: datetime.datetime
    endtime: datetime.datetime
    solver: Optional[Solver]

    class Config:
        validate_assignment = True

<<<<<<< HEAD
    def __init__(
        self,
        modelname: str,
        starttime: Union[str, datetime.datetime],
        endtime: Union[str, datetime.datetime],
        node: Node,
        edge: Edge,
        basin: Basin,
        fractional_flow: Optional[FractionalFlow] = None,
        level_control: Optional[LevelControl] = None,
        level_boundary: Optional[LevelBoundary] = None,
        linear_level_connection: Optional[LinearLevelConnection] = None,
        manning_resistance: Optional[ManningResistance] = None,
        tabulated_rating_curve: Optional[TabulatedRatingCurve] = None,
        pump: Optional[Pump] = None,
        solver: Optional[Solver] = None,
    ):
        super().__init__(**locals())

=======
>>>>>>> 7dd97ad5
    @classmethod
    def fields(cls):
        """Returns the names of the fields contained in the Model."""
        return cls.__fields__.keys()

    def __repr__(self) -> str:
        first = []
        second = []
        for field in self.fields():
            attr = getattr(self, field)
            if isinstance(attr, InputMixin):
                second.append(f"{field}: {repr(attr)}")
            else:
                first.append(f"{field}={repr(attr)}")
        content = ["<ribasim.Model>"] + first + second
        return "\n".join(content)

    def _repr_html(self):
        # Default to standard repr for now
        return self.__repr__()

    def _write_toml(self, directory: FilePath):
        content = {
            "starttime": self.starttime,
            "endtime": self.endtime,
            "geopackage": f"{self.modelname}.gpkg",
        }
        if self.solver is not None:
            section = {k: v for k, v in self.solver.dict().items() if v is not None}
            content["solver"] = section

        with open(directory / f"{self.modelname}.toml", "wb") as f:
            tomli_w.dump(content, f)
        return

    def _write_tables(self, directory: FilePath) -> None:
        """
        Write the input to GeoPackage and Arrow tables.
        """
        # avoid adding tables to existing model
        gpkg_path = directory / f"{self.modelname}.gpkg"
        gpkg_path.unlink(missing_ok=True)

        for name in self.fields():
            input_entry = getattr(self, name)
            if isinstance(input_entry, InputMixin):
                input_entry.write(directory, self.modelname)
        return

    def write(self, directory: FilePath) -> None:
        """
        Write the contents of the model to a GeoPackage and a TOML
        configuration file.

        If ``directory`` does not exist, it is created before writing.
        The GeoPackage and TOML file will be called ``{modelname}.gpkg`` and
        ``{modelname}.toml`` respectively.

        Parameters
        ----------
        directory: FilePath
        """
        directory = Path(directory)
        directory.mkdir(parents=True, exist_ok=True)
        self._write_toml(directory)
        self._write_tables(directory)
        return

    @staticmethod
    def from_toml(path: FilePath) -> "Model":
        """
        Initialize a model from the TOML configuration file.

        Parameters
        ----------
        path: FilePath
            Path to the configuration TOML file.

        Returns
        -------
        model: Model
        """
        path = Path(path)
        with open(path, "rb") as f:
            config = tomli.load(f)

        kwargs = {"modelname": path.stem}
        config["geopackage"] = path.parent / config["geopackage"]
        for cls, kwarg_name in _NODES:
            kwargs[kwarg_name] = cls.from_config(config)

        kwargs["starttime"] = config["starttime"]
        kwargs["endtime"] = config["endtime"]
        kwargs["solver"] = config.get("solver")

        return Model(**kwargs)

    def plot(self, ax=None) -> Any:
        """
        Plot the nodes and edges of the model.

        Parameters
        ----------
        ax: matplotlib.pyplot.Artist, optional
            axes on which to draw the plot

        Returns
        -------
        ax: matplotlib.pyplot.Artist
        """
        if ax is None:
            _, ax = plt.subplots()
            ax.axis("off")
        self.edge.plot(ax=ax, zorder=2)
        self.node.plot(ax=ax, zorder=3)
        return ax

    def sort(self):
        """
        Sort all input tables as required.
        Tables are sorted by "node_id", unless otherwise specified.
        Sorting is done automatically before writing the table.
        """
        for name in self.fields():
            input_entry = getattr(self, name)
            if isinstance(input_entry, InputMixin):
                input_entry.sort()<|MERGE_RESOLUTION|>--- conflicted
+++ resolved
@@ -86,28 +86,6 @@
     class Config:
         validate_assignment = True
 
-<<<<<<< HEAD
-    def __init__(
-        self,
-        modelname: str,
-        starttime: Union[str, datetime.datetime],
-        endtime: Union[str, datetime.datetime],
-        node: Node,
-        edge: Edge,
-        basin: Basin,
-        fractional_flow: Optional[FractionalFlow] = None,
-        level_control: Optional[LevelControl] = None,
-        level_boundary: Optional[LevelBoundary] = None,
-        linear_level_connection: Optional[LinearLevelConnection] = None,
-        manning_resistance: Optional[ManningResistance] = None,
-        tabulated_rating_curve: Optional[TabulatedRatingCurve] = None,
-        pump: Optional[Pump] = None,
-        solver: Optional[Solver] = None,
-    ):
-        super().__init__(**locals())
-
-=======
->>>>>>> 7dd97ad5
     @classmethod
     def fields(cls):
         """Returns the names of the fields contained in the Model."""
