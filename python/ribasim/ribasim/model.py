--- conflicted
+++ resolved
@@ -3,10 +3,7 @@
 from pathlib import Path
 from typing import Any
 
-<<<<<<< HEAD
-=======
 import geopandas as gpd
->>>>>>> 1be891b6
 import numpy as np
 import pandas as pd
 import tomli
