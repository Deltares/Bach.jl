import datetime
from collections.abc import Generator
from pathlib import Path
from typing import Any

<<<<<<< HEAD
import numpy as np
=======
import geopandas as gpd
>>>>>>> 4b32b7dd
import pandas as pd
import tomli
import tomli_w
from matplotlib import pyplot as plt
from pydantic import (
    DirectoryPath,
    Field,
    FilePath,
    field_serializer,
    model_validator,
)

import ribasim
from ribasim.config import (
    Allocation,
    Basin,
    DiscreteControl,
    FlowBoundary,
    FlowDemand,
    FractionalFlow,
    LevelBoundary,
    LevelDemand,
    LinearResistance,
    Logging,
    ManningResistance,
    MultiNodeModel,
    Outlet,
    PidControl,
    Pump,
    Results,
    Solver,
    TabulatedRatingCurve,
    Terminal,
    UserDemand,
)
from ribasim.geometry.edge import EdgeTable
from ribasim.geometry.node import NodeTable
from ribasim.input_base import (
    ChildModel,
    FileModel,
    context_file_loading,
)


class Model(FileModel):
    starttime: datetime.datetime
    endtime: datetime.datetime

    input_dir: Path = Field(default_factory=lambda: Path("."))
    results_dir: Path = Field(default_factory=lambda: Path("results"))

    logging: Logging = Field(default_factory=Logging)
    solver: Solver = Field(default_factory=Solver)
    results: Results = Field(default_factory=Results)

    allocation: Allocation = Field(default_factory=Allocation)

    basin: Basin = Field(default_factory=Basin)
    discrete_control: DiscreteControl = Field(default_factory=DiscreteControl)
    flow_boundary: FlowBoundary = Field(default_factory=FlowBoundary)
    flow_demand: FlowDemand = Field(default_factory=FlowDemand)
    fractional_flow: FractionalFlow = Field(default_factory=FractionalFlow)
    level_boundary: LevelBoundary = Field(default_factory=LevelBoundary)
    level_demand: LevelDemand = Field(default_factory=LevelDemand)
    linear_resistance: LinearResistance = Field(default_factory=LinearResistance)
    manning_resistance: ManningResistance = Field(default_factory=ManningResistance)
    outlet: Outlet = Field(default_factory=Outlet)
    pid_control: PidControl = Field(default_factory=PidControl)
    pump: Pump = Field(default_factory=Pump)
    tabulated_rating_curve: TabulatedRatingCurve = Field(
        default_factory=TabulatedRatingCurve
    )
    terminal: Terminal = Field(default_factory=Terminal)
    user_demand: UserDemand = Field(default_factory=UserDemand)

    edge: EdgeTable = Field(default_factory=EdgeTable)

    @model_validator(mode="after")
    def set_node_parent(self) -> "Model":
        for (
            k,
            v,
        ) in self._children().items():
            setattr(v, "_parent", self)
            setattr(v, "_parent_field", k)
        return self

    @field_serializer("input_dir", "results_dir")
    def serialize_path(self, path: Path) -> str:
        return str(path)

    def model_post_init(self, __context: Any) -> None:
        # Always write dir fields
        self.model_fields_set.update({"input_dir", "results_dir"})

    def __repr__(self) -> str:
        """Generate a succinct overview of the Model content.

        Skip "empty" NodeModel instances: when all dataframes are None.
        """
        content = ["ribasim.Model("]
        INDENT = "    "
        for field in self.fields():
            attr = getattr(self, field)
            if isinstance(attr, EdgeTable):
                content.append(f"{INDENT}{field}=Edge(...),")
            else:
                if isinstance(attr, MultiNodeModel) and attr.node.df is None:
                    # Skip unused node types
                    continue
                content.append(f"{INDENT}{field}={repr(attr)},")

        content.append(")")
        return "\n".join(content)

    def _write_toml(self, fn: FilePath):
        fn = Path(fn)

        content = self.model_dump(exclude_unset=True, exclude_none=True, by_alias=True)
        # Filter empty dicts (default Nodes)
        content = dict(filter(lambda x: x[1], content.items()))
        content["ribasim_version"] = ribasim.__version__
        with open(fn, "wb") as f:
            tomli_w.dump(content, f)
        return fn

    def _save(self, directory: DirectoryPath, input_dir: DirectoryPath):
        db_path = directory / input_dir / "database.gpkg"
        db_path.parent.mkdir(parents=True, exist_ok=True)
        db_path.unlink(missing_ok=True)
        context_file_loading.get()["database"] = db_path
        self.edge._save(directory, input_dir)
        for sub in self._nodes():
            sub._save(directory, input_dir)

        # Temporarily require unique node_id for #1262
        # and copy them to the fid for #1306.
        df = gpd.read_file(db_path, layer="Node")
        if not df["node_id"].is_unique:
            raise ValueError("node_id must be unique")
        df.set_index("node_id", drop=False, inplace=True)
        df.sort_index(inplace=True)
        df.index.name = "fid"
        df.to_file(db_path, layer="Node", driver="GPKG", index=True)

    def node_table(self) -> NodeTable:
        """Compute the full NodeTable from all node types."""
        df_chunks = [node.node.df for node in self._nodes()]
        df = pd.concat(df_chunks, ignore_index=True)
        node_table = NodeTable(df=df)
        node_table.sort()
        return node_table

    def _nodes(self) -> Generator[MultiNodeModel, Any, None]:
        """Return all non-empty MultiNodeModel instances."""
        for key in self.model_fields.keys():
            attr = getattr(self, key)
            if (
                isinstance(attr, MultiNodeModel)
                and attr.node.df is not None
                # Model.read creates empty node tables (#1278)
                and not attr.node.df.empty
            ):
                yield attr

    def _children(self):
        return {
            k: getattr(self, k)
            for k in self.model_fields.keys()
            if isinstance(getattr(self, k), ChildModel)
        }

    def validate_model_node_field_ids(self):
        raise NotImplementedError()

    def validate_model_node_ids(self):
        raise NotImplementedError()

    def validate_model(self):
        """Validate the model.

        Checks:
        - Whether the node IDs of the node_type fields are valid
        - Whether the node IDs in the node field correspond to the node IDs on the node type fields
        """

        self.validate_model_node_field_ids()
        self.validate_model_node_ids()

    @classmethod
    def read(cls, filepath: FilePath) -> "Model":
        """Read model from TOML file."""
        return cls(filepath=filepath)  # type: ignore

    def write(self, filepath: Path | str) -> Path:
        """
        Write the contents of the model to disk and save it as a TOML configuration file.

        If ``filepath.parent`` does not exist, it is created before writing.

        Parameters
        ----------
        filepath: FilePath ending in .toml
        """
        # TODO
        # self.validate_model()
        filepath = Path(filepath)
        if not filepath.suffix == ".toml":
            raise ValueError(f"Filepath '{filepath}' is not a .toml file.")
        context_file_loading.set({})
        filepath = Path(filepath)
        directory = filepath.parent
        directory.mkdir(parents=True, exist_ok=True)
        self._save(directory, self.input_dir)
        fn = self._write_toml(filepath)

        context_file_loading.set({})
        return fn

    @classmethod
    def _load(cls, filepath: Path | None) -> dict[str, Any]:
        context_file_loading.set({})

        if filepath is not None:
            with open(filepath, "rb") as f:
                config = tomli.load(f)

            directory = filepath.parent / config.get("input_dir", ".")
            context_file_loading.get()["directory"] = directory
            context_file_loading.get()["database"] = directory / "database.gpkg"

            return config
        else:
            return {}

    @model_validator(mode="after")
    def reset_contextvar(self) -> "Model":
        # Drop database info
        context_file_loading.set({})
        return self

    def plot_control_listen(self, ax):
        df_listen_edge = pd.DataFrame(
            data={
                "control_node_id": pd.Series([], dtype=np.int32),
                "control_node_type": pd.Series([], dtype=str),
                "listen_node_id": pd.Series([], dtype=np.int32),
                "listen_node_type": pd.Series([], dtype=str),
            }
        )

        # Listen edges from PidControl
        for table in (self.pid_control.static.df, self.pid_control.time.df):
            if table is None:
                continue

            to_add = table[
                ["node_id", "listen_node_id", "listen_node_type"]
            ].drop_duplicates()
            to_add.columns = ["control_node_id", "listen_node_id", "listen_node_type"]
            to_add["control_node_type"] = "PidControl"
            df_listen_edge = pd.concat([df_listen_edge, to_add])

        # Listen edges from DiscreteControl
        condition = self.discrete_control.condition.df
        if condition is not None:
            to_add = condition[
                ["node_id", "listen_node_id", "listen_node_type"]
            ].drop_duplicates()
            to_add.columns = ["control_node_id", "listen_node_id", "listen_node_type"]
            to_add["control_node_type"] = "DiscreteControl"
            df_listen_edge = pd.concat([df_listen_edge, to_add])

        # Collect geometry data
        node = self.node_table().df
        control_nodes_geometry = df_listen_edge.merge(
            node,
            left_on=["control_node_id", "control_node_type"],
            right_on=["node_id", "node_type"],
            how="left",
        )["geometry"]

        listen_nodes_geometry = df_listen_edge.merge(
            node,
            left_on=["listen_node_id", "listen_node_type"],
            right_on=["node_id", "node_type"],
            how="left",
        )["geometry"]

        # Plot listen edges
        for i, (point_listen, point_control) in enumerate(
            zip(listen_nodes_geometry, control_nodes_geometry)
        ):
            ax.plot(
                [point_listen.x, point_control.x],
                [point_listen.y, point_control.y],
                color="gray",
                ls="--",
                label="Listen edge" if i == 0 else None,
            )
        return

    def plot(self, ax=None, indicate_subnetworks: bool = True) -> Any:
        """
        Plot the nodes, edges and allocation networks of the model.

        Parameters
        ----------
        ax : matplotlib.pyplot.Artist, optional
            Axes on which to draw the plot.

        Returns
        -------
        ax : matplotlib.pyplot.Artist
        """
        if ax is None:
            _, ax = plt.subplots()
            ax.axis("off")

        node = self.node_table()
        self.edge.plot(ax=ax, zorder=2)
        self.plot_control_listen(ax)
        node.plot(ax=ax, zorder=3)

        handles, labels = ax.get_legend_handles_labels()

        if indicate_subnetworks:
            (
                handles_subnetworks,
                labels_subnetworks,
            ) = node.plot_allocation_networks(ax=ax, zorder=1)
            handles += handles_subnetworks
            labels += labels_subnetworks

        ax.legend(handles, labels, loc="lower left", bbox_to_anchor=(1, 0.5))

        return ax<|MERGE_RESOLUTION|>--- conflicted
+++ resolved
@@ -3,11 +3,8 @@
 from pathlib import Path
 from typing import Any
 
-<<<<<<< HEAD
+import geopandas as gpd
 import numpy as np
-=======
-import geopandas as gpd
->>>>>>> 4b32b7dd
 import pandas as pd
 import tomli
 import tomli_w
