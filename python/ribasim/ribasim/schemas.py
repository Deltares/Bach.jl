# Automatically generated file. Do not modify.

import pandera as pa
from pandera.dtypes import Int32, Timestamp
from pandera.typing import Series


class _BaseSchema(pa.DataFrameModel):
    class Config:
        add_missing_columns = True
        coerce = True


class BasinProfileSchema(_BaseSchema):
    node_id: Series[Int32] = pa.Field(nullable=False, default=0)
    area: Series[float] = pa.Field(nullable=False)
    level: Series[float] = pa.Field(nullable=False)


class BasinStateSchema(_BaseSchema):
    node_id: Series[Int32] = pa.Field(nullable=False, default=0)
    level: Series[float] = pa.Field(nullable=False)


class BasinStaticSchema(_BaseSchema):
    node_id: Series[Int32] = pa.Field(nullable=False, default=0)
    drainage: Series[float] = pa.Field(nullable=True)
    potential_evaporation: Series[float] = pa.Field(nullable=True)
    infiltration: Series[float] = pa.Field(nullable=True)
    precipitation: Series[float] = pa.Field(nullable=True)
    urban_runoff: Series[float] = pa.Field(nullable=True)


class BasinSubgridSchema(_BaseSchema):
    subgrid_id: Series[Int32] = pa.Field(nullable=False, default=0)
    node_id: Series[Int32] = pa.Field(nullable=False, default=0)
    basin_level: Series[float] = pa.Field(nullable=False)
    subgrid_level: Series[float] = pa.Field(nullable=False)


class BasinTimeSchema(_BaseSchema):
    node_id: Series[Int32] = pa.Field(nullable=False, default=0)
    time: Series[Timestamp] = pa.Field(nullable=False)
    drainage: Series[float] = pa.Field(nullable=True)
    potential_evaporation: Series[float] = pa.Field(nullable=True)
    infiltration: Series[float] = pa.Field(nullable=True)
    precipitation: Series[float] = pa.Field(nullable=True)
    urban_runoff: Series[float] = pa.Field(nullable=True)


# No capital for concentration to get Basin / boundaryconcentration
class BasinBoundaryconcentrationSchema(_BaseSchema):
    node_id: Series[int] = pa.Field(nullable=False, default=0)
    time: Series[Timestamp] = pa.Field(nullable=False)
    substance: Series[str] = pa.Field(nullable=False)
    drainage_concentration: Series[float] = pa.Field(nullable=True)
    precipitation_concentration: Series[float] = pa.Field(nullable=True)
    urban_runoff_concentration: Series[float] = pa.Field(nullable=True)


class BasinConcentrationSchema(_BaseSchema):
    node_id: Series[int] = pa.Field(nullable=False, default=0)
    time: Series[Timestamp] = pa.Field(nullable=False)
    substance: Series[str] = pa.Field(nullable=False)
    concentration: Series[float] = pa.Field(nullable=False)


class DiscreteControlConditionSchema(_BaseSchema):
    node_id: Series[Int32] = pa.Field(nullable=False, default=0)
    compound_variable_id: Series[Int32] = pa.Field(nullable=False, default=0)
    greater_than: Series[float] = pa.Field(nullable=False)


class DiscreteControlLogicSchema(_BaseSchema):
    node_id: Series[Int32] = pa.Field(nullable=False, default=0)
    truth_state: Series[str] = pa.Field(nullable=False)
    control_state: Series[str] = pa.Field(nullable=False)


class DiscreteControlVariableSchema(_BaseSchema):
    node_id: Series[Int32] = pa.Field(nullable=False, default=0)
    compound_variable_id: Series[Int32] = pa.Field(nullable=False, default=0)
    listen_node_type: Series[str] = pa.Field(nullable=False)
    listen_node_id: Series[Int32] = pa.Field(nullable=False, default=0)
    variable: Series[str] = pa.Field(nullable=False)
    weight: Series[float] = pa.Field(nullable=True)
    look_ahead: Series[float] = pa.Field(nullable=True)


class FlowBoundaryStaticSchema(_BaseSchema):
    node_id: Series[Int32] = pa.Field(nullable=False, default=0)
    active: Series[pa.BOOL] = pa.Field(nullable=True)
    flow_rate: Series[float] = pa.Field(nullable=False)


class FlowBoundaryTimeSchema(_BaseSchema):
    node_id: Series[Int32] = pa.Field(nullable=False, default=0)
    time: Series[Timestamp] = pa.Field(nullable=False)
    flow_rate: Series[float] = pa.Field(nullable=False)


<<<<<<< HEAD
class FlowBoundaryConcentrationSchema(_BaseSchema):
    node_id: Series[int] = pa.Field(nullable=False, default=0)
    time: Series[Timestamp] = pa.Field(nullable=False)
    substance: Series[str] = pa.Field(nullable=False)
    concentration: Series[float] = pa.Field(nullable=False)
=======
class FlowDemandStaticSchema(_BaseSchema):
    node_id: Series[Int32] = pa.Field(nullable=False, default=0)
    demand: Series[float] = pa.Field(nullable=False)
    priority: Series[Int32] = pa.Field(nullable=False, default=0)


class FlowDemandTimeSchema(_BaseSchema):
    node_id: Series[Int32] = pa.Field(nullable=False, default=0)
    time: Series[Timestamp] = pa.Field(nullable=False)
    demand: Series[float] = pa.Field(nullable=False)
    priority: Series[Int32] = pa.Field(nullable=False, default=0)
>>>>>>> f7039b88


class FractionalFlowStaticSchema(_BaseSchema):
    node_id: Series[Int32] = pa.Field(nullable=False, default=0)
    fraction: Series[float] = pa.Field(nullable=False)
    control_state: Series[str] = pa.Field(nullable=True)


class LevelBoundaryStaticSchema(_BaseSchema):
    node_id: Series[Int32] = pa.Field(nullable=False, default=0)
    active: Series[pa.BOOL] = pa.Field(nullable=True)
    level: Series[float] = pa.Field(nullable=False)


class LevelBoundaryTimeSchema(_BaseSchema):
    node_id: Series[Int32] = pa.Field(nullable=False, default=0)
    time: Series[Timestamp] = pa.Field(nullable=False)
    level: Series[float] = pa.Field(nullable=False)


class LevelBoundaryConcentrationSchema(_BaseSchema):
    node_id: Series[int] = pa.Field(nullable=False, default=0)
    time: Series[Timestamp] = pa.Field(nullable=False)
    substance: Series[str] = pa.Field(nullable=False)
    concentration: Series[float] = pa.Field(nullable=False)


class LevelDemandStaticSchema(_BaseSchema):
    node_id: Series[Int32] = pa.Field(nullable=False, default=0)
    min_level: Series[float] = pa.Field(nullable=False)
    max_level: Series[float] = pa.Field(nullable=False)
    priority: Series[Int32] = pa.Field(nullable=False, default=0)


class LevelDemandTimeSchema(_BaseSchema):
    node_id: Series[Int32] = pa.Field(nullable=False, default=0)
    time: Series[Timestamp] = pa.Field(nullable=False)
    min_level: Series[float] = pa.Field(nullable=False)
    max_level: Series[float] = pa.Field(nullable=False)
    priority: Series[Int32] = pa.Field(nullable=False, default=0)


class LinearResistanceStaticSchema(_BaseSchema):
    node_id: Series[Int32] = pa.Field(nullable=False, default=0)
    active: Series[pa.BOOL] = pa.Field(nullable=True)
    resistance: Series[float] = pa.Field(nullable=False)
    max_flow_rate: Series[float] = pa.Field(nullable=True)
    control_state: Series[str] = pa.Field(nullable=True)


class ManningResistanceStaticSchema(_BaseSchema):
    node_id: Series[Int32] = pa.Field(nullable=False, default=0)
    active: Series[pa.BOOL] = pa.Field(nullable=True)
    length: Series[float] = pa.Field(nullable=False)
    manning_n: Series[float] = pa.Field(nullable=False)
    profile_width: Series[float] = pa.Field(nullable=False)
    profile_slope: Series[float] = pa.Field(nullable=False)
    control_state: Series[str] = pa.Field(nullable=True)


class OutletStaticSchema(_BaseSchema):
    node_id: Series[Int32] = pa.Field(nullable=False, default=0)
    active: Series[pa.BOOL] = pa.Field(nullable=True)
    flow_rate: Series[float] = pa.Field(nullable=False)
    min_flow_rate: Series[float] = pa.Field(nullable=True)
    max_flow_rate: Series[float] = pa.Field(nullable=True)
    min_crest_level: Series[float] = pa.Field(nullable=True)
    control_state: Series[str] = pa.Field(nullable=True)


class PidControlStaticSchema(_BaseSchema):
    node_id: Series[Int32] = pa.Field(nullable=False, default=0)
    active: Series[pa.BOOL] = pa.Field(nullable=True)
    listen_node_type: Series[str] = pa.Field(nullable=False)
    listen_node_id: Series[Int32] = pa.Field(nullable=False, default=0)
    target: Series[float] = pa.Field(nullable=False)
    proportional: Series[float] = pa.Field(nullable=False)
    integral: Series[float] = pa.Field(nullable=False)
    derivative: Series[float] = pa.Field(nullable=False)
    control_state: Series[str] = pa.Field(nullable=True)


class PidControlTimeSchema(_BaseSchema):
    node_id: Series[Int32] = pa.Field(nullable=False, default=0)
    listen_node_type: Series[str] = pa.Field(nullable=False)
    listen_node_id: Series[Int32] = pa.Field(nullable=False, default=0)
    time: Series[Timestamp] = pa.Field(nullable=False)
    target: Series[float] = pa.Field(nullable=False)
    proportional: Series[float] = pa.Field(nullable=False)
    integral: Series[float] = pa.Field(nullable=False)
    derivative: Series[float] = pa.Field(nullable=False)
    control_state: Series[str] = pa.Field(nullable=True)


class PumpStaticSchema(_BaseSchema):
    node_id: Series[Int32] = pa.Field(nullable=False, default=0)
    active: Series[pa.BOOL] = pa.Field(nullable=True)
    flow_rate: Series[float] = pa.Field(nullable=False)
    min_flow_rate: Series[float] = pa.Field(nullable=True)
    max_flow_rate: Series[float] = pa.Field(nullable=True)
    control_state: Series[str] = pa.Field(nullable=True)


class TabulatedRatingCurveStaticSchema(_BaseSchema):
    node_id: Series[Int32] = pa.Field(nullable=False, default=0)
    active: Series[pa.BOOL] = pa.Field(nullable=True)
    level: Series[float] = pa.Field(nullable=False)
    flow_rate: Series[float] = pa.Field(nullable=False)
    control_state: Series[str] = pa.Field(nullable=True)


class TabulatedRatingCurveTimeSchema(_BaseSchema):
    node_id: Series[Int32] = pa.Field(nullable=False, default=0)
    time: Series[Timestamp] = pa.Field(nullable=False)
    level: Series[float] = pa.Field(nullable=False)
    flow_rate: Series[float] = pa.Field(nullable=False)


class TerminalStaticSchema(_BaseSchema):
    node_id: Series[Int32] = pa.Field(nullable=False, default=0)


class UserDemandStaticSchema(_BaseSchema):
    node_id: Series[Int32] = pa.Field(nullable=False, default=0)
    active: Series[pa.BOOL] = pa.Field(nullable=True)
    demand: Series[float] = pa.Field(nullable=False)
    return_factor: Series[float] = pa.Field(nullable=False)
    min_level: Series[float] = pa.Field(nullable=False)
    priority: Series[Int32] = pa.Field(nullable=False, default=0)


class UserDemandTimeSchema(_BaseSchema):
    node_id: Series[Int32] = pa.Field(nullable=False, default=0)
    time: Series[Timestamp] = pa.Field(nullable=False)
    demand: Series[float] = pa.Field(nullable=False)
    return_factor: Series[float] = pa.Field(nullable=False)
    min_level: Series[float] = pa.Field(nullable=False)
    priority: Series[Int32] = pa.Field(nullable=False, default=0)<|MERGE_RESOLUTION|>--- conflicted
+++ resolved
@@ -99,13 +99,13 @@
     flow_rate: Series[float] = pa.Field(nullable=False)
 
 
-<<<<<<< HEAD
 class FlowBoundaryConcentrationSchema(_BaseSchema):
     node_id: Series[int] = pa.Field(nullable=False, default=0)
     time: Series[Timestamp] = pa.Field(nullable=False)
     substance: Series[str] = pa.Field(nullable=False)
     concentration: Series[float] = pa.Field(nullable=False)
-=======
+
+
 class FlowDemandStaticSchema(_BaseSchema):
     node_id: Series[Int32] = pa.Field(nullable=False, default=0)
     demand: Series[float] = pa.Field(nullable=False)
@@ -117,7 +117,6 @@
     time: Series[Timestamp] = pa.Field(nullable=False)
     demand: Series[float] = pa.Field(nullable=False)
     priority: Series[Int32] = pa.Field(nullable=False, default=0)
->>>>>>> f7039b88
 
 
 class FractionalFlowStaticSchema(_BaseSchema):
