--- conflicted
+++ resolved
@@ -363,25 +363,6 @@
 
 class OutletStaticSchema(_BaseSchema):
     fid: Index[Int32] = pa.Field(default=1, check_name=True, coerce=True)
-<<<<<<< HEAD
-    node_id: Series[Annotated[pd.ArrowDtype, pyarrow.int32()]] = pa.Field(nullable=True)
-    active: Series[Annotated[pd.ArrowDtype, pyarrow.bool_()]] = pa.Field(nullable=True)
-    flow_rate: Series[Annotated[pd.ArrowDtype, pyarrow.float64()]] = pa.Field(
-        nullable=True
-    )
-    min_flow_rate: Series[Annotated[pd.ArrowDtype, pyarrow.float64()]] = pa.Field(
-        nullable=True
-    )
-    max_flow_rate: Series[Annotated[pd.ArrowDtype, pyarrow.float64()]] = pa.Field(
-        nullable=True
-    )
-    min_crest_level: Series[Annotated[pd.ArrowDtype, pyarrow.float64()]] = pa.Field(
-        nullable=True
-    )
-    control_state: Series[Annotated[pd.ArrowDtype, pyarrow.string()]] = pa.Field(
-        nullable=True
-    )
-=======
     node_id: Series[Int32] = pa.Field(nullable=False, default=0)
     active: Series[pa.BOOL] = pa.Field(nullable=True)
     flow_rate: Series[float] = pa.Field(nullable=False)
@@ -390,7 +371,6 @@
     min_upstream_level: Series[float] = pa.Field(nullable=True)
     max_downstream_level: Series[float] = pa.Field(nullable=True)
     control_state: Series[str] = pa.Field(nullable=True)
->>>>>>> a25c96fe
 
 
 class PidControlStaticSchema(_BaseSchema):
@@ -445,22 +425,6 @@
 
 class PumpStaticSchema(_BaseSchema):
     fid: Index[Int32] = pa.Field(default=1, check_name=True, coerce=True)
-<<<<<<< HEAD
-    node_id: Series[Annotated[pd.ArrowDtype, pyarrow.int32()]] = pa.Field(nullable=True)
-    active: Series[Annotated[pd.ArrowDtype, pyarrow.bool_()]] = pa.Field(nullable=True)
-    flow_rate: Series[Annotated[pd.ArrowDtype, pyarrow.float64()]] = pa.Field(
-        nullable=True
-    )
-    min_flow_rate: Series[Annotated[pd.ArrowDtype, pyarrow.float64()]] = pa.Field(
-        nullable=True
-    )
-    max_flow_rate: Series[Annotated[pd.ArrowDtype, pyarrow.float64()]] = pa.Field(
-        nullable=True
-    )
-    control_state: Series[Annotated[pd.ArrowDtype, pyarrow.string()]] = pa.Field(
-        nullable=True
-    )
-=======
     node_id: Series[Int32] = pa.Field(nullable=False, default=0)
     active: Series[pa.BOOL] = pa.Field(nullable=True)
     flow_rate: Series[float] = pa.Field(nullable=False)
@@ -469,49 +433,25 @@
     min_upstream_level: Series[float] = pa.Field(nullable=True)
     max_downstream_level: Series[float] = pa.Field(nullable=True)
     control_state: Series[str] = pa.Field(nullable=True)
->>>>>>> a25c96fe
 
 
 class TabulatedRatingCurveStaticSchema(_BaseSchema):
     fid: Index[Int32] = pa.Field(default=1, check_name=True, coerce=True)
-<<<<<<< HEAD
-    node_id: Series[Annotated[pd.ArrowDtype, pyarrow.int32()]] = pa.Field(nullable=True)
-    active: Series[Annotated[pd.ArrowDtype, pyarrow.bool_()]] = pa.Field(nullable=True)
-    level: Series[Annotated[pd.ArrowDtype, pyarrow.float64()]] = pa.Field(nullable=True)
-    flow_rate: Series[Annotated[pd.ArrowDtype, pyarrow.float64()]] = pa.Field(
-        nullable=True
-    )
-    control_state: Series[Annotated[pd.ArrowDtype, pyarrow.string()]] = pa.Field(
-        nullable=True
-    )
-=======
     node_id: Series[Int32] = pa.Field(nullable=False, default=0)
     active: Series[pa.BOOL] = pa.Field(nullable=True)
     level: Series[float] = pa.Field(nullable=False)
     flow_rate: Series[float] = pa.Field(nullable=False)
     max_downstream_level: Series[float] = pa.Field(nullable=True)
     control_state: Series[str] = pa.Field(nullable=True)
->>>>>>> a25c96fe
 
 
 class TabulatedRatingCurveTimeSchema(_BaseSchema):
     fid: Index[Int32] = pa.Field(default=1, check_name=True, coerce=True)
-<<<<<<< HEAD
-    node_id: Series[Annotated[pd.ArrowDtype, pyarrow.int32()]] = pa.Field(nullable=True)
-    time: Series[Annotated[pd.ArrowDtype, pyarrow.timestamp("ms")]] = pa.Field(
-        nullable=True
-    )
-    level: Series[Annotated[pd.ArrowDtype, pyarrow.float64()]] = pa.Field(nullable=True)
-    flow_rate: Series[Annotated[pd.ArrowDtype, pyarrow.float64()]] = pa.Field(
-        nullable=True
-    )
-=======
     node_id: Series[Int32] = pa.Field(nullable=False, default=0)
     time: Series[Timestamp] = pa.Field(nullable=False)
     level: Series[float] = pa.Field(nullable=False)
     flow_rate: Series[float] = pa.Field(nullable=False)
     max_downstream_level: Series[float] = pa.Field(nullable=True)
->>>>>>> a25c96fe
 
 
 class UserDemandStaticSchema(_BaseSchema):
