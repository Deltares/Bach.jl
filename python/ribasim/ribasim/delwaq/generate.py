"""Setup a Delwaq model from a Ribasim model and results."""

import csv
import shutil
import sys
from datetime import timedelta
from pathlib import Path

from ribasim import nodes
from ribasim.utils import MissingOptionalModule, _concat, _pascal_to_snake

try:
    import networkx as nx
except ImportError:
    nx = MissingOptionalModule("networkx", "delwaq")

import numpy as np
import pandas as pd

try:
    import jinja2
except ImportError:
    jinja2 = MissingOptionalModule("jinja2", "delwaq")  # type: ignore

import ribasim
from ribasim.delwaq.util import (
    strfdelta,
    ugrid,
    write_flows,
    write_pointer,
    write_volumes,
)

delwaq_dir = Path(__file__).parent
output_folder = delwaq_dir / "model"

env = jinja2.Environment(
    autoescape=True, loader=jinja2.FileSystemLoader(delwaq_dir / "template")
)

# Add evaporation edges, so mass balance is correct
# To simulate salt increase due to evaporation, set to False
USE_EVAP = True


def _boundary_name(id, type):
    # Delwaq has a limit of 12 characters for the boundary name
    return type[:9] + "_" + str(id)


def _quote(value):
    return f"'{value}'"


def _make_boundary(data, boundary_type):
    """
    Create a Delwaq boundary definition with the given data and boundary type.
    Pivot our data from long to wide format, and convert the time to a string.

    Specifically, we go from a table:
        `node_id, substance, time, concentration`
    to
        ```
        ITEM 'Drainage_6'
        CONCENTRATIONS 'Cl' 'Tracer'
        ABSOLUTE TIME
        LINEAR DATA 'Cl' 'Tracer'
        '2020/01/01-00:00:00' 0.0  1.0
        '2020/01/02-00:00:00' 1.0 -999
        ```
    """
    bid = _boundary_name(data.node_id.iloc[0], boundary_type)
    piv = (
        data.pivot_table(
            index="time", columns="substance", values="concentration", fill_value=-999
        )
        .reset_index()
        .reset_index(drop=True)
    )
    # Convert Arrow time to Numpy to avoid needing tzdata somehow
    piv.time = piv.time.astype("datetime64[ns]").dt.strftime("%Y/%m/%d-%H:%M:%S")
    boundary = {
        "name": bid,
        "substances": list(map(_quote, piv.columns[1:])),
        "df": piv.to_string(formatters={"time": _quote}, header=False, index=False),
    }
    substances = data.substance.unique()
    return boundary, substances


def _setup_graph(nodes, edge, evaporate_mass=True):
    G = nx.DiGraph()

    assert nodes.df is not None
    for row in nodes.df.itertuples():
        if row.node_type not in ribasim.geometry.edge.SPATIALCONTROLNODETYPES:
            G.add_node(
                row.Index,
                type=row.node_type,
                id=row.Index,
                x=row.geometry.x,
                y=row.geometry.y,
                pos=(row.geometry.x, row.geometry.y),
            )
    assert edge.df is not None
    for row in edge.df.itertuples():
        if row.edge_type == "flow":
            G.add_edge(
                row.from_node_id,
                row.to_node_id,
                id=[row.Index],
                duplicate=None,
            )

    # Simplify network, only keeping Basins and Boundaries.
    # We find an unwanted node, remove it,
    # and merge the flow edges to/from the node.
    remove_nodes = []
    for node_id, out in G.succ.items():
        if G.nodes[node_id]["type"] not in [
            "Basin",
            "Terminal",
            "LevelBoundary",
            "FlowBoundary",
            "UserDemand",
        ]:
            inneighbor_ids = G.pred[node_id]
            assert len(inneighbor_ids) == 1
            inneighbor_id = list(inneighbor_ids)[0]
            remove_nodes.append(node_id)

            for outneighbor_id in out.keys():
                if outneighbor_id in remove_nodes:
                    print("Not making edge to removed node.")
                    continue
                edge = (inneighbor_id, outneighbor_id)
                edge_id = G.get_edge_data(node_id, outneighbor_id)["id"][0]
                if G.has_edge(*edge):
                    data = G.get_edge_data(*edge)
                    data["id"].append(edge_id)
                else:
                    G.add_edge(*edge, id=[edge_id])

    for node_id in remove_nodes:
        G.remove_node(node_id)

    # Due to the simplification, we can end up with cycles of length 2.
    # This happens when a UserDemand is connected to and from a Basin,
    # but can also happen in other cases (rivers with a outlet and pump),
    # for which we do nothing. We merge these UserDemand cycles edges to
    # a single edge, and later merge the flows.
    merge_edges = []
    for loop in nx.simple_cycles(G):
        if len(loop) == 2:
            if (
                G.nodes[loop[0]]["type"] != "UserDemand"
                and G.nodes[loop[1]]["type"] != "UserDemand"
            ):
                print("Found cycle that is not a UserDemand.")
            else:
                edge_ids = G.edges[loop]["id"]
                G.edges[reversed(loop)]["id"].extend(edge_ids)
                merge_edges.extend(edge_ids)
                G.remove_edge(*loop)

    # Relabel the nodes as consecutive integers for Delwaq
    # Note that the node["id"] is the original node_id
    basin_id = 0
    boundary_id = 0
    node_mapping = {}
    basin_mapping: dict[int, int] = {}
    for node_id, node in G.nodes.items():
        if node["type"] == "Basin":
            basin_id += 1
            node_mapping[node_id] = basin_id
            basin_mapping[node["id"]] = basin_id
        elif node["type"] in [
            "Terminal",
            "UserDemand",
            "LevelBoundary",
            "FlowBoundary",
        ]:
            boundary_id -= 1
            node_mapping[node_id] = boundary_id
        else:
            raise Exception(f"Found unexpected node {node_id} in delwaq graph.")

    nx.relabel_nodes(G, node_mapping, copy=False)

    # Add basin boundaries
    for node_id, node in list(G.nodes(data=True)):
        if node["type"] == "Basin":
            boundary_id -= 1
            G.add_node(
                boundary_id,
                type="Drainage",
                id=node["id"],
                pos=(node["pos"][0] - 0.5, node["pos"][1] + 0.5),
            )
            G.add_edge(
                boundary_id,
                node_id,
                key=edge_id,
                id=[-1],
                boundary=(node["id"], "drainage"),
            )

            boundary_id -= 1
            G.add_node(
                boundary_id,
                type="Precipitation",
                id=node["id"],
                pos=(node["pos"][0] + 0, node["pos"][1] + 0.5),
            )
            G.add_edge(
                boundary_id,
                node_id,
                key=edge_id,
                id=[-1],
                boundary=(node["id"], "precipitation"),
            )

            if evaporate_mass:
                boundary_id -= 1
                G.add_node(
                    boundary_id,
                    type="Evaporation",
                    id=node["id"],
                    pos=(node["pos"][0] + 0.5, node["pos"][1] + 0.5),
                )
                G.add_edge(
                    node_id,
                    boundary_id,
                    key=edge_id,
                    id=[-1],
                    boundary=(node["id"], "evaporation"),
                )

    # Setup edge mapping
    edge_mapping = {}
    for i, (a, b, d) in enumerate(G.edges(data=True)):
        for edge_id in d["id"]:
            edge_mapping[edge_id] = i

    assert len(basin_mapping) == basin_id

    return G, merge_edges, node_mapping, edge_mapping, basin_mapping


def _setup_boundaries(model):
    boundaries = []
    substances = set()

    if model.level_boundary.concentration.df is not None:
        for _, rows in model.level_boundary.concentration.df.groupby(["node_id"]):
            boundary, substance = _make_boundary(rows, "LevelBoundary")
            boundaries.append(boundary)
            substances.update(substance)

    if model.flow_boundary.concentration.df is not None:
        for _, rows in model.flow_boundary.concentration.df.groupby("node_id"):
            boundary, substance = _make_boundary(rows, "FlowBoundary")
            boundaries.append(boundary)
            substances.update(substance)

    if model.basin.concentration.df is not None:
        for _, rows in model.basin.concentration.df.groupby(["node_id"]):
            for boundary_type in ("Drainage", "Precipitation"):
                nrows = rows.rename(columns={boundary_type.lower(): "concentration"})
                boundary, substance = _make_boundary(nrows, boundary_type)
                boundaries.append(boundary)
                substances.update(substance)

    return boundaries, substances


def generate(
    toml_path: Path,
    output_folder=output_folder,
<<<<<<< HEAD
=======
    use_evaporation=USE_EVAP,
    results_folder="results",
>>>>>>> b9272c4e
) -> tuple[nx.DiGraph, set[str]]:
    """Generate a Delwaq model from a Ribasim model and results."""

    # Read in model and results
    model = ribasim.Model.read(toml_path)
    evaporate_mass = model.solver.evaporate_mass
    basins = pd.read_feather(
        toml_path.parent / results_folder / "basin.arrow", dtype_backend="pyarrow"
    )
    flows = pd.read_feather(
        toml_path.parent / results_folder / "flow.arrow", dtype_backend="pyarrow"
    )

    output_folder.mkdir(exist_ok=True)

    # Setup flow network
    G, merge_edges, node_mapping, edge_mapping, basin_mapping = _setup_graph(
        model.node_table(), model.edge, evaporate_mass=evaporate_mass
    )

    # Plot
    # plt.figure(figsize=(18, 18))
    # nx.draw(
    #     G,
    #     pos={k: v["pos"] for k, v in G.nodes(data=True)},
    #     with_labels=True,
    #     labels={k: v["id"] for k, v in G.nodes(data=True)},
    # )
    # plt.savefig("after_relabeling.png", dpi=300)

    # Setup metadata
    if model.solver.saveat == 0 or np.isposinf(model.solver.saveat):
        raise ValueError("Unsupported saveat, must be positive and finite.")
    else:
        timestep = timedelta(seconds=model.solver.saveat)

    # Write topology to delwaq pointer file
    pointer = pd.DataFrame(G.edges(), columns=["from_node_id", "to_node_id"])
    pointer.to_csv(output_folder / "network.csv", index=False)  # not needed
    write_pointer(output_folder / "ribasim.poi", pointer)

    total_segments = len(basin_mapping)
    total_exchanges = len(pointer)

    # Write attributes template
    template = env.get_template("delwaq.atr.j2")
    with open(output_folder / "ribasim.atr", mode="w") as f:
        f.write(
            template.render(
                nsegments=total_segments,
            )
        )

    # Generate mesh and write to NetCDF
    uds = ugrid(G)
    uds.ugrid.to_netcdf(output_folder / "ribasim.nc")

    # Generate area and flows
    # File format is int32, float32 based
    # Time is internal clock, not real time!
    flows.time = (flows.time - flows.time[0]).dt.total_seconds().astype("int32")
    basins.time = (basins.time - basins.time[0]).dt.total_seconds().astype("int32")

    # Invert flows for half-edge of cycles so later summing is correct
    m = flows.edge_id.isin(merge_edges)
    flows.loc[m, "flow_rate"] = flows.loc[m, "flow_rate"] * -1

    # Map edge_id to the new edge_id and merge any duplicate flows
    flows["edge_id"] = flows["edge_id"].map(edge_mapping)
    flows.dropna(subset=["edge_id"], inplace=True)
    flows["edge_id"] = flows["edge_id"].astype("int32")
    nflows = flows.copy()
    nflows = flows.groupby(["time", "edge_id"]).sum().reset_index()
    nflows.drop(
        columns=["from_node_id", "to_node_id"],
        inplace=True,
    )

    # Add basin boundaries to flows
    for edge_id, (a, b, (node_id, boundary_type)) in enumerate(
        G.edges(data="boundary", default=(None, None))
    ):
        if boundary_type is None:
            continue
        df = basins[basins.node_id == node_id][["time", boundary_type]].rename(
            columns={boundary_type: "flow_rate"}
        )
        df["edge_id"] = edge_id
        nflows = _concat([nflows, df], ignore_index=True)

    # Save flows to Delwaq format
    nflows.sort_values(by=["time", "edge_id"], inplace=True)
    nflows.to_csv(output_folder / "flows.csv", index=False)  # not needed
    nflows.drop(
        columns=["edge_id"],
        inplace=True,
    )
    write_flows(output_folder / "ribasim.flo", nflows, timestep)
    write_flows(
        output_folder / "ribasim.are", nflows, timestep
    )  # same as flow, so area becomes 1

    # Write volumes to Delwaq format
    basins.drop(columns=["level"], inplace=True)
    volumes = basins[["time", "node_id", "storage"]]
    volumes.loc[:, "node_id"] = (
        volumes["node_id"].map(basin_mapping).astype(pd.Int32Dtype())
    )
    volumes = volumes.sort_values(by=["time", "node_id"])
    volumes.to_csv(output_folder / "volumes.csv", index=False)  # not needed
    volumes.drop(columns=["node_id"], inplace=True)
    write_volumes(output_folder / "ribasim.vol", volumes, timestep)
    write_volumes(
        output_folder / "ribasim.vel", volumes, timestep
    )  # same as volume, so vel becomes 1

    # Length file
    lengths = nflows.copy()
    lengths.flow_rate = 1
    lengths.iloc[np.repeat(np.arange(len(lengths)), 2)]
    write_flows(output_folder / "ribasim.len", lengths, timestep)

    # Find all boundary substances and concentrations
    boundaries, substances = _setup_boundaries(model)

    # Write boundary data with substances and concentrations
    template = env.get_template("B5_bounddata.inc.j2")
    with open(output_folder / "B5_bounddata.inc", mode="w") as f:
        f.write(
            template.render(
                states=[],  # no states yet
                boundaries=boundaries,
            )
        )

    # Setup initial basin concentrations
    defaults = {
        "Continuity": 1.0,
        "Initial": 1.0,
        "LevelBoundary": 0.0,
        "FlowBoundary": 0.0,
        "Terminal": 0.0,
        "UserDemand": 0.0,
        "Precipitation": 0.0,
        "Drainage": 0.0,
    }
    substances.update(defaults.keys())

    # Add user defined substances
    if model.basin.concentration_state.df is not None:
        initial = model.basin.concentration_state.df
        substances.update(initial.substance.unique())

    # Make a wide table with the initial default concentrations
    # using zero for all user defined substances
    icdf = pd.DataFrame(
        data={
            substance: [defaults.get(substance, 0.0)] * len(basin_mapping)
            for substance in sorted(substances)
        },
        index=list(basin_mapping.values()),
    )

    # Override default concentrations with the user defined values
    if model.basin.concentration_state.df is not None:
        for _, row in initial.iterrows():
            icdf.loc[basin_mapping[row.node_id], row.substance] = row.concentration

    # Add comment with original Basin ID
    reverse_node_mapping = {v: k for k, v in node_mapping.items()}
    icdf["comment"] = [f"; {reverse_node_mapping[k]}" for k in icdf.index]

    initial_concentrations = icdf.to_string(header=False, index=False)

    # Write boundary list, ordered by bid to map the unique boundary names
    # to the edges described in the pointer file.
    bnd = pointer.copy()
    bnd["bid"] = np.minimum(bnd["from_node_id"], bnd["to_node_id"])
    bnd = bnd[bnd["bid"] < 0]
    bnd.sort_values(by="bid", ascending=False, inplace=True)
    bnd["node_type"] = [G.nodes(data="type")[bid] for bid in bnd["bid"]]
    bnd["node_id"] = [G.nodes(data="id")[bid] for bid in bnd["bid"]]
    bnd["fid"] = list(map(_boundary_name, bnd["node_id"], bnd["node_type"]))
    bnd["comment"] = ""
    bnd = bnd[["fid", "comment", "node_type"]]
    bnd.to_csv(
        output_folder / "ribasim_bndlist.inc",
        index=False,
        header=False,
        sep=" ",
        quotechar="'",
        quoting=csv.QUOTE_ALL,
    )

    # Setup DIMR configuration for running Delwaq via DIMR
    dimrc = delwaq_dir / "reference/dimr_config.xml"
    shutil.copy(dimrc, output_folder / "dimr_config.xml")

    # Write main Delwaq input file
    template = env.get_template("delwaq.inp.j2")
    with open(output_folder / "delwaq.inp", mode="w") as f:
        f.write(
            template.render(
                startime=model.starttime,
                endtime=model.endtime - timestep,
                timestep=strfdelta(timestep),
                nsegments=total_segments,
                nexchanges=total_exchanges,
                substances=sorted(substances),
                initial_concentrations=initial_concentrations,
            )
        )

    # Return the graph with original edges and the substances
    # so we can parse the results back to the original model
    return G, substances


def add_tracer(model, node_id, tracer_name):
    """Add a tracer to the Delwaq model."""
    n = model.node_table().df.loc[node_id]
    node_type = n.node_type
    if node_type not in [
        "Basin",
        "LevelBoundary",
        "FlowBoundary",
        "UserDemand",
    ]:
        raise ValueError("Can only trace Basins and boundaries")
    snake_node_type = _pascal_to_snake(node_type)
    nt = getattr(model, snake_node_type)

    ct = getattr(nodes, snake_node_type)
    table = ct.Concentration(
        node_id=[node_id],
        time=[model.starttime],
        substance=[tracer_name],
        concentration=[1.0],
    )
    if nt.concentration is None:
        nt.concentration = table
    else:
        nt.concentration = pd.concat([nt.concentration.df, table.df], ignore_index=True)


if __name__ == "__main__":
    # Generate a Delwaq model from the default Ribasim model
    toml_path = Path(sys.argv[1])
    graph, substances = generate(toml_path, toml_path.parent / "delwaq")<|MERGE_RESOLUTION|>--- conflicted
+++ resolved
@@ -1,8 +1,8 @@
 """Setup a Delwaq model from a Ribasim model and results."""
 
+import argparse
 import csv
 import shutil
-import sys
 from datetime import timedelta
 from pathlib import Path
 
@@ -276,12 +276,8 @@
 
 def generate(
     toml_path: Path,
-    output_folder=output_folder,
-<<<<<<< HEAD
-=======
-    use_evaporation=USE_EVAP,
-    results_folder="results",
->>>>>>> b9272c4e
+    results_folder: Path = Path("results"),
+    output_folder: Path = output_folder,
 ) -> tuple[nx.DiGraph, set[str]]:
     """Generate a Delwaq model from a Ribasim model and results."""
 
@@ -529,5 +525,27 @@
 
 if __name__ == "__main__":
     # Generate a Delwaq model from the default Ribasim model
-    toml_path = Path(sys.argv[1])
-    graph, substances = generate(toml_path, toml_path.parent / "delwaq")+
+    parser = argparse.ArgumentParser(
+        description="Generate Delwaq input from Ribasim results."
+    )
+    parser.add_argument(
+        "toml_path", type=Path, help="The path to the Ribasim TOML file."
+    )
+    parser.add_argument(
+        "--results_folder",
+        type=Path,
+        help="The relative path to the Ribasim results.",
+        default="results",
+    )
+    parser.add_argument(
+        "--output_path",
+        type=Path,
+        help="The relative path to store the Delwaq model.",
+        default="delwaq",
+    )
+    args = parser.parse_args()
+
+    graph, substances = generate(
+        args.toml_path, args.results_folder, args.toml_path.parent / args.output_path
+    )