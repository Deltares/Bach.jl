--- conflicted
+++ resolved
@@ -58,11 +58,10 @@
     def _layername(cls, field) -> str:
         return f"{cls._input_type}"
 
-<<<<<<< HEAD
     @classmethod
     def hasfid(cls):
         return True
-=======
+
     def write(self, directory: FilePath, modelname: str) -> None:
         """
         Write the contents of the input to a GeoPackage.
@@ -99,7 +98,6 @@
         kwargs[field] = df
 
         return kwargs
->>>>>>> 9e7c5003
 
     def plot(self, **kwargs) -> Any:
         """
