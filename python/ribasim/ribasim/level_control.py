import pandas as pd
import pandera as pa
from pandera.engines.pandas_engine import PydanticModel
from pandera.typing import DataFrame
from pydantic import BaseModel

from ribasim import models
from ribasim.input_base import InputMixin

__all__ = ("LevelControl",)


class StaticSchema(pa.SchemaModel):
<<<<<<< HEAD
    class Config:
        """Config with dataframe-level data type."""

        dtype = PydanticModel(models.LevelControlStatic)
        coerce = True  # this is required, otherwise a SchemaInitError is raised
=======
    node_id: Series[int] = pa.Field(coerce=True)
    target_level: Series[float]
    conductance: Series[float]
>>>>>>> 9e7c5003


class LevelControl(InputMixin, BaseModel):
    """
    Controls the level in a basin.

    Parameters
    ----------
    static: pandas.DataFrame

        With columns:

        * node_id
        * target_level
        * conductance

    """

    _input_type = "LevelControl"
    static: DataFrame[StaticSchema]

    class Config:
        validate_assignment = True<|MERGE_RESOLUTION|>--- conflicted
+++ resolved
@@ -11,17 +11,11 @@
 
 
 class StaticSchema(pa.SchemaModel):
-<<<<<<< HEAD
     class Config:
         """Config with dataframe-level data type."""
 
         dtype = PydanticModel(models.LevelControlStatic)
         coerce = True  # this is required, otherwise a SchemaInitError is raised
-=======
-    node_id: Series[int] = pa.Field(coerce=True)
-    target_level: Series[float]
-    conductance: Series[float]
->>>>>>> 9e7c5003
 
 
 class LevelControl(InputMixin, BaseModel):
