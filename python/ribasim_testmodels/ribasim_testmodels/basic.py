--- conflicted
+++ resolved
@@ -24,14 +24,9 @@
 def basic_model() -> ribasim.Model:
     # Setup model
     model = ribasim.Model(
-<<<<<<< HEAD
-        starttime="2020-01-01 00:00:00",
-        endtime="2021-01-01 00:00:00",
-=======
         starttime="2020-01-01",
         endtime="2021-01-01",
         crs="EPSG:28992",
->>>>>>> 158fd050
     )
     model.logging = ribasim.Logging(verbosity="debug")
 
@@ -275,14 +270,9 @@
 
     # Setup a model:
     model = ribasim.Model(
-<<<<<<< HEAD
-        starttime="2020-01-01 00:00:00",
-        endtime="2021-01-01 00:00:00",
-=======
         starttime="2020-01-01",
         endtime="2021-01-01",
         crs="EPSG:28992",
->>>>>>> 158fd050
     )
 
     # Setup tabulated rating curve:
@@ -358,15 +348,9 @@
 def outlet_model():
     """Set up a basic model with an outlet that encounters various physical constraints."""
     model = ribasim.Model(
-<<<<<<< HEAD
-        starttime="2020-01-01 00:00:00",
-        endtime="2021-01-01 00:00:00",
-        solver=ribasim.Solver(saveat=0),
-=======
         starttime="2020-01-01",
         endtime="2021-01-01",
         crs="EPSG:28992",
->>>>>>> 158fd050
     )
 
     # Set up the basins
