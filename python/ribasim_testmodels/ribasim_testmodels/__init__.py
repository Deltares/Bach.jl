__version__ = "0.1.1"

from ribasim_testmodels.backwater import backwater_model
from ribasim_testmodels.basic import (
    basic_model,
    basic_transient_model,
    tabulated_rating_curve_model,
)
<<<<<<< HEAD
from ribasim_testmodels.discrete_control import pump_control_model
from ribasim_testmodels.pid_control import PID_control_model_1
=======
from ribasim_testmodels.bucket import bucket_model
from ribasim_testmodels.control import pump_control_model
>>>>>>> ececb052
from ribasim_testmodels.trivial import trivial_model

__all__ = [
    "backwater_model",
    "basic_model",
    "basic_transient_model",
    "bucket_model",
    "pump_control_model",
    "tabulated_rating_curve_model",
    "trivial_model",
<<<<<<< HEAD
    "pump_control_model",
    "PID_control_model_1",
=======
>>>>>>> ececb052
]<|MERGE_RESOLUTION|>--- conflicted
+++ resolved
@@ -6,13 +6,9 @@
     basic_transient_model,
     tabulated_rating_curve_model,
 )
-<<<<<<< HEAD
+from ribasim_testmodels.bucket import bucket_model
 from ribasim_testmodels.discrete_control import pump_control_model
 from ribasim_testmodels.pid_control import PID_control_model_1
-=======
-from ribasim_testmodels.bucket import bucket_model
-from ribasim_testmodels.control import pump_control_model
->>>>>>> ececb052
 from ribasim_testmodels.trivial import trivial_model
 
 __all__ = [
@@ -23,9 +19,6 @@
     "pump_control_model",
     "tabulated_rating_curve_model",
     "trivial_model",
-<<<<<<< HEAD
     "pump_control_model",
     "PID_control_model_1",
-=======
->>>>>>> ececb052
 ]