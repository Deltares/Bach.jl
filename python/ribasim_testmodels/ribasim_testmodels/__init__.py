--- conflicted
+++ resolved
@@ -82,18 +82,12 @@
     "pump_discrete_control_model",
     "rating_curve_model",
     "subnetwork_model",
-<<<<<<< HEAD
-    "minimal_subnetwork_model",
-    "fractional_flow_subnetwork_model",
-    "main_network_with_subnetworks_model",
-    "looped_subnetwork_model",
-=======
     "tabulated_rating_curve_control_model",
     "tabulated_rating_curve_model",
     "trivial_model",
->>>>>>> 2dc5d747
     "two_basin_model",
     "user_model",
+    "main_network_with_subnetworks_model",
 ]
 
 # provide a mapping from model name to its constructor, so we can iterate over all models
