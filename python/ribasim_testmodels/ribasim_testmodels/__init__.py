--- conflicted
+++ resolved
@@ -6,11 +6,7 @@
 
 import ribasim_testmodels
 from ribasim_testmodels.allocation import (
-<<<<<<< HEAD
-    simple_subnetwork_model,
-=======
     minimal_subnetwork_model,
->>>>>>> ac48bb49
     # looped_subnetwork_model,
     subnetwork_model,
     user_model,
@@ -79,11 +75,7 @@
     "outlet_model",
     "user_model",
     "subnetwork_model",
-<<<<<<< HEAD
-    "simple_subnetwork_model",
-=======
     "minimal_subnetwork_model",
->>>>>>> ac48bb49
     # Disable until this issue is resolved:
     # https://github.com/Deltares/Ribasim/issues/692
     # "looped_subnetwork_model",
