--- conflicted
+++ resolved
@@ -8,12 +8,8 @@
 from ribasim_testmodels.allocation import (
     allocation_example_model,
     fractional_flow_subnetwork_model,
-<<<<<<< HEAD
-    # looped_subnetwork_model,
+    looped_subnetwork_model,
     main_network_with_subnetworks_model,
-=======
-    looped_subnetwork_model,
->>>>>>> 76f4b32c
     minimal_subnetwork_model,
     subnetwork_model,
     user_model,
@@ -87,14 +83,8 @@
     "subnetwork_model",
     "minimal_subnetwork_model",
     "fractional_flow_subnetwork_model",
-<<<<<<< HEAD
-    # Disable until this issue is resolved:
-    # https://github.com/Deltares/Ribasim/issues/692
-    # "looped_subnetwork_model",
     "main_network_with_subnetworks_model",
-=======
     "looped_subnetwork_model",
->>>>>>> 76f4b32c
 ]
 
 # provide a mapping from model name to its constructor, so we can iterate over all models
