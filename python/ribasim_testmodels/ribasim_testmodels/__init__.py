__version__ = "0.1.1"

from ribasim_testmodels.basic import (
    basic_model,
    basic_transient_model,
    tabulated_rating_curve_model,
)
<<<<<<< HEAD
from ribasim_testmodels.trivial import trivial_model
=======
from ribasim_testmodels.control import pump_control_model
>>>>>>> fb54b003

__all__ = [
    "basic_model",
    "basic_transient_model",
    "tabulated_rating_curve_model",
<<<<<<< HEAD
    "trivial_model",
=======
    "pump_control_model",
>>>>>>> fb54b003
]<|MERGE_RESOLUTION|>--- conflicted
+++ resolved
@@ -5,19 +5,13 @@
     basic_transient_model,
     tabulated_rating_curve_model,
 )
-<<<<<<< HEAD
 from ribasim_testmodels.trivial import trivial_model
-=======
 from ribasim_testmodels.control import pump_control_model
->>>>>>> fb54b003
 
 __all__ = [
     "basic_model",
     "basic_transient_model",
     "tabulated_rating_curve_model",
-<<<<<<< HEAD
     "trivial_model",
-=======
     "pump_control_model",
->>>>>>> fb54b003
 ]