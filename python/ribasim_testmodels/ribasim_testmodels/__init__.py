--- conflicted
+++ resolved
@@ -6,11 +6,7 @@
 
 import ribasim_testmodels
 from ribasim_testmodels.allocation import (
-<<<<<<< HEAD
     allocation_example_model,
-    minimal_subnetwork_model,
-=======
->>>>>>> 3ad0da0d
     # looped_subnetwork_model,
     fractional_flow_subnetwork_model,
     minimal_subnetwork_model,
