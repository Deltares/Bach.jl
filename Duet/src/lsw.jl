# Read data for a Bach-Mozart reference run

function lsw_meteo(path, lsw_sel::Integer)
    times = Float64[]
    evap = Float64[]
    prec = Float64[]
    for line in eachline(path)
        id = parse(Int, line[4:9])
        if id == lsw_sel
            is_evap = line[2] == '1'  # if not, precipitation
            t = datetime2unix(DateTime(line[11:18], dateformat"yyyymmdd"))
            t_end = datetime2unix(DateTime(line[27:34], dateformat"yyyymmdd"))
            period_s = t_end - t
            v = parse(Float64, line[43:end]) * 0.001 / period_s  # [mm timestep⁻¹] to [m s⁻¹]
            if is_evap
                push!(times, t)
                push!(evap, v)
            else
                push!(prec, v)
            end
        end
    end

    evap_series = Bach.ForwardFill(times, evap)
    prec_series = Bach.ForwardFill(times, prec)
    return prec_series, evap_series
end

function parse_meteo_line!(times, prec, evap, line)
    is_evap = line[2] == '1'  # if not, precipitation
    t = datetime2unix(DateTime(line[11:18], dateformat"yyyymmdd"))
    t_end = datetime2unix(DateTime(line[27:34], dateformat"yyyymmdd"))
    period_s = t_end - t
    v = parse(Float64, line[43:end]) * 0.001 / period_s  # [mm timestep⁻¹] to [m s⁻¹]
    if is_evap
        push!(times, t)
        push!(evap, -v * Bach.open_water_factor(t))
    else
        push!(prec, v)
    end
    return nothing
end

function meteo_dicts(path, lsw_ids::Vector{Int})
    # prepare empty dictionaries
    prec_dict = Dict{Int, Bach.ForwardFill{Vector{Float64}, Vector{Float64}}}()
    evap_dict = Dict{Int, Bach.ForwardFill{Vector{Float64}, Vector{Float64}}}()
    for lsw_id in lsw_ids
        # prec and evap share the same vector for times
        times = Float64[]
        prec_dict[lsw_id] = Bach.ForwardFill(times, Float64[])
        evap_dict[lsw_id] = Bach.ForwardFill(times, Float64[])
    end

    # fill them with data, going over each line once
    for line in eachline(path)
        lsw_id = parse(Int, line[4:9])
        if lsw_id in lsw_ids
            prec_series = prec_dict[lsw_id]
            evap_series = evap_dict[lsw_id]
            parse_meteo_line!(prec_series.t, prec_series.v, evap_series.v, line)
        end
    end

    return prec_dict, evap_dict
end

function remove_zero_cols(df)
    # remove all columns that have only zeros
    allzeros = Symbol[]
    for (n, v) in zip(propertynames(df), eachcol(df))
        if eltype(v) <: Real && all(iszero, v)
            push!(allzeros, n)
        end
    end
    return df[!, Not(allzeros)]
end

# both the mozart and bach waterbalance dataframes have these columns
metacols = ["model", "lsw", "districtwatercode", "type", "time_start", "time_end"]
# does not include the type dependent columns "todownstream" and "watermanagement"
vars = [
    "precip",
    "evaporation",
    "upstream",
    "drainage_sh",
    "infiltr_sh",
    "urban_runoff",
    "storage_diff",
    "alloc_agric",
    "alloc_wm",
    "alloc_indus",
]
cols = vcat(metacols, vars)

# read_mzwaterbalance with extra columns for comparing to bach
function read_mzwaterbalance_compare(path, lsw_sel::Int)
    mzwb = Mozart.read_mzwaterbalance(path, lsw_sel)
    type = only(mzwb[1, :type])::Char
    mzwb[!, "model"] .= "mozart"
    # since bach doesn't differentiate, assign to_dw to todownstream if it is downstream
    mzwb.todownstream = min.(mzwb.todownstream, mzwb.to_dw)
    # similarly create a single watermanagement column
    mzwb.watermanagement = mzwb.alloc_wm_dw + mzwb.to_dw
    # remove the last period, since bach doesn't have it
    allcols = type == 'V' ? vcat(cols, "todownstream") : vcat(cols, "watermanagement")
    mzwb = mzwb[1:(end - 1), allcols]
    # add a column with timestep length in seconds
    mzwb.period = Dates.value.(Second.(mzwb.time_end - mzwb.time_start))
    return mzwb
end

# create a bach timeseries input from the mozart water balance output
function create_series(mzwb::AbstractDataFrame, col::Union{Symbol, String})
    # convert m3/timestep to m3/s for bach
    ForwardFill(datetime2unix.(mzwb.time_start), mzwb[!, col] ./ mzwb.period)
end

function create_dict(mzwb::DataFrame, col::Union{Symbol, String})
    dict = Dict{Int, Bach.ForwardFill{Vector{Float64}, Vector{Float64}}}()
    for (key, df) in pairs(groupby(mzwb, :lsw))
        series = create_series(df, col)
        dict[key.lsw] = series
    end
    return dict
end

function create_user_dict(uslswdem::DataFrame, usercode::String)
    demand_dict = Dict{Int, Bach.ForwardFill{Vector{Float64}, Vector{Float64}}}()
    prio_dict = Dict{Int, Bach.ForwardFill{Vector{Float64}, Vector{Float64}}}()
    uslswdem_user = @subset(uslswdem, :usercode==usercode)
    for (key, df) in pairs(groupby(uslswdem_user, :lsw))
        times = datetime2unix.(df.time_start)
        demand_dict[key.lsw] = ForwardFill(times, copy(df.user_surfacewater_demand))
        prio_dict[key.lsw] = ForwardFill(times, Vector{Float64}(df.priority))
    end
    return demand_dict, prio_dict
end

# create a vector of all existing user demand and priorities per lsw
function compile_users(uslswdem::DataFrame, lsw_id)
    uslswdem_sub = @subset(uslswdem, :lsw==lsw_id)
    uslswdem_sub.username .= Duet.match_userid(uslswdem_sub, Bach.userid_lookup)
    demand_dict = Dict{Vector{String}, Bach.ForwardFill{Vector{Float64}, Vector{Float64}}}()
    prio_dict = Dict{Vector{String}, Bach.ForwardFill{Vector{Float64}, Vector{Float64}}}()
    lswusers = []
    for (key, df) in pairs(groupby(uslswdem_sub, :username))
        if sum(df.user_surfacewater_demand) == 0.0
            continue
        else
            push!(lswusers, key.username)
            times = datetime2unix.(df.time_start)
            demand_dict[key.username] = ForwardFill(times,
                                                    copy(df.user_surfacewater_demand))
            prio_dict[key.username] = ForwardFill(times, Vector{Float64}(df.priority))
        end
    end
    return lswusers, demand_dict, prio_dict
end

# function to create a vector of all non-zero general users in a given lsw
function list_all_users(lsw_ids::Vector)
    all_users = Vector{Symbol}[]
    commonuser = ["agriculture"] # can update with other possible users
    userid = ["agric"]
    for lsw_id in lsw_ids
        userlsw = Symbol[]
        for i in enumerate(commonuser)
            dem_tmp = key_cfvar(ds, ("demand_" * commonuser[i]))(node = lsw_id)
            if sum(dem_tmp.data) > 0.0
                push!(userlsw, Symbol(userid[i]))
            else
                continue
            end
        end
        push!(all_users, userlsw)
    end
    return all_users
end

"""
Fill missings with a forward fill, and a backward fill until the first value
# Example
```julia-repl
> pad_missing!([missing, 2, missing, 3, missing])
[2, 2, 2, 3, 3]::Vector{Int}
```
"""
function pad_missing!(data)
    val = data[findfirst(!ismissing, data)]
    for i in eachindex(data)
        if ismissing(data[i])
            data[i] = val
        else
            val = data[i]
        end
    end
    return disallowmissing(data)
end

"P&O: lad > vadl (add volume based on depth_surface_water at volume 0)"
function add_volume(df, depth_surface_water)
    @assert df.area[1] >= 0

    # The areas (m2) from Mozart are often similar to volume (m3).
    # This would imply a completely flat profile where each new m3 covers a new m2.
    # To avoid issues here we take the median area for all volumes except the first.
    # Once the bottom of the waterways are covered, area does not increase further.
    mid = median(df.area)
    @assert mid > 0.0
    df.area .= mid

    n = nrow(df)
    if df.area[1] == 0
        # We'd then expect this to be always true, but it isn't
        # df.level[1] == depth_surface_water
        # But since area is 0 we just keep the df.level[1] and use that as the bottom.
        # Example LSW: 110116
    else
        # add starting row
        n += 1
        pushfirst!(df.area, 0.0)
        pushfirst!(df.discharge, 0.0)
        # make up a bottom in this edge case
        if depth_surface_water > df.level[1]
            depth_surface_water = df.level[1] - 0.1
        end
        pushfirst!(df.level, depth_surface_water)
    end
    # initialize volume
    df.volume .= NaN
    df.volume[1] = 0.0
    df = df[:, [:volume, :area, :discharge, :level]]

    # fill in the rest of the volumes
    for i in 2:n
        S1 = df.volume[i - 1]
        h1, h2 = df.level[i - 1], df.level[i]
        area1, area2 = df.area[i - 1], df.area[i]
        Δh = h2 - h1
        avg_area = area2 + area1 / 2
        ΔS = Δh * avg_area
        df.volume[i] = S1 + ΔS
    end
    return df
end

"V: vad > vadl (add level based on depth_surface_water at volume 0)"
function add_level(df, depth_surface_water)
    @assert df.volume[1] >= 0
    @assert df.area[1] >= 0
    @assert df.discharge[1] == 0
    n = nrow(df)

    # The areas (m2) from Mozart are often similar to volume (m3).
    # This would imply a completely flat profile where each new m3 covers a new m2.
    # To avoid issues here we take the median area for all volumes except the first.
    # Once the bottom of the waterways are covered, area does not increase further.
    mid = median(df.area)
    @assert mid > 0.0
    df.area .= mid

    if df.volume[1] != 0
        # add starting row
        n += 1
        pushfirst!(df.volume, 0.0)
        pushfirst!(df.area, 0.0)
        pushfirst!(df.discharge, 0.0)
    end

    # initialize level
    df.level .= NaN
    df.level[1] = depth_surface_water

    # fill in the rest of the level
    for i in 2:n
        h1 = df.level[i - 1]
        S1, S2 = df.volume[i - 1], df.volume[i]
        area1, area2 = df.area[i - 1], df.area[i]
        ΔS = S2 - S1
        avg_area = area2 + area1 / 2
        Δh = ΔS / avg_area
        df.level[i] = h1 + Δh
    end
    return df
end

function create_profile(lsw_id::Int, lswdik::DataFrame, vadvalue::DataFrame,
                        ladvalue::DataFrame)::DataFrame
    lswdik_lsw = @subset(lswdik, :lsw==lsw_id)
    depth_surface_water = only(lswdik_lsw.depth_surface_water)
    type = only(only(lswdik_lsw.local_surface_water_type))
    if type == 'P' || type == 'O'
        df = @subset(ladvalue, :lsw==lsw_id)[:, [:area, :discharge, :level]]
        # force that the numbers always go up, ignoring relations
        sort!(df.area)
        sort!(df.discharge)
        sort!(df.level)
        df = add_volume(df, depth_surface_water)
    else
        df = @subset(vadvalue, :lsw==lsw_id)[:, [:volume, :area, :discharge]]
        # force that the numbers always go up, ignoring relations
        sort!(df.volume)
        sort!(df.area)
        sort!(df.discharge)
        df = add_level(df, depth_surface_water)
    end
    @assert issorted(df.volume)
    @assert issorted(df.area)
    @assert issorted(df.discharge)
    @assert issorted(df.level)
    return df
end

function create_profile_dict(lsw_ids::Vector{Int},
                             lswdik::DataFrame,
                             vadvalue::DataFrame,
                             ladvalue::DataFrame)::Dict{Int, DataFrame}
    profile_dict = Dict{Int, DataFrame}()
    for lsw_id in lsw_ids
        profile = create_profile(lsw_id, lswdik, vadvalue, ladvalue)
        profile_dict[lsw_id] = profile
    end
    return profile_dict
end

function fraction_dict(graph_all, fractions_all, lsw_all, lsw_ids)
    # a Vector like lsw_ids for the sources
    # that maps to a dict of outneighbor lsw to fractions
    fractions = [Dict{Int, Float32}() for _ in lsw_ids]
    for (e, edge) in enumerate(edges(graph_all))
        fraction = fractions_all[e]
        lsw_from = lsw_all[src(edge)]
        lsw_to = lsw_all[dst(edge)]
        if (lsw_from in lsw_ids) && (lsw_to in lsw_ids)
            i = findfirst(==(lsw_from), lsw_ids)
            fractions[i][lsw_to] = fraction
        end
    end
    # This can be triggered by district crossing bifurcations.
    # for d in fractions
    #     if !isempty(d)
    #         if sum(values(d)) != 1
    #             @warn "fraction don't add up"
    #             @show d
    #         end
    #     end
    # end
    # @assert all((sum(values(d)) == 1 for d in fractions if !isempty(d)))
    return fractions
end

function update_forcing!(integ, u, p, ctx)
    integ.p[only(p)] = ctx(integ.t)
end

# map from internal user names to the names used in the forcing table
usermap::Dict{Symbol, Symbol} = Dict(
    :agric => :agriculture,
    :wm => :watermanagement,
    :indus => :industry,
)

function create_sys_dict(lsw_ids::Vector{Int},
                         dw_id::Int,
                         types::Vector{Char},
                         target_volumes::Vector{Float64},
                         target_levels::Vector{Float64},
                         initial_volumes::Vector{Float64},
                         Δt::Float64,
                         all_users::Vector{Vector{Symbol}};
                         forcing)
    sys_dict = Dict{Int, ODESystem}()


    tims = forcing.time
    vars = forcing.variable
    locs = forcing.location
    vals = forcing.value

    for (i, lsw_id) in enumerate(lsw_ids)
        target_volume = target_volumes[i]
        target_level = target_levels[i]
        S0 = initial_volumes[i]
        type = types[i]
        lswusers = all_users[i]

        @named lsw = Bach.LSW(; S = S0, Δt, lsw_id, dw_id)

        # map external variable names to symbolic; used to update forcings
        varpars = [
            :precipitation => lsw.P
            :reference_evapotranspiration => lsw.E_pot
            :drainage => lsw.drainage
            :infiltration => lsw.infiltration
            :urban_runoff => lsw.urban_runoff
        ]

        # create and connect OutflowTable or LevelControl
        eqs = Equation[]
        if type == 'V'
            @named weir = Bach.OutflowTable(; lsw_id)
            push!(eqs, connect(lsw.x, weir.a), connect(lsw.s, weir.s))
            wm = weir
            all_components = [lsw, wm]

            for user in lswusers
                usersys = Bach.GeneralUser(; name = user, lsw_id, dw_id, Δt, S = S0)
                push!(eqs, connect(lsw.x, usersys.x), connect(lsw.s, usersys.s))
                push!(all_components, usersys)
            end

        else
            @named levelcontrol = Bach.LevelControl(; lsw_id, target_volume, target_level)
            push!(eqs, connect(lsw.x, levelcontrol.a))
            wm = levelcontrol
<<<<<<< HEAD
            all_components = [lsw, wm]

            for user in lswusers
                # Locally allocated water
                usersys = Bach.GeneralUser_P(; name = user, lsw_id, dw_id, Δt, S = S0)
                push!(eqs, connect(lsw.x, usersys.a), connect(lsw.s, usersys.s))
                push!(all_components, usersys)
                # To do: consider how to connect external user demand (i.e. usersys.b)
            end
            # TO DO: including flushing requirement
=======
            push!(varpars, :priority_watermanagement => levelcontrol.prio)
        end

        all_components = [lsw, wm]

        for user in lswusers
            usersys = Bach.GeneralUser(; name = user, lsw_id, dw_id, Δt, S = S0)
            push!(eqs, connect(lsw.x, usersys.x), connect(lsw.s, usersys.s))
            push!(all_components, usersys)

            longuser = usermap[user]
            push!(varpars, Symbol(:priority_, longuser) => usersys.prio)
            push!(varpars, Symbol(:demand_, longuser) => usersys.demand)
>>>>>>> 2e6c8a37
        end

        name = Symbol(:sys_, lsw_id)

        # for each forcing variable name and symbol, create a callback to update the
        # forcing as soon as it changes
        discrete_events = []
        for (var, par) in varpars
            i = searchsorted_forcing(vars, locs, var, lsw_id)
            # don't create a callback if there is nothing to update
            isempty(i) && continue
            t = datetime2unix.(tims[i])
            v = vals[i]
            ctx = Bach.ForwardFill(t, v)
            discrete_event = t => (update_forcing!, [], [par], ctx)
            push!(discrete_events, discrete_event)
        end
        lsw_sys = ODESystem(eqs, t; name, discrete_events)
        lsw_sys = compose(lsw_sys, all_components)
        sys_dict[lsw_id] = lsw_sys
    end
    return sys_dict
end

# connect the LSW systems with each other, with boundaries at the end
# and bifurcations when needed
function create_district(lsw_ids::Vector{Int},
                         types::Vector{Char},
                         graph::DiGraph,
                         fractions::Vector{Dict{Int, Float32}},
                         sys_dict::Dict{Int, ODESystem})::ODESystem
    eqs = Equation[]
    headboundaries = ODESystem[]
    bifurcations = ODESystem[]
    @assert nv(graph) == length(sys_dict) == length(lsw_ids)

    for (v, lsw_id) in enumerate(lsw_ids)
        lsw_sys = sys_dict[lsw_id]
        type = types[v]

        out_vertices = outneighbors(graph, v)
        out_lsw_ids = [lsw_ids[v] for v in out_vertices]
        out_lsws = [sys_dict[out_lsw_id] for out_lsw_id in out_lsw_ids]

        n_out = length(out_vertices)
        if n_out == 0
            name = Symbol("headboundary_", lsw_id)
            # h value on the boundary is not used, but needed as BC
            headboundary = Bach.HeadBoundary(; name, h = 0.0)
            push!(headboundaries, headboundary)
            if type == 'V'
                push!(eqs, connect(lsw_sys.weir.b, headboundary.x))
            else
                push!(eqs, connect(lsw_sys.levelcontrol.b, headboundary.x))
            end
        elseif n_out == 1
            out_lsw = only(out_lsws)
            if type == 'V'
                push!(eqs, connect(lsw_sys.weir.b, out_lsw.lsw.x))
            else
                push!(eqs, connect(lsw_sys.levelcontrol.b, out_lsw.lsw.x))
            end
        elseif n_out == 2
            # create a Bifurcation with a fixed fraction
            name = Symbol("bifurcation_", lsw_id)
            @assert sum(values(fractions[v])) == 1

            # the first row's lsw_to becomes b, the second c
            fraction_b = fractions[v][out_lsw_ids[1]]
            out_lsw_b = sys_dict[out_lsw_ids[1]]
            out_lsw_c = sys_dict[out_lsw_ids[2]]

            bifurcation = Bifurcation(; name, fraction_b)
            push!(bifurcations, bifurcation)
            if type == 'V'
                push!(eqs, connect(lsw_sys.weir.b, bifurcation.a))
            else
                push!(eqs, connect(lsw_sys.levelcontrol.b, bifurcation.a))
            end
            push!(eqs, connect(bifurcation.b, out_lsw_b.lsw.x))
            push!(eqs, connect(bifurcation.c, out_lsw_c.lsw.x))
        else
            error("outflow to more than 2 LSWs not supported")
        end
    end

    @named district = ODESystem(eqs, t, [], [])
    lsw_systems = [k for k in values(sys_dict)]
    district = compose(district, vcat(lsw_systems, headboundaries, bifurcations))
    return district
end<|MERGE_RESOLUTION|>--- conflicted
+++ resolved
@@ -414,7 +414,7 @@
             @named levelcontrol = Bach.LevelControl(; lsw_id, target_volume, target_level)
             push!(eqs, connect(lsw.x, levelcontrol.a))
             wm = levelcontrol
-<<<<<<< HEAD
+            push!(varpars, :priority_watermanagement => levelcontrol.prio)
             all_components = [lsw, wm]
 
             for user in lswusers
@@ -422,24 +422,15 @@
                 usersys = Bach.GeneralUser_P(; name = user, lsw_id, dw_id, Δt, S = S0)
                 push!(eqs, connect(lsw.x, usersys.a), connect(lsw.s, usersys.s))
                 push!(all_components, usersys)
+
+                
+                longuser = usermap[user]
+                push!(varpars, Symbol(:priority_, longuser) => usersys.prio)
+                push!(varpars, Symbol(:demand_, longuser) => usersys.demand)
                 # To do: consider how to connect external user demand (i.e. usersys.b)
             end
             # TO DO: including flushing requirement
-=======
-            push!(varpars, :priority_watermanagement => levelcontrol.prio)
-        end
-
-        all_components = [lsw, wm]
-
-        for user in lswusers
-            usersys = Bach.GeneralUser(; name = user, lsw_id, dw_id, Δt, S = S0)
-            push!(eqs, connect(lsw.x, usersys.x), connect(lsw.s, usersys.s))
-            push!(all_components, usersys)
-
-            longuser = usermap[user]
-            push!(varpars, Symbol(:priority_, longuser) => usersys.prio)
-            push!(varpars, Symbol(:demand_, longuser) => usersys.demand)
->>>>>>> 2e6c8a37
+
         end
 
         name = Symbol(:sys_, lsw_id)
