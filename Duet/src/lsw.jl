# Read data for a Bach-Mozart reference run

function lsw_meteo(path, lsw_sel::Integer)
    times = Float64[]
    evap = Float64[]
    prec = Float64[]
    for line in eachline(path)
        id = parse(Int, line[4:9])
        if id == lsw_sel
            is_evap = line[2] == '1'  # if not, precipitation
            t = datetime2unix(DateTime(line[11:18], dateformat"yyyymmdd"))
            t_end = datetime2unix(DateTime(line[27:34], dateformat"yyyymmdd"))
            period_s = t_end - t
            v = parse(Float64, line[43:end]) * 0.001 / period_s  # [mm timestep⁻¹] to [m s⁻¹]
            if is_evap
                push!(times, t)
                push!(evap, v)
            else
                push!(prec, v)
            end
        end
    end


    evap_series = Bach.ForwardFill(times, evap)
    prec_series = Bach.ForwardFill(times, prec)
    return prec_series, evap_series
end

function parse_meteo_line!(times, prec, evap, line)
    is_evap = line[2] == '1'  # if not, precipitation
    t = datetime2unix(DateTime(line[11:18], dateformat"yyyymmdd"))
    t_end = datetime2unix(DateTime(line[27:34], dateformat"yyyymmdd"))
    period_s = t_end - t
    v = parse(Float64, line[43:end]) * 0.001 / period_s  # [mm timestep⁻¹] to [m s⁻¹]
    if is_evap
        push!(times, t)
        push!(evap, v)
    else
        push!(prec, v)
    end
    return nothing
end

function meteo_dicts(path, lsw_ids::Vector{Int})
    # prepare empty dictionaries
    prec_dict = Dict{Int,Bach.ForwardFill{Vector{Float64},Vector{Float64}}}()
    evap_dict = Dict{Int,Bach.ForwardFill{Vector{Float64},Vector{Float64}}}()
    for lsw_id in lsw_ids
        # prec and evap share the same vector for times
        times = Float64[]
        prec_dict[lsw_id] = Bach.ForwardFill(times, Float64[])
        evap_dict[lsw_id] = Bach.ForwardFill(times, Float64[])
    end

    # fill them with data, going over each line once
    for line in eachline(path)
        lsw_id = parse(Int, line[4:9])
        if lsw_id in lsw_ids
            prec_series = prec_dict[lsw_id]
            evap_series = evap_dict[lsw_id]
            parse_meteo_line!(prec_series.t, prec_series.v, evap_series.v, line)
        end
    end

    return prec_dict, evap_dict
end

function remove_zero_cols(df)
    # remove all columns that have only zeros
    allzeros = Symbol[]
    for (n, v) in zip(propertynames(df), eachcol(df))
        if eltype(v) <: Real && all(iszero, v)
            push!(allzeros, n)
        end
    end
    return df[!, Not(allzeros)]
end

# both the mozart and bach waterbalance dataframes have these columns
metacols = ["model", "lsw", "districtwatercode", "type", "time_start", "time_end"]
# does not include the type dependent columns "todownstream" and "watermanagement"
vars = [
    "precip",
    "evaporation",
    "upstream",
    "drainage_sh",
    "infiltr_sh",
    "urban_runoff",
    "storage_diff",
    "alloc_agric",
    "alloc_wm",
    "alloc_indus",
]
cols = vcat(metacols, vars)

# read_mzwaterbalance with extra columns for comparing to bach
function read_mzwaterbalance_compare(path, lsw_sel::Int)
    mzwb = Mozart.read_mzwaterbalance(path, lsw_sel)
    type = only(mzwb[1, :type])::Char
    mzwb[!, "model"] .= "mozart"
    # since bach doesn't differentiate, assign to_dw to todownstream if it is downstream
    mzwb.todownstream = min.(mzwb.todownstream, mzwb.to_dw)
    # similarly create a single watermanagement column
    mzwb.watermanagement = mzwb.alloc_wm_dw + mzwb.to_dw
    # remove the last period, since bach doesn't have it
    allcols = type == 'V' ? vcat(cols, "todownstream") : vcat(cols, "watermanagement")
    mzwb = mzwb[1:end-1, allcols]
    # add a column with timestep length in seconds
    mzwb.period = Dates.value.(Second.(mzwb.time_end - mzwb.time_start))
    return mzwb
end

# create a bach timeseries input from the mozart water balance output
function create_series(mzwb::AbstractDataFrame, col::Union{Symbol,String})
    # convert m3/timestep to m3/s for bach
    ForwardFill(datetime2unix.(mzwb.time_start), mzwb[!, col] ./ mzwb.period)
end

function create_dict(mzwb::DataFrame, col::Union{Symbol,String})
    dict = Dict{Int,Bach.ForwardFill{Vector{Float64},Vector{Float64}}}()
    for (key, df) in pairs(groupby(mzwb, :lsw))
        series = create_series(df, col)
        dict[key.lsw] = series
    end
    return dict
end

function create_user_dict(uslswdem::DataFrame, usercode::String)
    demand_dict = Dict{Int,Bach.ForwardFill{Vector{Float64},Vector{Float64}}}()
    prio_dict = Dict{Int,Bach.ForwardFill{Vector{Float64},Vector{Float64}}}()
    uslswdem_user = @subset(uslswdem, :usercode == usercode)
    for (key, df) in pairs(groupby(uslswdem_user, :lsw))
        times = datetime2unix.(df.time_start)
        demand_dict[key.lsw] = ForwardFill(times, copy(df.user_surfacewater_demand))
        prio_dict[key.lsw] = ForwardFill(times, Vector{Float64}(df.priority))
    end
    return demand_dict, prio_dict
end

<<<<<<< HEAD
# create a vector of all existing user demand and priorities per lsw
function compile_users(uslswdem::DataFrame, lsw_id)
    uslswdem_sub = @subset(uslswdem, :lsw == lsw_id)
    uslswdem_sub.username .= Duet.match_userid(uslswdem_sub, Bach.userid_lookup)
    demand_dict = Dict{Vector{String},Bach.ForwardFill{Vector{Float64},Vector{Float64}}}()
    prio_dict = Dict{Vector{String},Bach.ForwardFill{Vector{Float64},Vector{Float64}}}()
    lswusers = []
    for (key, df) in pairs(groupby(uslswdem_sub, :username))
        if sum(df.user_surfacewater_demand) ==  0.0
            continue 
        else
            push!(lswusers, key.username)
            times = datetime2unix.(df.time_start)
            demand_dict[key.username] = ForwardFill(times, copy(df.user_surfacewater_demand))
            prio_dict[key.username] = ForwardFill(times, Vector{Float64}(df.priority))
        end
    end
    return lswusers,demand_dict, prio_dict
end

# function to create a vector of all non-zero uers in a given lsw
function list_users(uslswdem::DataFrame, lsw_id)
    uslswdem_sub = @subset(uslswdem, :lsw == lsw_id)
    uslswdem_sub.username .= Duet.match_userid(uslswdem_sub, Bach.userid_lookup)
    lswusers = Symbol[]
    all = unique(uslswdem_sub.username)
    for i in all
        if sum(@subset(uslswdem_sub, :username == i).user_surfacewater_demand) ==  0.0
            continue 
        else
            push!(lswusers, Symbol(i))
        end
    end
    return lswusers
end

# take the userid_code from uslswdem and convert to corresponding username 
function match_userid(df1::DataFrame, df2::DataFrame) 
    username =[]
    for i = 1:nrow(df1)
        code_i = df1.usercode[i]
        push!(username,  @subset(df2,:usercode == code_i).username)
    end
    return username
end

# add a volume column to the ladvalue DataFrame, using the target level and volume from lsw.dik
# this way the level or area can be looked up from the volume
function tabulate_volumes(ladvalue::DataFrame, target_volume, target_level)
    @assert issorted(ladvalue.area)
    @assert issorted(ladvalue.level)

    # check assumption on other LSWs: is the target level always in the LAD?
    i = findfirst(≈(target_level), ladvalue.level)
    @assert i !== nothing

    # calculate ΔS per segment in the LAD
    n = nrow(ladvalue)
    ΔS = zeros(n - 1)
    for i in eachindex(ΔS)
        h1, h2 = ladvalue.level[i], ladvalue.level[i+1]
        area1, area2 = ladvalue.area[i], ladvalue.area[i+1]
        Δh = h2 - h1
        avg_area = area2 + area1 / 2
        ΔS[i] = Δh * avg_area
=======
"""
Fill missings with a forward fill, and a backward fill until the first value

# Example
```julia-repl
> pad_missing!([missing, 2, missing, 3, missing])
[2, 2, 2, 3, 3]::Vector{Int}
```
"""
function pad_missing!(data)
    val = data[findfirst(!ismissing, data)]
    for i in eachindex(data)
        if ismissing(data[i])
            data[i] = val
        else
            val = data[i]
        end
>>>>>>> 76a54f83
    end
    return disallowmissing(data)
end

"P&O: lad > vadl (add volume based on depth_surface_water at volume 0)"
function add_volume(df, depth_surface_water)
    @assert df.area[1] >= 0

    # The areas (m2) from Mozart are often similar to volume (m3).
    # This would imply a completely flat profile where each new m3 covers a new m2.
    # To avoid issues here we take the median area for all volumes except the first.
    # Once the bottom of the waterways are covered, area does not increase further.
    mid = median(df.area)
    @assert mid > 0.0
    df.area .= mid

    n = nrow(df)
    if df.area[1] == 0
        # We'd then expect this to be always true, but it isn't
        # df.level[1] == depth_surface_water
        # But since area is 0 we just keep the df.level[1] and use that as the bottom.
        # Example LSW: 110116
    else
        # add starting row
        n += 1
        pushfirst!(df.area, 0.0)
        pushfirst!(df.discharge, 0.0)
        # make up a bottom in this edge case
        if depth_surface_water > df.level[1]
            depth_surface_water = df.level[1] - 0.1
        end
        pushfirst!(df.level, depth_surface_water)
    end
    # initialize volume
    df.volume .= NaN
    df.volume[1] = 0.0
    df = df[:, [:volume, :area, :discharge, :level]]

    # fill in the rest of the volumes
    for i in 2:n
        S1 = df.volume[i-1]
        h1, h2 = df.level[i-1], df.level[i]
        area1, area2 = df.area[i-1], df.area[i]
        Δh = h2 - h1
        avg_area = area2 + area1 / 2
        ΔS = Δh * avg_area
        df.volume[i] = S1 + ΔS
    end
    return df
end

"V: vad > vadl (add level based on depth_surface_water at volume 0)"
function add_level(df, depth_surface_water)
    @assert df.volume[1] >= 0
    @assert df.area[1] >= 0
    @assert df.discharge[1] == 0
    n = nrow(df)

    # The areas (m2) from Mozart are often similar to volume (m3).
    # This would imply a completely flat profile where each new m3 covers a new m2.
    # To avoid issues here we take the median area for all volumes except the first.
    # Once the bottom of the waterways are covered, area does not increase further.
    mid = median(df.area)
    @assert mid > 0.0
    df.area .= mid

    if df.volume[1] != 0
        # add starting row
        n += 1
        pushfirst!(df.volume, 0.0)
        pushfirst!(df.area, 0.0)
        pushfirst!(df.discharge, 0.0)
    end

    # initialize level
    df.level .= NaN
    df.level[1] = depth_surface_water

    # fill in the rest of the level
    for i in 2:n
        h1 = df.level[i-1]
        S1, S2 = df.volume[i-1], df.volume[i]
        area1, area2 = df.area[i-1], df.area[i]
        ΔS = S2 - S1
        avg_area = area2 + area1 / 2
        Δh = ΔS / avg_area
        df.level[i] = h1 + Δh
    end
    return df
end

function create_profile(lsw_id::Int, lswdik::DataFrame, vadvalue::DataFrame, ladvalue::DataFrame)::DataFrame
    lswdik_lsw = @subset(lswdik, :lsw == lsw_id)
    depth_surface_water = only(lswdik_lsw.depth_surface_water)
    type = only(only(lswdik_lsw.local_surface_water_type))
    if type == 'P' || type == 'O'
        df = @subset(ladvalue, :lsw == lsw_id)[:, [:area, :discharge, :level]]
        # force that the numbers always go up, ignoring relations
        sort!(df.area)
        sort!(df.discharge)
        sort!(df.level)
        df = add_volume(df, depth_surface_water)
    else
        df = @subset(vadvalue, :lsw == lsw_id)[:, [:volume, :area, :discharge]]
        # force that the numbers always go up, ignoring relations
        sort!(df.volume)
        sort!(df.area)
        sort!(df.discharge)
        df = add_level(df, depth_surface_water)
    end
    @assert issorted(df.volume)
    @assert issorted(df.area)
    @assert issorted(df.discharge)
    @assert issorted(df.level)
    return df
end

function create_profile_dict(
    lsw_ids::Vector{Int},
    lswdik::DataFrame,
    vadvalue::DataFrame,
    ladvalue::DataFrame,
)::Dict{Int,DataFrame}
    profile_dict = Dict{Int,DataFrame}()
    for lsw_id in lsw_ids
        profile = create_profile(lsw_id, lswdik, vadvalue, ladvalue)
        profile_dict[lsw_id] = profile
    end
    return profile_dict
end

function fraction_dict(graph_all, fractions_all, lsw_all, lsw_ids)
    # a Vector like lsw_ids for the sources
    # that maps to a dict of outneighbor lsw to fractions
    fractions = [Dict{Int, Float32}() for _ in lsw_ids]
    for (e, edge) in enumerate(edges(graph_all))
        fraction = fractions_all[e]
        lsw_from = lsw_all[src(edge)]
        lsw_to = lsw_all[dst(edge)]
        if (lsw_from in lsw_ids) && (lsw_to in lsw_ids)
            i = findfirst(==(lsw_from), lsw_ids)
            fractions[i][lsw_to] = fraction
        end
    end
    @assert all((sum(values(d)) == 1 for d in fractions if !isempty(d)))
    return fractions
end

function create_sys_dict(
    lsw_ids::Vector{Int},
    dw_id::Int,
    types::Vector{Char},
    target_volumes::Vector{Float32},
    target_levels::Vector{Float32},
    initial_volumes::Vector{Float64},
    Δt::Float64,
    all_users,
)
    sys_dict = Dict{Int,ODESystem}()

<<<<<<< HEAD
    for (lswusers,lsw_id) in zip(all_users,lsw_ids)
        lswinfo = only(@subset(lswdik, :lsw == lsw_id))
        (; target_volume, target_level, depth_surface_water, maximum_level) = lswinfo

        lswvalue_lsw =
            @subset(lswvalue, :lsw == lsw_id && startdate <= :time_start < enddate)
        S0::Float64 = lswvalue_lsw.volume[1]
=======
    for (i, lsw_id) in enumerate(lsw_ids)
        target_volume = target_volumes[i]
        target_level = target_levels[i]
        S0 = initial_volumes[i]
        type = types[i]
>>>>>>> 76a54f83

        @named lsw = Bach.LSW(; S = S0, Δt, lsw_id, dw_id)

        # create and connect OutflowTable or LevelControl
        eqs = Equation[]
        if type == 'V'
            @named weir = Bach.OutflowTable(; lsw_id)
            push!(eqs, connect(lsw.x, weir.a), connect(lsw.s, weir.s))
            wm = weir
        else
            @named levelcontrol = Bach.LevelControl(; lsw_id, target_volume, target_level)
            push!(eqs, connect(lsw.x, levelcontrol.a))
            wm = levelcontrol
        end

<<<<<<< HEAD
        all_components = [lsw, wm]
=======
        # connect with users
        # TODO: create a loop to iterate through users if they exist
        @named agric = Bach.GeneralUser(;  lsw_id, dw_id, Δt, S = S0)
        @named indus = Bach.GeneralUser(;  lsw_id, dw_id, Δt, S = S0)
        push!(eqs, connect(lsw.x, agric.x, indus.x), connect(lsw.s, agric.s, indus.s))
>>>>>>> 76a54f83

        for user in lswusers
            usersys = Bach.GeneralUser(;name = user,  lsw_id, dw_id, Δt, S = S0) 
            push!(eqs, connect(lsw.x, usersys.x), connect(lsw.s, usersys.s ))
            push!(all_components, usersys)
        end

        lsw_sys = ODESystem(eqs, t; name = Symbol(:sys_, lsw_id))
        lsw_sys = compose(lsw_sys,all_components)
        sys_dict[lsw_id] = lsw_sys
    end
    return sys_dict
end

# connect the LSW systems with each other, with boundaries at the end
# and bifurcations when needed
function create_district(
    lsw_ids::Vector{Int},
    types::Vector{Char},
    graph::DiGraph,
    fractions::Vector{Dict{Int,Float32}},
    sys_dict::Dict{Int,ODESystem},
)::ODESystem

    eqs = Equation[]
    headboundaries = ODESystem[]
    bifurcations = ODESystem[]
    @assert nv(graph) == length(sys_dict) == length(lsw_ids)

    for (v, lsw_id) in enumerate(lsw_ids)
        lsw_sys = sys_dict[lsw_id]
        type = types[v]

        out_vertices = outneighbors(graph, v)
        out_lsw_ids = [lsw_ids[v] for v in out_vertices]
        out_lsws = [sys_dict[out_lsw_id] for out_lsw_id in out_lsw_ids]

        n_out = length(out_vertices)
        if n_out == 0
            name = Symbol("headboundary_", lsw_id)
            # h value on the boundary is not used, but needed as BC
            headboundary = Bach.HeadBoundary(; name, h = 0.0)
            push!(headboundaries, headboundary)
            if type == 'V'
                push!(eqs, connect(lsw_sys.weir.b, headboundary.x))
            else
                push!(eqs, connect(lsw_sys.levelcontrol.b, headboundary.x))
            end
        elseif n_out == 1
            out_lsw = only(out_lsws)
            if type == 'V'
                push!(eqs, connect(lsw_sys.weir.b, out_lsw.lsw.x))
            else
                push!(eqs, connect(lsw_sys.levelcontrol.b, out_lsw.lsw.x))
            end
        elseif n_out == 2
            # create a Bifurcation with a fixed fraction
            name = Symbol("bifurcation_", lsw_id)
            @assert sum(values(fractions[v])) == 1

            # the first row's lsw_to becomes b, the second c
            fraction_b = fractions[v][out_lsw_ids[1]]
            out_lsw_b = sys_dict[out_lsw_ids[1]]
            out_lsw_c = sys_dict[out_lsw_ids[2]]

            bifurcation = Bifurcation(; name, fraction_b)
            push!(bifurcations, bifurcation)
            if type == 'V'
                push!(eqs, connect(lsw_sys.weir.b, bifurcation.a))
            else
                push!(eqs, connect(lsw_sys.levelcontrol.b, bifurcation.a))
            end
            push!(eqs, connect(bifurcation.b, out_lsw_b.lsw.x))
            push!(eqs, connect(bifurcation.c, out_lsw_c.lsw.x))
        else
            error("outflow to more than 2 LSWs not supported")
        end
    end

    @named district = ODESystem(eqs, t, [], [])
    lsw_systems = [k for k in values(sys_dict)]
    district = compose(district, vcat(lsw_systems, headboundaries, bifurcations))
    return district
end<|MERGE_RESOLUTION|>--- conflicted
+++ resolved
@@ -138,7 +138,6 @@
     return demand_dict, prio_dict
 end
 
-<<<<<<< HEAD
 # create a vector of all existing user demand and priorities per lsw
 function compile_users(uslswdem::DataFrame, lsw_id)
     uslswdem_sub = @subset(uslswdem, :lsw == lsw_id)
@@ -191,23 +190,6 @@
     @assert issorted(ladvalue.area)
     @assert issorted(ladvalue.level)
 
-    # check assumption on other LSWs: is the target level always in the LAD?
-    i = findfirst(≈(target_level), ladvalue.level)
-    @assert i !== nothing
-
-    # calculate ΔS per segment in the LAD
-    n = nrow(ladvalue)
-    ΔS = zeros(n - 1)
-    for i in eachindex(ΔS)
-        h1, h2 = ladvalue.level[i], ladvalue.level[i+1]
-        area1, area2 = ladvalue.area[i], ladvalue.area[i+1]
-        Δh = h2 - h1
-        avg_area = area2 + area1 / 2
-        ΔS[i] = Δh * avg_area
-=======
-"""
-Fill missings with a forward fill, and a backward fill until the first value
-
 # Example
 ```julia-repl
 > pad_missing!([missing, 2, missing, 3, missing])
@@ -222,7 +204,6 @@
         else
             val = data[i]
         end
->>>>>>> 76a54f83
     end
     return disallowmissing(data)
 end
@@ -297,9 +278,20 @@
         pushfirst!(df.discharge, 0.0)
     end
 
-    # initialize level
-    df.level .= NaN
-    df.level[1] = depth_surface_water
+function create_curve(
+    lsw_id::Int,
+    type::Char,
+    vadvalue::DataFrame,
+    vlvalue::DataFrame,
+    ladvalue::DataFrame,
+    lswdik::DataFrame,
+)::Bach.StorageCurve
+    if type == 'V'
+        # for type V, add level based on the lowest weirearea (lowest level in vlvalue)
+        vadvalue_lsw = @subset(vadvalue, :lsw == lsw_id)
+        vlvalue_lsw = @subset(vlvalue, :lsw == lsw_id)
+        weirarea_id = sort(vlvalue_lsw, :level)[1, :weirarea]
+        vlvalue_lsw_weirarea = @subset(vlvalue_lsw, :weirarea == weirarea_id)
 
     # fill in the rest of the level
     for i in 2:n
@@ -383,21 +375,19 @@
 )
     sys_dict = Dict{Int,ODESystem}()
 
-<<<<<<< HEAD
-    for (lswusers,lsw_id) in zip(all_users,lsw_ids)
-        lswinfo = only(@subset(lswdik, :lsw == lsw_id))
-        (; target_volume, target_level, depth_surface_water, maximum_level) = lswinfo
-
-        lswvalue_lsw =
-            @subset(lswvalue, :lsw == lsw_id && startdate <= :time_start < enddate)
-        S0::Float64 = lswvalue_lsw.volume[1]
-=======
     for (i, lsw_id) in enumerate(lsw_ids)
         target_volume = target_volumes[i]
         target_level = target_levels[i]
         S0 = initial_volumes[i]
         type = types[i]
->>>>>>> 76a54f83
+        lswusers = all_users[i]
+        
+        lswinfo = only(@subset(lswdik, :lsw == lsw_id))
+        (; target_volume, target_level, depth_surface_water, maximum_level) = lswinfo
+
+        lswvalue_lsw =
+            @subset(lswvalue, :lsw == lsw_id && startdate <= :time_start < enddate)
+        S0::Float64 = lswvalue_lsw.volume[1]
 
         @named lsw = Bach.LSW(; S = S0, Δt, lsw_id, dw_id)
 
@@ -413,15 +403,7 @@
             wm = levelcontrol
         end
 
-<<<<<<< HEAD
         all_components = [lsw, wm]
-=======
-        # connect with users
-        # TODO: create a loop to iterate through users if they exist
-        @named agric = Bach.GeneralUser(;  lsw_id, dw_id, Δt, S = S0)
-        @named indus = Bach.GeneralUser(;  lsw_id, dw_id, Δt, S = S0)
-        push!(eqs, connect(lsw.x, agric.x, indus.x), connect(lsw.s, agric.s, indus.s))
->>>>>>> 76a54f83
 
         for user in lswusers
             usersys = Bach.GeneralUser(;name = user,  lsw_id, dw_id, Δt, S = S0) 
