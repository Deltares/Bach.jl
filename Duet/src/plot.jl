# Plotting functions

"Create a time axis with Unix time values and date formatted labels"
function time!(ax, xmin::DateTime, xmax::DateTime)
    # note that the used x values must also be in unix time
    dateticks = optimize_ticks(xmin, xmax)[1]
    ax.xticks[] = (datetime2unix.(dateticks), Dates.format.(dateticks, "yyyy-mm-dd"))
    ax.xlabel = "time"
    ax.xticklabelrotation = π / 4
    return ax
end

time!(ax, xmin::Real, xmax::Real) = time!(ax, unix2datetime(xmin), unix2datetime(xmax))

unixtimespan(timespan::ClosedInterval{Float64}) = timespan
function unixtimespan(timespan::ClosedInterval{DateTime})
    datetime2unix(timespan.left) .. datetime2unix(timespan.right)
end

"""
    reconstruct_graph(systems::Set{ODESystem}, eqs::Vector{Equation})

Based on a list of systems and their connections, construct a graph that shows the connections between the systems, through their connectors.
Both systems and connectors are separately included in the graph.

Returns the graph, as well as the names of the systems and connectors:
    g, component_names, connector_names
"""
function reconstruct_graph(systems::Set{ODESystem}, eqs::Vector{Equation})
    # get the names and number of connectors
    connector_names_set = Set{Symbol}()
    for eq in eqs
        for connector in eq.rhs.systems
            push!(connector_names_set, nameof(connector))
        end
    end
    connector_names = collect(connector_names_set)
    component_names = nameof.(systems)
    n_component = length(systems)
    n_connector = length(connector_names)

    # the first n_component nodes are reserved for the components, the rest for the connectors
    g = Graph(n_component + n_connector)
    # add edges of the connetions
    for eq in eqs
        from, tos = Iterators.peel(eq.rhs.systems)
        i_from = findfirst(==(nameof(from)), connector_names) + n_component
        for to in tos
            i_to = findfirst(==(nameof(to)), connector_names) + n_component
            add_edge!(g, i_from, i_to)
        end
    end

    # add edges of the components to their own connectors
    for (i_from, component_name) in enumerate(component_names)
        for (i_to, connector_name) in enumerate(connector_names)
            parent_name = parentname(connector_name)
            if component_name == parent_name
                add_edge!(g, i_from, i_to + n_component)
            end
        end
    end

    return g, component_names, connector_names
end

"""
    graph_system(systems::Set{ODESystem}, eqs::Vector{Equation}, reg::Register)

Based on a list of systems and their connections, create an interactive graph plot
that shows the components and their values over time.
"""
function graph_system(systems::Set{ODESystem}, eqs::Vector{Equation}, reg::Bach.Register)
    g, component_names, connector_names = reconstruct_graph(systems, eqs)
    n_component = length(component_names)
    n_connector = length(connector_names)
    n = n_component + n_connector

    # different edge color for inside and outside components
    node_color = fill(colorant"black", n)
    edge_color = RGB{N0f8}[]
    for edge in edges(g)
        colour = if src(edge) <= n_component
            colorant"black"
        else
            colorant"blue"
        end
        push!(edge_color, colour)
    end

    vars = ["h", "S", "Q", "C"]
    var = "Q"

    times = reg.integrator.sol.t  # TODO remove
    starttime = first(times)
    endtime = last(times)
    t = starttime .. endtime
    ts = lastindex(times)  # TODO remove
    fig = Figure()

    layout_graph = fig[1, 1]
    layout_time = fig[1, 2]

    # left column: graph
    menu = Menu(fig, options = vars)
    layout_graph[1, 1] = menu
    sg = SliderGrid(
        layout_graph[2, 1],
        (
            label = "time:",
            range = times,
            format = x -> @sprintf("%.1f s", x),
            startvalue = times[end],
        ),
    )
    ax = Axis(layout_graph[3, 1])

    # create labels for each node
    labelnames = String.(vcat(component_names, connector_names))
    # not all states have all variables

    # TODO pre calculate all interpolation functions?
    # TODO rename col (no dataframe columns)
    # ts does not need to interpolate perhaps, do that only for the time plots?
    # e.g. labels don't need to be interpolated
    function create_nlabels(var, ts)
        labelvars = string.(labelnames, "₊$var")
        return [
            string(col, @sprintf(": %.2f", savedvalue_nan(reg, Symbol(col), ts))) for
            col in labelvars
        ]
    end

    nlabels = create_nlabels(var, ts)
    nlabels_textsize = 15.0

    # needed for hover interactions to work
    node_size = fill(14.0, nv(g))
    edge_width = fill(2.0, ne(g))
    # layout of the graph (replace with geolocation when they have one)
    # layout = NetworkLayout.Spring() # ok
    layout = NetworkLayout.Stress() # good (doesn't seem to work for disconnected graphs)

    p = graphplot!(
        ax,
        g;
        nlabels,
        nlabels_textsize,
        node_size,
        node_color,
        edge_width,
        edge_color,
        layout,
    )

    # right column: timeseries
    h = Axis(layout_time[1, 1], ylabel = "h [m]")
    hidexdecorations!(h, grid = false)
    # axislegend()
    s = Axis(layout_time[2, 1], ylabel = "S [m³]")
    hidexdecorations!(s, grid = false)
    # axislegend()
    q = Axis(layout_time[3, 1], ylabel = "Q [m³s⁻¹]")
    hidexdecorations!(q, grid = false)
    # axislegend()
    c = Axis(layout_time[4, 1], ylabel = "C [kg m⁻³]")
    hidexdecorations!(c, grid = false)
    # axislegend()

    linkxaxes!(h, s, q, c)

    # state of which timeseries to draw
    draw_timeseries = fill(false, n)

    # interactions
    function node_click_action(idx, args...)
        # flip the switch
        oldstate = draw_timeseries[idx]
        draw_timeseries[idx] = !oldstate
        idxs = findall(draw_timeseries)
        # color = p.node_color[][idx]
        black, red = colorant"black", colorant"red"
        if !oldstate
            p.node_color[][idx] = red
        else
            p.node_color[][idx] = black
        end
        p.node_color[] = p.node_color[]

        label_sels = labelnames[idxs]
        empty!(h)
        empty!(s)
        empty!(q)
        empty!(c)
        for label_sel in label_sels
            col = Symbol(string(label_sel, "₊h"))
            ifunc = interpolator(reg, col)
            lines!(h, t, ifunc, label = label_sel)

            # storage is not always defined
            col = Symbol(string(label_sel, "₊S"))
            if haskey(reg, col)
                ifunc = interpolator(reg, col)
                lines!(s, t, ifunc, label = label_sel)
            end

            col = Symbol(string(label_sel, "₊Q"))
            ifunc = interpolator(reg, col)
            lines!(q, t, ifunc, label = label_sel)

            col = Symbol(string(label_sel, "₊C"))
            ifunc = interpolator(reg, col)
            lines!(c, t, ifunc, label = label_sel)
        end

        # TODO remove the old lines
        # axislegend(h)
    end

    on(menu.selection) do var
        p.nlabels[] = create_nlabels(var, ts)
        # https://github.com/JuliaPlots/GraphMakie.jl/issues/66
        p.nlabels_distance[] = p.nlabels_distance[]
    end

    lift(only(sg.sliders).value) do t
        # TODO slider resets to initial var
        ts = searchsortedlast(times, t)
        p.nlabels[] = create_nlabels(var, ts)
        p.nlabels_distance[] = p.nlabels_distance[]
    end

    deregister_interaction!(ax, :rectanglezoom)
    # register_interaction!(ax, :nhover, NodeHoverHighlight(p))
    # register_interaction!(ax, :ehover, EdgeHoverHighlight(p))
    # register_interaction!(ax, :ndrag, NodeDrag(p))
    # register_interaction!(ax, :edrag, EdgeDrag(p))
    register_interaction!(ax, :nclick, NodeClickHandler(node_click_action))

    return fig
end

"""
    node_coords(topology)

Get the location of the nodes of a UGRID topology.
Useful for plotting the graph using the example below:

    GraphMakie.graphplot(; layout = g -> node_coords(topology))
    hidespines!(ax)
    ax.aspect = DataAspect()
"""
node_coords(topology) = Point2f.(zip(topology.node_x, topology.node_y))

# 10 color palette by Wong (Makie.wong_colors() doesn't have black)
wong_colors = [
    colorant"rgb(0,114,178)",
    colorant"rgb(230,159,0)",
    colorant"rgb(0,158,115)",
    colorant"rgb(204,121,167)",
    colorant"rgb(86,180,233)",
    colorant"rgb(213,94,0)",
    colorant"rgb(240,228,66)",
    colorant"black",
    colorant"rgb(255,160,122)",
    colorant"rgb(192,192,192)",
]

"Plot timeseries of several key variables."
function plot_series(
    reg::Bach.Register,
    lsw_id::Int,
    timespan::ClosedInterval{Float64};
    level = true,
)
    fig = Figure()
    ylabel = "flow rate / m³ s⁻¹"
    ax1 = time!(Axis(fig[1, 1]; ylabel), timespan.left, timespan.right)
    ylabel = level ? "water level / m + NAP" : "storage volume / m³"
    ax2 = time!(Axis(fig[2, 1]; ylabel), timespan.left, timespan.right)

    name = Symbol(:sys_, lsw_id, :₊lsw₊)
    lines!(ax1, timespan, interpolator(reg, Symbol(name, :Q_prec)), label = "precipitation")
    lines!(ax1, timespan, interpolator(reg, Symbol(name, :Q_eact)), label = "evaporation")
    haskey(reg, Symbol(:sys_, lsw_id, :₊weir₊, :Q)) && lines!(
        ax1,
        timespan,
        interpolator(reg, Symbol(:sys_, lsw_id, :₊weir₊, :Q)),
        label = "outflow",
    )
    haskey(reg, Symbol(:sys_, lsw_id, :₊levelcontrol₊, :Q)) && lines!(
        ax1,
        timespan,
        interpolator(reg, Symbol(:sys_, lsw_id, :₊levelcontrol₊, :Q)),
        label = "watermanagement",
    )
    lines!(ax1, timespan, interpolator(reg, Symbol(name, :drainage)), label = "drainage")
    lines!(
        ax1,
        timespan,
        interpolator(reg, Symbol(name, :infiltration)),
        label = "infiltration",
    )
    lines!(
        ax1,
        timespan,
        interpolator(reg, Symbol(name, :urban_runoff)),
        label = "urban_runoff",
    )
    axislegend(ax1)
    hidexdecorations!(ax1, grid = false)
    # TODO make a plot with the daily mean h as part of plot_series_comparison
    if level
        lines!(ax2, timespan, interpolator(reg, Symbol(name, :h)))
    else
        lines!(ax2, timespan, interpolator(reg, Symbol(name, :S)))
    end
    linkxaxes!(ax1, ax2)
    return fig
end

function plot_series(reg::Bach.Register, lsw_id::Int; level = false)
    plot_series(
        reg,
        lsw_id,
        reg.integrator.sol.t[begin] .. reg.integrator.sol.t[end];
        level,
    )
end

"long format daily waterbalance dataframe for comparing mozart and bach"
function combine_waterbalance(mzwb, bachwb)
    time_start = intersect(mzwb.time_start, bachwb.time_start)
    mzwb = @subset(mzwb, :time_start in time_start)
    bachwb = @subset(bachwb, :time_start in time_start)

    wb = vcat(stack(bachwb), stack(mzwb))
    wb = @subset(wb, !(:variable in ("balancecheck", "upstream")))
    return wb
end

function plot_waterbalance_comparison(wb::DataFrame)
    # use days since start as x
    startdate, enddate = extrema(wb.time_start)
    x = Dates.value.(Day.(wb.time_start .- startdate))
    # map each variable to an integer
    type = only(wb[1, :type])::Char
    allvars = type == 'V' ? vcat(vars, "todownstream") : vcat(vars, "watermanagement")
    stacks = [findfirst(==(v), allvars) for v in wb.variable]

    if any(isnothing, stacks)
        for v in wb.variable
            if !(v in allvars)
                @error "nothing found" v allvars
                error("nothing found")
            end
        end
    end
    dodge = [x == "mozart" ? 1 : 2 for x in wb.model]

    fig = Figure()
    ax = Axis(
        fig[1, 1],
        # label the first and last day
        xticks = (collect(extrema(x)), string.([startdate, enddate])),
        xlabel = "time / day",
        ylabel = "volume / m³",
        title = "Mozart and Bach daily water balance",
    )

    barplot!(
        ax,
        x,
        wb.value;
        dodge,
        stack = stacks,
        color = stacks,
        colormap = Duet.wong_colors,
    )

    elements = vcat(
        [MarkerElement(marker = 'L'), MarkerElement(marker = 'R')],
        [PolyElement(polycolor = Duet.wong_colors[i]) for i = 1:length(allvars)],
    )
    Legend(fig[1, 2], elements, vcat("mozart", "bach", allvars))

    return fig
end



function plot_series_comparison(
    reg::Bach.Register,
    type::Char,
    mz_lswval::DataFrame,
    bachvar::Symbol,
    mzvar::Symbol,
    timespan::ClosedInterval{Float64},
    target = nothing,
)
    fig = Figure()
    ax = time!(Axis(fig[1, 1]), timespan.left, timespan.right)

    # plot all the calculated data points
    scatter!(
        ax,
        Bach.timesteps(reg),
        Bach.savedvalues(reg, bachvar);
        markersize = 4,
        color = :blue,
        label = "$bachvar bach",
    )
    stairs!(
        ax,
        datetime2unix.(mz_lswval.time_start),
        mz_lswval[!, mzvar];
        color = :black,
        step = :post,
        label = "$mzvar mozart",
    )
    if type == 'P' && target !== nothing
        hlines!(ax, target, label = "target")
    end
    axislegend(ax)
    return fig
end


function plot_series_comparison(reg::Bach.Register)
    plot_series_comparison(reg, reg.integrator.sol.t[begin] .. reg.integrator.sol.t[end])
end

function plot_series_comparison(reg::Bach.Register, timespan::ClosedInterval{DateTime})
    plot_series_comparison(reg, unixtimespan(timespan))
end

"Plot timeseries of key variables related to user allocation and demand"
function plot_Qavailable_series(reg::Bach.Register, timespan::ClosedInterval{Float64}, mzwb)
    fig = Figure()
    ax1 = time!(Axis(fig[1, 1], ylabel = "m³/s"), timespan.left, timespan.right)
    ax2 = time!(Axis(fig[2, 1], ylabel = "m³/s"), timespan.left, timespan.right)
    ax3 = time!(Axis(fig[3, 1], ylabel = "m³/s"), timespan.left, timespan.right)
    ax4 = time!(Axis(fig[4, 1], ylabel = "m³/s"), timespan.left, timespan.right)

    lines!(ax1, timespan, interpolator(reg, :Q_avail_vol), label = "Bach Q_avail_vol")
    #lines!(ax1, timespan, interpolator(reg, :abs_agric), label = "Bach Agric_use")
    lines!(ax1, timespan, interpolator(reg, :alloc_agric), label = "Bach Agric_alloc")
    lines!(ax1, timespan, interpolator(reg, :dem_agric), label = "Mz Agric_demand")

    stairs!(
        ax2,
        timespan,
        mzwb.dem_agric / 864000;
        color = :black,
        step = :post,
        label = "Mz Agric_demamd",
    )
    stairs!(
        ax2,
        timespan,
        mzwb.alloc_agric / 864000;
        color = :red,
        step = :post,
        label = "Mz Agric_alloc",
    )

    lines!(ax2, timespan, interpolator(reg, :alloc_agric), label = "Bach Agric_alloc")

    lines!(ax3, timespan, interpolator(reg, :infiltration), label = "Bach Infiltration")
    lines!(ax3, timespan, interpolator(reg, :drainage), label = "Bach Drainage")
    lines!(ax3, timespan, interpolator(reg, :urban_runoff), label = "Bach runoff")

    lines!(ax4, timespan, interpolator(reg, :P), label = "Bach Precip")
    lines!(ax4, timespan, interpolator(reg, :E_pot), label = "Bach Evap")

    axislegend(ax1)
    axislegend(ax2)
    axislegend(ax3)
    axislegend(ax4)

    return fig
end

"Plot timeseries of key variables related to user allocation and demand -- to check if multiple users can be modelled correctly
Industry data is made up"
function plot_Qavailable_dummy_series(reg::Bach.Register, timespan::ClosedInterval{Float64})
    fig = Figure()
    ax1 = time!(Axis(fig[1, 1], ylabel = "m³/s"), timespan.left, timespan.right)
    ax2 = time!(Axis(fig[2, 1], ylabel = "m³/s"), timespan.left, timespan.right)


    lines!(ax1, timespan, interpolator(reg, :Q_avail_vol), label = "Bach Q_avail_vol")
    lines!(ax1, timespan, interpolator(reg, :alloc_agric), label = "Bach Agric_alloc")
    lines!(ax1, timespan, interpolator(reg, :alloc_indus), label = "Bach Indus_alloc")

    lines!(ax2, timespan, interpolator(reg, :dem_agric), label = "Bach Agric_dem")
    lines!(ax2, timespan, interpolator(reg, :dem_indus), label = "Bach Indus_dem")
    lines!(ax2, timespan, interpolator(reg, :alloc_agric), label = "Bach Agric_alloc")
    lines!(ax2, timespan, interpolator(reg, :alloc_indus), label = "Bach Indus_alloc")


    axislegend(ax1)
    axislegend(ax2)


    return fig
end

"Plot user total demand and shortage"
function plot_user_demand(
    reg::Bach.Register,
    timespan::ClosedInterval{Float64},
    bachwb::DataFrame,
    mzwb::DataFrame,
    lsw_id,
)

    fig = Figure()
    ax1 = time!(Axis(fig[1, 1], ylabel = "m³/s"), timespan.left, timespan.right)
    lines!(ax1, timespan, interpolator(reg, :dem_agric), label = "Bach Agric_dem")
    lines!(ax1, timespan, interpolator(reg, :dem_indus), label = "Bach Indus_dem")
    lines!(ax1, timespan, interpolator(reg, :alloc_agric), label = "Bach Agric_alloc")
    lines!(ax1, timespan, interpolator(reg, :alloc_indus), label = "Bach Indus_alloc")

    axislegend(ax1)

    # long format daily waterbalance dataframe for bach
    mzwblsw = @subset(mzwb, :lsw == lsw_id)
    time_start = intersect(mzwblsw.time_start, bachwb.time_start)
    mzwblsw = @subset(mzwblsw, :time_start in time_start)
    bachwb = @subset(bachwb, :time_start in time_start)
    bachwb.dem_agric = mzwblsw.dem_agric
    bachwb.dem_indus = mzwblsw.dem_agric * 1.3 # as in one.jl. needs updating
    wb = vcat(stack(bachwb))
    wb = @subset(wb, :variable != "balancecheck")

<<<<<<< HEAD
    vars_user = [
        "alloc_agric",
        "alloc_indus",
        "dem_agric",
        "dem_indus"
        ]
    # keep only required variables for stacks
=======
    vars_user = ["alloc_agric", "alloc_indus", "dem_agric", "dem_indus"]

>>>>>>> 74880966
    for v in wb.variable

        if !(v in vars_user)
            wb = @subset(wb, :variable != v)

        end

    end
    # TODO - update script to automatically detect part of string
    wb.shortage .= ""
    wb.user .= ""
    for i = 1:nrow(wb)
        if wb.variable[i] == "alloc_agric"
            wb.shortage[i] = "supply"
            wb.user[i] = "agri"
        elseif wb.variable[i] == "alloc_indus"
            wb.shortage[i] = "supply"
            wb.user[i] = "indus"
        elseif wb.variable[i] == "dem_indus"
            wb.shortage[i] = "demand"
            wb.user[i] = "indus"
        else
            wb.shortage[i] = "demand"
            wb.user[i] = "agri"
        end
    end
    users = ["agri", "indus"]
    stacks = [findfirst(==(v), users) for v in wb.user]

    if any(isnothing, stacks)
        for v in wb.variable
            if !(v in user)
                @error "nothing found" v users
                error("nothing found")
            end
        end
    end

    startdate, enddate = extrema(wb.time_start)
    x = Dates.value.(Day.(wb.time_start .- startdate))
    dodge = [x == "demand" ? 1 : 2 for x in wb.shortage]
    # use days since start as x
    wb.value = wb.value .* -1

    ax2 = Axis(
        fig[2, 1],
        # label the first and last day
        xticks = (collect(extrema(x)), string.([startdate, enddate])),
        xlabel = "time / day",
        ylabel = "volume / m³",
        title = "Bach user supply-demand water balance",
    )
    # TO DO - fix x axis time
    cols = Duet.wong_colors[1:2]

    barplot!(ax2, x, wb.value; dodge, stack = stacks, color = stacks, colormap = cols)
    elements = vcat(
        [MarkerElement(marker = 'L'), MarkerElement(marker = 'R')],
        [PolyElement(polycolor = cols[i]) for i = 1:length(users)],
    )
    Legend(fig[2, 2], elements, vcat("Demand", "Supply", users))

    return fig
end<|MERGE_RESOLUTION|>--- conflicted
+++ resolved
@@ -534,18 +534,8 @@
     wb = vcat(stack(bachwb))
     wb = @subset(wb, :variable != "balancecheck")
 
-<<<<<<< HEAD
-    vars_user = [
-        "alloc_agric",
-        "alloc_indus",
-        "dem_agric",
-        "dem_indus"
-        ]
-    # keep only required variables for stacks
-=======
     vars_user = ["alloc_agric", "alloc_indus", "dem_agric", "dem_indus"]
 
->>>>>>> 74880966
     for v in wb.variable
 
         if !(v in vars_user)
