--- conflicted
+++ resolved
@@ -281,13 +281,7 @@
     haskey(reg, :Q_wm) &&
         lines!(ax1, timespan, interpolator(reg, :Q_wm), label = "watermanagement")
     lines!(ax1, timespan, interpolator(reg, :drainage), label = "drainage")
-<<<<<<< HEAD
     lines!(ax1, timespan, interpolator(reg, :upstream), label = "inflow")
-=======
-    lines!(ax1, timespan, interpolator(reg, :upstream), label = "upstream")
-    lines!(ax1, timespan, interpolator(reg, :abs_agric), label = "Agric_use")
-    lines!(ax1, timespan, interpolator(reg, :abs_wm), label = "WM_use")
->>>>>>> d2704dbd
     axislegend(ax1)
     hidexdecorations!(ax1, grid = false)
     # TODO make a plot with the daily mean h as part of plot_series_comparison
@@ -324,19 +318,10 @@
     startdate, enddate = extrema(wb.time_start)
     x = Dates.value.(Day.(wb.time_start .- startdate))
     # map each variable to an integer
-<<<<<<< HEAD
     type = only(wb[1, :type])::Char
     allvars = type == 'V' ? vcat(vars, "todownstream") : vcat(vars, "watermanagement")
     stacks = [findfirst(==(v), allvars) for v in wb.variable]
 
-=======
-    stacks = [findfirst(==(v), vars) for v in wb.variable]
-    # for v in wb.variable
-    #     if !(v in vars)
-    #         @info v vars
-    #     end
-    # end
->>>>>>> d2704dbd
     if any(isnothing, stacks)
         for v in wb.variable
             if !(v in allvars)
@@ -375,6 +360,7 @@
 
     return fig
 end
+
 
 
 function plot_series_comparison(
@@ -491,4 +477,102 @@
 
 
     return fig
-end+end
+
+# "Plot user total demand and shortage"
+# function plot_user_demand(bachwb::DataFrame, mzwb::DataFrame)
+#     "long format daily waterbalance dataframe for comparing mozart and bach"
+#     mzwblsw = @subset(mzwb, :lsw == lsw_id)
+#     time_start = intersect(mzwblsw.time_start, bachwb.time_start)
+#     mzwblsw = @subset(mzwblsw, :time_start in time_start)
+#     bachwb = @subset(bachwb, :time_start in time_start)
+#     bachwb.dem_agric = mzwblsw.dem_agric
+#     bachwb.dem_indus = mzwblsw.dem_indus
+#     wb = vcat(stack(bachwb))
+#     wb = @subset(wb, :variable != "balancecheck")
+
+#     # use days since start as x
+#     startdate, enddate = extrema(wb.time_start)
+#     x = Dates.value.(Day.(wb.time_start .- startdate))
+
+#     vars_user = [
+#         "dem_agric",
+#         "alloc_agric",
+#         "dem_wm",
+#         "alloc_indus"
+#         ]
+#     @chain wb begin
+#         @subset @byrow begin
+#             (:variable =="dem_agric")|(:variable==="alloc_agric")|| (:variable==="dem_agric") ||(:variable==="dem_agric") 
+#         end
+#     end
+
+#     stacks = [findfirst(==(v), vars_user) for v in wb.variable]
+
+#     if any(isnothing, stacks)
+#         for v in wb.variable
+            
+#             if !(v in vars_user)
+#                 wb = @subset(wb, :variable != v)
+#                 #@error "nothing found" v vars_user
+#                 #error("nothing found")
+#             end
+#             i=i+1
+#         end
+#     end
+#     stacks = [findfirst(==(v), vars_user) for v in wb.variable]
+
+#     wbsubset.shortage .= ""
+#     for i in 1:nrow(wbsubset)
+#         if wbsubset.variable == "alloc_agric"  wbsubset.variable == "alloc_dem"
+#             wbsubset.shortage[i] == "supply"
+#         elseif wbsubset.variable == "alloc_dem"
+#             wbsubset.shortage[i] == "supply"
+#         else
+#             wbsubset.shortage[i] == "demand"
+#         end
+#     end
+
+#     dodge = [x == "supply" ? 1 : 2 for x in wbsubset.shortage]
+
+#     fig = Figure()
+
+#     ax = Axis(
+#         fig[1, 1],
+#         # label the first and last day
+#         xticks = (collect(extrema(x)), string.([startdate, enddate])),
+#         xlabel = "time / day",
+#         ylabel = "volume / m³",
+#         title = "Bach user supply-demand water balance",
+#     )
+
+#     barplot!(
+#         ax,
+#         x,
+#         wbsubset.value;
+#         dodge,
+#         stack = stacks,
+#         color = stacks,
+#         colormap = Duet.wong_colors,
+#     )
+
+#     elements = vcat(
+#         [MarkerElement(marker = 'L'), MarkerElement(marker = 'R')],
+#         [PolyElement(polycolor = Duet.wong_colors[i]) for i = 1:length(allvars)],
+#     )
+#     Legend(fig[1, 2], elements, vcat("Demand", "Supply", allvars))
+
+#     barplot!(
+#         ax,
+#         x,
+#         wb.value;
+#         dodge,
+#         stack = stacks,
+#         color = stacks,
+#         colormap = Duet.wong_colors,
+#     )
+
+#     axislegend(ax1)
+
+#     return fig
+# end