--- conflicted
+++ resolved
@@ -387,11 +387,8 @@
     "TabulatedRatingCurve / time": TabulatedRatingCurveTime,
     "FractionalFlow / static": FractionalFlowStatic,
     "LinearLevelConnection / static": LinearLevelConnectionStatic,
-<<<<<<< HEAD
     "LevelBoundary / static": LevelBoundaryStatic,
-=======
     "ManningResistance / static": ManningResistanceStatic,
->>>>>>> f420435f
     "LevelControl / static": LevelControlStatic,
     "Pump / static": PumpStatic,
 }
